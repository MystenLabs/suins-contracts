module suins::base_registrar {
    use sui::event;
    use sui::object::{Self, ID, UID};
    use sui::transfer;
    use sui::tx_context::{Self, TxContext};
    use sui::url::Url;
    use sui::table::{Self, Table};
    use std::string::{Self, String};
    use std::option;
    use std::vector;
    use suins::base_registry::{Self, Registry, AdminCap};
    use suins::configuration::{Self, Configuration};

    friend suins::controller;

    // in terms of epoch
    const GRACE_PERIOD: u8 = 90;
    const MAX_TTL: u64 = 0x100000;

    const EUnauthorized: u64 = 101;
    // errors in the range of 201..300 indicate Registrar errors
    const EInvalidLabel: u64 = 203;
    const ELabelUnAvailable: u64 = 204;
    const ELabelExpired: u64 = 205;
    const EInvalidDuration: u64 = 206;
    const ELabelNotExists: u64 = 207;
    const ETLDExists: u64 = 208;
    const EInvalidBaseNode: u64 = 209;

    struct NameRenewedEvent has copy, drop {
        label: String,
        expiry: u64,
    }

    struct NameReclaimedEvent has copy, drop {
        node: String,
        owner: address,
    }

    // send to owner of a domain, not store in registry
    struct RegistrationNFT has key, store {
        id: UID,
        // name and url fields have special meaning in sui explorer and extension
        // if url is a ipfs image, this image is showed on sui explorer and extension
        name: String,
        url: Url,
    }

    struct RegistrationDetail has store {
        expiry: u64,
    }
    
    struct BaseRegistrar has key {
        id: UID,
        base_node: String,
        // base_node represented in byte array
        base_node_bytes: vector<u8>,
        // key is label, e.g. 'eastagile', 'dn.eastagile'
        expiries: Table<String, RegistrationDetail>,
    }

    // list of all TLD managed by this registrar
    struct TLDsList has key {
        id: UID,
        tlds: vector<String>,
    }

    public entry fun new_tld(
        _: &AdminCap,
        tlds_list: &mut TLDsList,
        tld: vector<u8>,
        ctx: &mut TxContext,
    ) {
        let tld_str = string::utf8(tld);
        let len = vector::length(&tlds_list.tlds);
        let index = 0;
        while(index < len) {
            let existed_tld = vector::borrow(&tlds_list.tlds, index);
            assert!(*existed_tld != tld_str, ETLDExists);
            index = index + 1;
        };

        vector::push_back(&mut tlds_list.tlds, tld_str);
        transfer::share_object(BaseRegistrar {
            id: object::new(ctx),
            expiries: table::new(ctx),
            base_node: tld_str,
            base_node_bytes: tld,
        });
    }

    fun init(ctx: &mut TxContext) {
        transfer::share_object(TLDsList {
            id: object::new(ctx),
            tlds: vector::empty<String>(),
        });
    }

    public fun available(registrar: &BaseRegistrar, label: String, ctx: &TxContext): bool {
        let expiry = name_expires(registrar, label);
        if (expiry != 0 ) {
            return expiry + (GRACE_PERIOD as u64) < tx_context::epoch(ctx)
        };
        true
    }

    public fun name_expires(registrar: &BaseRegistrar, label: String): u64 {
        if (record_exists(registrar, label)) {
            // TODO: can return whole RegistrationDetail to not look up again
            return table::borrow(&registrar.expiries, label).expiry
        };
        0
    }

    // TODO: add an entry fun for domain owner to register a subdomain

    // label can be multiple levels, e.g. 'dn.eastagile' or 'eastagile'
    public(friend) fun register(
        registrar: &mut BaseRegistrar,
        registry: &mut Registry,
        config: &Configuration,
        label: vector<u8>,
        owner: address,
        duration: u64,
        resolver: address,
        ctx: &mut TxContext
    ): ID {
        let label = string::try_utf8(label);
        assert!(option::is_some(&label), EInvalidLabel);
        let label = option::extract(&mut label);
        assert!(available(registrar, label, ctx), ELabelUnAvailable);
        assert!(duration > 0, EInvalidDuration);

        let url = configuration::get_url(config, duration, tx_context::epoch(ctx));
        let detail = RegistrationDetail { expiry: tx_context::epoch(ctx) + duration };
        table::add(&mut registrar.expiries, label, detail);
        let node = label;
        string::append_utf8(&mut node, b".");
        string::append(&mut node, registrar.base_node);

        let nft = RegistrationNFT {
            id: object::new(ctx),
            name: node,
            url,
        };
        let nft_id = object::uid_to_inner(&nft.id);
        transfer::transfer(nft, owner);
        base_registry::set_record_internal(registry, node, owner, resolver, 0);

        nft_id
    }

    public(friend) fun get_base_node(registrar: &BaseRegistrar): String {
        registrar.base_node
    }

    public(friend) fun get_base_node_bytes(registrar: &BaseRegistrar): vector<u8> {
        registrar.base_node_bytes
    }

    public(friend) fun renew(registrar: &mut BaseRegistrar, label: vector<u8>, duration: u64, ctx: &TxContext): u64 {
        let label = string::utf8(label);
        let expiry = name_expires(registrar, label);
        assert!(expiry > 0, ELabelNotExists);
        assert!(expiry + (GRACE_PERIOD as u64) >= tx_context::epoch(ctx), ELabelExpired);

        let detail = table::borrow_mut(&mut registrar.expiries, label);
        detail.expiry = detail.expiry + duration;

        event::emit(NameRenewedEvent { label, expiry: detail.expiry });
        detail.expiry
    }

    public entry fun reclaim_by_nft_owner(
        registrar: &BaseRegistrar,
        registry: &mut Registry,
        nft: &RegistrationNFT,
        owner: address,
        ctx: &mut TxContext,
    ) {
        let index_of_dot = string::index_of(&nft.name, &string::utf8(b"."));
        let base_node = string::sub_string(&nft.name, index_of_dot + 1, string::length(&nft.name));
        assert!(registrar.base_node == base_node, EInvalidBaseNode);

        let label = string::sub_string(&nft.name, 0, index_of_dot);
<<<<<<< HEAD
        if (!vec_map::contains(&registrar.expiries, &label)) abort ELabelNotExists;
        let registration = vec_map::get(&registrar.expiries, &label);
        assert!(registration.expiry >= tx_context::epoch(ctx), ELabelExpired);
=======
        if (!record_exists(registrar, label)) abort ELabelNotExists;
        let registration = table::borrow(&registrar.expiries, label);
        if (registration.expiry < tx_context::epoch(ctx)) abort ELabelExpired;

>>>>>>> 71d19cdd
        // TODO: delete NFT if it expired
        base_registry::set_owner_internal(registry, nft.name, owner);
        event::emit(NameReclaimedEvent {
            node: nft.name,
            owner,
        })
    }

    public fun record_exists(registrar: &BaseRegistrar, label: String): bool {
        table::contains(&registrar.expiries, label)
    }

    #[test_only]
    friend suins::base_registrar_tests;

    #[test_only]
    public fun get_nft_fields(nft: &RegistrationNFT): (String, Url) {
        (nft.name, nft.url)
    }

    #[test_only]
    public fun get_tlds(tlds: &TLDsList): &vector<String> {
        &tlds.tlds
    }

    #[test_only]
    public fun get_registrar(registrar: &BaseRegistrar): (&String, &vector<u8>, &Table<String, RegistrationDetail>) {
        (&registrar.base_node, &registrar.base_node_bytes, &registrar.expiries)
    }

    #[test_only]
    public fun get_registration_detail(detail: &RegistrationDetail): u64 {
        detail.expiry
    }

    #[test_only]
    public fun set_nft_domain(nft: &mut RegistrationNFT, new_domain: String) {
        nft.name = new_domain;
    }

    #[test_only]
    /// Wrapper of module initializer for testing
    public fun test_init(ctx: &mut TxContext) {
        // mimic logic in `init`
        transfer::share_object(TLDsList {
            id: object::new(ctx),
            tlds: vector::empty<String>(),
        });
    }
}<|MERGE_RESOLUTION|>--- conflicted
+++ resolved
@@ -183,16 +183,10 @@
         assert!(registrar.base_node == base_node, EInvalidBaseNode);
 
         let label = string::sub_string(&nft.name, 0, index_of_dot);
-<<<<<<< HEAD
-        if (!vec_map::contains(&registrar.expiries, &label)) abort ELabelNotExists;
-        let registration = vec_map::get(&registrar.expiries, &label);
-        assert!(registration.expiry >= tx_context::epoch(ctx), ELabelExpired);
-=======
         if (!record_exists(registrar, label)) abort ELabelNotExists;
         let registration = table::borrow(&registrar.expiries, label);
         if (registration.expiry < tx_context::epoch(ctx)) abort ELabelExpired;
 
->>>>>>> 71d19cdd
         // TODO: delete NFT if it expired
         base_registry::set_owner_internal(registry, nft.name, owner);
         event::emit(NameReclaimedEvent {
