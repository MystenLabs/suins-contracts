module suins::base_registrar {
    use sui::event;
    use sui::object::{Self, ID, UID};
    use sui::transfer;
    use sui::tx_context::{Self, TxContext};
    use sui::url::Url;
    use sui::table::{Self, Table};
    use std::string::{Self, String};
    use std::option;
    use std::vector;
    use suins::base_registry::{Self, Registry, AdminCap};
    use suins::configuration::{Self, Configuration};

    friend suins::controller;

    // in terms of epoch
    const GRACE_PERIOD: u8 = 90;
    const MAX_TTL: u64 = 0x100000;

    const EUnauthorized: u64 = 101;
    // errors in the range of 201..300 indicate Registrar errors
    const EInvalidLabel: u64 = 203;
    const ELabelUnAvailable: u64 = 204;
    const ELabelExpired: u64 = 205;
    const EInvalidDuration: u64 = 206;
    const ELabelNotExists: u64 = 207;
    const ETLDExists: u64 = 208;
    const EInvalidBaseNode: u64 = 209;

    struct NameRenewedEvent has copy, drop {
        label: String,
        expiry: u64,
    }

    struct NameReclaimedEvent has copy, drop {
        node: String,
        owner: address,
    }

    // send to owner of a domain, not store in registry
    struct RegistrationNFT has key, store {
        id: UID,
        // name and url fields have special meaning in sui explorer and extension
        // if url is a ipfs image, this image is showed on sui explorer and extension
        name: String,
        url: Url,
    }

    struct RegistrationDetail has store {
        expiry: u64,
    }
    
    struct BaseRegistrar has key {
        id: UID,
        base_node: String,
        // base_node represented in byte array
        base_node_bytes: vector<u8>,
        // key is label, e.g. 'eastagile', 'dn.eastagile'
        expiries: Table<String, RegistrationDetail>,
    }

    // list of all TLD managed by this registrar
    struct TLDsList has key {
        id: UID,
        tlds: vector<String>,
    }

    fun init(ctx: &mut TxContext) {
        transfer::share_object(TLDsList {
            id: object::new(ctx),
            tlds: vector::empty<String>(),
        });
    }

    public entry fun new_tld(
        _: &AdminCap,
        tlds_list: &mut TLDsList,
        tld: vector<u8>,
        ctx: &mut TxContext,
    ) {
        let tld_str = string::utf8(tld);
        let len = vector::length(&tlds_list.tlds);
        let index = 0;
        while(index < len) {
            let existed_tld = vector::borrow(&tlds_list.tlds, index);
            assert!(*existed_tld != tld_str, ETLDExists);
            index = index + 1;
        };

        vector::push_back(&mut tlds_list.tlds, tld_str);
        transfer::share_object(BaseRegistrar {
            id: object::new(ctx),
            expiries: table::new(ctx),
            base_node: tld_str,
            base_node_bytes: tld,
        });
    }

    public fun available(registrar: &BaseRegistrar, label: String, ctx: &TxContext): bool {
        let expiry = name_expires(registrar, label);
        if (expiry != 0 ) {
            return expiry + (GRACE_PERIOD as u64) < tx_context::epoch(ctx)
        };
        true
    }

    public fun name_expires(registrar: &BaseRegistrar, label: String): u64 {
        if (table::contains(&registrar.expiries, label)) {
            // TODO: can return whole RegistrationDetail to not look up again
            return table::borrow(&registrar.expiries, label).expiry
        };
        0
    }

    public fun get_base_node(registrar: &BaseRegistrar): String {
        registrar.base_node
    }

    public fun get_base_node_bytes(registrar: &BaseRegistrar): vector<u8> {
        registrar.base_node_bytes
    }

    // TODO: add an entry fun for domain owner to register a subdomain

    // label can be multiple levels, e.g. 'dn.eastagile' or 'eastagile'
    // this function doesn't charge fee
    public(friend) fun register(
        registrar: &mut BaseRegistrar,
        registry: &mut Registry,
        config: &Configuration,
        label: vector<u8>,
        owner: address,
        duration: u64,
        resolver: address,
        ctx: &mut TxContext
    ): ID {
        let label = string::try_utf8(label);
        assert!(option::is_some(&label), EInvalidLabel);
        let label = option::extract(&mut label);
        assert!(available(registrar, label, ctx), ELabelUnAvailable);
        assert!(duration > 0, EInvalidDuration);

        let url = configuration::get_url(config, duration, tx_context::epoch(ctx));
        let detail = RegistrationDetail { expiry: tx_context::epoch(ctx) + duration };
        table::add(&mut registrar.expiries, label, detail);
        let node = label;
        string::append_utf8(&mut node, b".");
        string::append(&mut node, registrar.base_node);

        let nft = RegistrationNFT {
            id: object::new(ctx),
            name: node,
            url,
        };
        let nft_id = object::uid_to_inner(&nft.id);
        transfer::transfer(nft, owner);
        base_registry::set_record_internal(registry, node, owner, resolver, 0);

        nft_id
    }

    // this function doesn't charge fee
    public(friend) fun renew(registrar: &mut BaseRegistrar, label: vector<u8>, duration: u64, ctx: &TxContext): u64 {
        let label = string::utf8(label);
        let expiry = name_expires(registrar, label);
        assert!(expiry > 0, ELabelNotExists);
        assert!(expiry + (GRACE_PERIOD as u64) >= tx_context::epoch(ctx), ELabelExpired);

        let detail = table::borrow_mut(&mut registrar.expiries, label);
        detail.expiry = detail.expiry + duration;

        event::emit(NameRenewedEvent { label, expiry: detail.expiry });
        detail.expiry
    }

    // reclaim record in registry
    public entry fun reclaim_by_nft_owner(
        registrar: &BaseRegistrar,
        registry: &mut Registry,
        nft: &RegistrationNFT,
        owner: address,
        ctx: &mut TxContext,
    ) {
        let index_of_dot = string::index_of(&nft.name, &string::utf8(b"."));
        let base_node = string::sub_string(&nft.name, index_of_dot + 1, string::length(&nft.name));
        assert!(registrar.base_node == base_node, EInvalidBaseNode);

        let label = string::sub_string(&nft.name, 0, index_of_dot);
<<<<<<< HEAD
        if (!table::contains(&registrar.expiries, label)) abort ELabelNotExists;
=======
        assert!(record_exists(registrar, label), ELabelNotExists);
>>>>>>> 9dd7039e
        let registration = table::borrow(&registrar.expiries, label);
        assert!(registration.expiry >= tx_context::epoch(ctx), ELabelExpired);

        // TODO: delete NFT if it expired
        base_registry::set_owner_internal(registry, nft.name, owner);
        event::emit(NameReclaimedEvent {
            node: nft.name,
            owner,
        })
    }

    #[test_only]
    friend suins::base_registrar_tests;

    #[test_only]
    public fun record_exists(registrar: &BaseRegistrar, label: String): bool {
        table::contains(&registrar.expiries, label)
    }

    #[test_only]
    public fun get_nft_fields(nft: &RegistrationNFT): (String, Url) {
        (nft.name, nft.url)
    }

    #[test_only]
    public fun get_tlds(tlds: &TLDsList): &vector<String> {
        &tlds.tlds
    }

    #[test_only]
    public fun get_registrar(registrar: &BaseRegistrar): (&String, &vector<u8>, &Table<String, RegistrationDetail>) {
        (&registrar.base_node, &registrar.base_node_bytes, &registrar.expiries)
    }

    #[test_only]
    public fun get_registration_detail(detail: &RegistrationDetail): u64 {
        detail.expiry
    }

    #[test_only]
    public fun set_nft_domain(nft: &mut RegistrationNFT, new_domain: String) {
        nft.name = new_domain;
    }

    #[test_only]
    /// Wrapper of module initializer for testing
    public fun test_init(ctx: &mut TxContext) {
        // mimic logic in `init`
        transfer::share_object(TLDsList {
            id: object::new(ctx),
            tlds: vector::empty<String>(),
        });
    }
}<|MERGE_RESOLUTION|>--- conflicted
+++ resolved
@@ -186,11 +186,7 @@
         assert!(registrar.base_node == base_node, EInvalidBaseNode);
 
         let label = string::sub_string(&nft.name, 0, index_of_dot);
-<<<<<<< HEAD
         if (!table::contains(&registrar.expiries, label)) abort ELabelNotExists;
-=======
-        assert!(record_exists(registrar, label), ELabelNotExists);
->>>>>>> 9dd7039e
         let registration = table::borrow(&registrar.expiries, label);
         assert!(registration.expiry >= tx_context::epoch(ctx), ELabelExpired);
 
