module suins::controller {

    use sui::balance::{Self, Balance};
    use sui::coin::{Self, Coin};
    use sui::ecdsa_k1::keccak256;
    use sui::event;
    use sui::object::{Self, UID, ID};
    use sui::transfer;
    use sui::tx_context::{Self, TxContext};
    use sui::sui::SUI;
    use sui::vec_map::{Self, VecMap};
    use suins::base_registry::{Registry, AdminCap};
    use suins::base_registrar::{Self, BaseRegistrar};
    use suins::configuration::{Self, Configuration};
    use std::string::{Self, String};
    use std::bcs;
    use std::vector;
    use std::option::{Self, Option};
    use std::ascii;
    use suins::emoji::validate_label_with_emoji;

    // TODO: remove later when timestamp is introduced
    // const MIN_COMMITMENT_AGE: u64 = 0;
    const MAX_COMMITMENT_AGE: u64 = 3;
    const FEE_PER_YEAR: u64 = 1000000;

    // errors in the range of 301..400 indicate Sui Controller errors
    const EInvalidResolverAddress: u64 = 301;
    const ECommitmentNotExists: u64 = 302;
    const ECommitmentNotValid: u64 = 303;
    const ECommitmentTooOld: u64 = 304;
    const ENotEnoughFee: u64 = 305;
    const EInvalidDuration: u64 = 306;
    const ELabelUnAvailable: u64 = 308;
    const ENoProfits: u64 = 310;

    struct NameRegisteredEvent has copy, drop {
        node: String,
        label: String,
        owner: address,
        cost: u64,
        expiry: u64,
        nft_id: ID,
        resolver: address,
        referral_code: Option<ascii::String>,
        discount_code: Option<ascii::String>,
    }

    struct DefaultResolverChangedEvent has copy, drop {
        resolver: address,
    }

    struct NameRenewedEvent has copy, drop {
        node: String,
        label: String,
        cost: u64,
        duration: u64,
    }

    struct BaseController has key {
        id: UID,
        commitments: VecMap<vector<u8>, u64>,
        balance: Balance<SUI>,
        default_addr_resolver: address,
    }

    fun init(ctx: &mut TxContext) {
        transfer::share_object(BaseController {
            id: object::new(ctx),
            commitments: vec_map::empty(),
            balance: balance::zero(),
            // cannot get the ID of name_resolver in `init`, admin need to update this by calling `set_default_resolver`
            default_addr_resolver: @0x0,
        });
    }

    public entry fun set_default_resolver(_: &AdminCap, controller: &mut BaseController, resolver: address) {
        controller.default_addr_resolver = resolver;
        event::emit(DefaultResolverChangedEvent { resolver })
    }

    public entry fun renew(
        controller: &mut BaseController,
        registrar: &mut BaseRegistrar,
        label: vector<u8>,
        no_years: u64,
        payment: &mut Coin<SUI>,
        ctx: &mut TxContext,
    ) {
        let renew_fee = FEE_PER_YEAR * no_years;
        assert!(coin::value(payment) >= renew_fee, ENotEnoughFee);
        let duration = no_years * 365;
        base_registrar::renew(registrar, label, duration, ctx);

        let coin_balance = coin::balance_mut(payment);
        let paid = balance::split(coin_balance, renew_fee);
        balance::join(&mut controller.balance, paid);

        event::emit(NameRenewedEvent {
            node: base_registrar::get_base_node(registrar),
            label: string::utf8(label),
            cost: renew_fee,
            duration,
        })
    }

    public entry fun withdraw(_: &AdminCap, controller: &mut BaseController, ctx: &mut TxContext) {
        let amount = balance::value(&controller.balance);
        assert!(amount > 0, ENoProfits);

        let coin = coin::take(&mut controller.balance, amount, ctx);
        transfer::transfer(coin, tx_context::sender(ctx));
    }

    public entry fun make_commitment_and_commit(
        controller: &mut BaseController,
        commitment: vector<u8>,
        ctx: &mut TxContext,
    ) {
        remove_outdated_commitment(controller, ctx);
        vec_map::insert(&mut controller.commitments, commitment, tx_context::epoch(ctx));
    }

    // duration in years
    public entry fun register(
        controller: &mut BaseController,
        registrar: &mut BaseRegistrar,
        registry: &mut Registry,
        config: &mut Configuration,
        label: vector<u8>,
        owner: address,
        no_years: u64,
        secret: vector<u8>,
        payment: &mut Coin<SUI>,
        ctx: &mut TxContext,
    ) {
        let resolver = controller.default_addr_resolver;
        // TODO: duration in year only, currently in number of days
        register_internal(
            controller, registrar, registry, config, label, owner,
            no_years, secret, resolver, payment,
            option::none(), option::none(), ctx,
        );
    }

    // duration in years
    public entry fun register_with_referral_code(
        controller: &mut BaseController,
        registrar: &mut BaseRegistrar,
        registry: &mut Registry,
        config: &mut Configuration,
        label: vector<u8>,
        owner: address,
        no_years: u64,
        secret: vector<u8>,
        payment: &mut Coin<SUI>,
        referral_code: vector<u8>,
        ctx: &mut TxContext,
    ) {
        let resolver = controller.default_addr_resolver;
        let referral_code = ascii::string(referral_code);
        register_internal(
            controller, registrar, registry, config, label,
            owner, no_years, secret, resolver,
            payment, option::some(referral_code), option::none(), ctx,
        );
    }

    // duration in years
    public entry fun register_with_discount_code(
        controller: &mut BaseController,
        registrar: &mut BaseRegistrar,
        registry: &mut Registry,
        config: &mut Configuration,
        label: vector<u8>,
        owner: address,
        no_years: u64,
        secret: vector<u8>,
        payment: &mut Coin<SUI>,
        discount_code: vector<u8>,
        ctx: &mut TxContext,
    ) {
        let resolver = controller.default_addr_resolver;
        let discount_code = ascii::string(discount_code);
        register_internal(
            controller, registrar, registry, config, label,
            owner, no_years, secret, resolver,
            payment, option::none(), option::some(discount_code), ctx
        );
    }

    // anyone can register a domain at any level
    // duration in years
    /**
     * @param {Code} resolver - address of custom resolver
     */
    public entry fun register_with_config(
        controller: &mut BaseController,
        registrar: &mut BaseRegistrar,
        registry: &mut Registry,
        config: &mut Configuration,
        label: vector<u8>,
        owner: address,
        no_years: u64,
        secret: vector<u8>,
        resolver: address,
        payment: &mut Coin<SUI>,
        ctx: &mut TxContext,
    ) {
        register_internal(
            controller, registrar, registry, config, label,
            owner, no_years, secret, resolver,
            payment, option::none(), option::none(), ctx
        );
    }

    // anyone can register a domain at any level
    // duration in years
    public entry fun register_with_config_and_referral_code(
        controller: &mut BaseController,
        registrar: &mut BaseRegistrar,
        registry: &mut Registry,
        config: &mut Configuration,
        label: vector<u8>,
        owner: address,
        no_years: u64,
        secret: vector<u8>,
        resolver: address,
        payment: &mut Coin<SUI>,
        referral_code: vector<u8>,
        ctx: &mut TxContext,
    ) {
        let referral_code = ascii::string(referral_code);
        register_internal(
            controller, registrar, registry, config,
            label, owner, no_years, secret, resolver,
            payment, option::some(referral_code), option::none(), ctx,
        );
    }

    public entry fun register_with_config_and_discount_code(
        controller: &mut BaseController,
        registrar: &mut BaseRegistrar,
        registry: &mut Registry,
        config: &mut Configuration,
        label: vector<u8>,
        owner: address,
        no_years: u64,
        secret: vector<u8>,
        resolver: address,
        payment: &mut Coin<SUI>,
        discount_code: vector<u8>,
        ctx: &mut TxContext,
    ) {
        let discount_code = ascii::string(discount_code);
        register_internal(
            controller, registrar, registry, config,
            label, owner, no_years, secret, resolver,
            payment, option::none(),option::some(discount_code), ctx
        );
    }

    // returns remaining_fee
    fun apply_referral_code(
        config: &Configuration,
        payment: &mut Coin<SUI>,
        original_fee: u64,
        referral_code: &ascii::String,
        ctx: &mut TxContext
    ): u64 {
        let (rate, partner) = configuration::use_referral_code(config, referral_code);
        let remaining_fee = (original_fee / 100)  * (100 - rate as u64);
        let payback = original_fee - remaining_fee;
        let coin = coin::split(payment, payback, ctx);
        transfer::transfer(coin, partner);

        remaining_fee
    }

    // returns remaining_fee and discout owner address
    fun apply_discount_code(
        config: &mut Configuration,
        original_fee: u64,
        referral_code: &ascii::String,
        ctx: &mut TxContext,
    ): u64 {
        let rate = configuration::use_discount_code(config, referral_code, ctx);
        (original_fee / 100)  * (100 - rate as u64)
    }

    fun register_internal(
        controller: &mut BaseController,
        registrar: &mut BaseRegistrar,
        registry: &mut Registry,
        config: &mut Configuration,
        label: vector<u8>,
        owner: address,
        no_years: u64,
        secret: vector<u8>,
        resolver: address,
        payment: &mut Coin<SUI>,
        referral_code: Option<ascii::String>,
        discount_code: Option<ascii::String>,
        ctx: &mut TxContext,
    ) {
        let emoji_config = configuration::get_emoji_config(config);
        validate_label_with_emoji(emoji_config, label);

        let registration_fee = FEE_PER_YEAR * no_years;
        assert!(coin::value(payment) >= registration_fee, ENotEnoughFee);

        if (option::is_some(&referral_code)) {
            registration_fee =
                apply_referral_code(config, payment, registration_fee, option::borrow(&referral_code), ctx);
        } else if (option::is_some(&discount_code)) {
            registration_fee =
                apply_discount_code(config, registration_fee, option::borrow(&discount_code), ctx);
        };
        let commitment = make_commitment(registrar, label, owner, secret);
        consume_commitment(controller, registrar, label, commitment, ctx);

        let duration = no_years * 365;
        let nft_id = base_registrar::register(registrar, registry, config, label, owner, duration, resolver, ctx);
        let coin_balance = coin::balance_mut(payment);
        let paid = balance::split(coin_balance, registration_fee);
        balance::join(&mut controller.balance, paid);

        event::emit(NameRegisteredEvent {
            node: base_registrar::get_base_node(registrar),
            label: string::utf8(label),
            owner,
            cost: FEE_PER_YEAR * no_years,
            expiry: tx_context::epoch(ctx) + duration,
            nft_id,
            resolver,
            referral_code,
            discount_code,
        });
    }

    fun remove_outdated_commitment(controller: &mut BaseController, ctx: &mut TxContext) {
        // TODO: need to update logic when timestamp is introduced
        let len = vec_map::size(&controller.commitments);
        let index = 0;
        while (index < len && len > 0 ) {
            let (_, created_at) = vec_map::get_entry_by_idx(&controller.commitments, index);
            if (*created_at + MAX_COMMITMENT_AGE < tx_context::epoch(ctx)) {
                vec_map::remove_entry_by_idx(&mut controller.commitments, index);
                len = len - 1;
            } else index = index + 1;
        };
    }

    fun consume_commitment(
        controller: &mut BaseController,
        registrar: &BaseRegistrar,
        label: vector<u8>,
        commitment: vector<u8>,
        ctx: &TxContext,
    ) {
        assert!(vec_map::contains(&controller.commitments, &commitment), ECommitmentNotExists);
        // TODO: remove later when timestamp is introduced
        // assert!(
        //     *vec_map::get(&controller.commitments, &commitment) + MIN_COMMITMENT_AGE <= tx_context::epoch(ctx),
        //     ECommitmentNotValid
        // );
        assert!(
            *vec_map::get(&controller.commitments, &commitment) + MAX_COMMITMENT_AGE >= tx_context::epoch(ctx),
            ECommitmentTooOld
        );
        assert!(base_registrar::available(registrar, string::utf8(label), ctx), ELabelUnAvailable);
        vec_map::remove(&mut controller.commitments, &commitment);
    }

<<<<<<< HEAD
    // Valid label have between 3 to 63 characters and contain only: lowercase (a-z), numbers (0-9), hyphen (-).
    // A name may not start or end with a hyphen
    fun check_valid(label: String) {
        let label_bytes = string::bytes(&label);
        let len = string::length(&label);
        assert!(2 < len && len < 64, EInvalidLabel);

        let index = 0;
        while (index < len) {
            let byte = *vector::borrow(label_bytes, index);
            assert!(
                (byte >= 0x61 && byte <= 0x7A)                           // a-z
                    || (byte >= 0x30 && byte <= 0x39)                    // 0-9
                    || (byte == 0x2D && index != 0 && index != len - 1), // -
                EInvalidLabel
            );

            index = index + 1;
        };
    }

=======
>>>>>>> 17f017c8
    fun make_commitment(registrar: &BaseRegistrar, label: vector<u8>, owner: address, secret: vector<u8>): vector<u8> {
        let node = label;
        vector::append(&mut node, b".");
        vector::append(&mut node, base_registrar::get_base_node_bytes(registrar));

        let owner_bytes = bcs::to_bytes(&owner);
        vector::append(&mut node, owner_bytes);
        vector::append(&mut node, secret);
        keccak256(&node)
    }

    #[test_only]
    public fun test_make_commitment(registrar: &BaseRegistrar, label: vector<u8>, owner: address, secret: vector<u8>): vector<u8> {
        make_commitment(registrar, label, owner, secret)
    }

    #[test_only]
    public fun balance(controller: &BaseController): u64 {
        balance::value(&controller.balance)
    }

    #[test_only]
    public fun commitment_len(controller: &BaseController): u64 {
        vec_map::size(&controller.commitments)
    }

    #[test_only]
    public fun get_default_resolver(controller: &BaseController): address {
        controller.default_addr_resolver
    }

    #[test_only]
    public fun apply_referral_code_test(
        config: &Configuration,
        payment: &mut Coin<SUI>,
        original_fee: u64,
        referral_code: vector<u8>,
        ctx: &mut TxContext
    ): u64 {
        apply_referral_code(config, payment, original_fee, &ascii::string(referral_code), ctx)
    }

    #[test_only]
    /// Wrapper of module initializer for testing
    public fun test_init(ctx: &mut TxContext) {
        transfer::share_object(BaseController {
            id: object::new(ctx),
            commitments: vec_map::empty(),
            balance: balance::zero(),
            // cannot get the ID of name_resolver in `init`, admin need to update this by calling `set_default_resolver`
            default_addr_resolver: @0x0,
        });
    }
}<|MERGE_RESOLUTION|>--- conflicted
+++ resolved
@@ -372,30 +372,6 @@
         vec_map::remove(&mut controller.commitments, &commitment);
     }
 
-<<<<<<< HEAD
-    // Valid label have between 3 to 63 characters and contain only: lowercase (a-z), numbers (0-9), hyphen (-).
-    // A name may not start or end with a hyphen
-    fun check_valid(label: String) {
-        let label_bytes = string::bytes(&label);
-        let len = string::length(&label);
-        assert!(2 < len && len < 64, EInvalidLabel);
-
-        let index = 0;
-        while (index < len) {
-            let byte = *vector::borrow(label_bytes, index);
-            assert!(
-                (byte >= 0x61 && byte <= 0x7A)                           // a-z
-                    || (byte >= 0x30 && byte <= 0x39)                    // 0-9
-                    || (byte == 0x2D && index != 0 && index != len - 1), // -
-                EInvalidLabel
-            );
-
-            index = index + 1;
-        };
-    }
-
-=======
->>>>>>> 17f017c8
     fun make_commitment(registrar: &BaseRegistrar, label: vector<u8>, owner: address, secret: vector<u8>): vector<u8> {
         let node = label;
         vector::append(&mut node, b".");
