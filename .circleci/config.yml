version: 2.1
# TODO: refactor

jobs:
  build-and-test:
    docker:
      - image: cimg/rust:1.65.0
    steps:
      - checkout
      - run: git clone https://github.com/MystenLabs/sui.git --branch devnet
      - run: sudo apt update
      - run: sudo apt install libclang-dev
      - run: 
          command: cargo build --package sui --bin sui
          working_directory: ./sui
<<<<<<< HEAD
      - run:
          command: ../sui/target/debug/sui move build
          working_directory: ./contracts
      - run:
          command: ../sui/target/debug/sui move test --coverage
          working_directory: ./contracts
      - run:
          command: ../sui/target/debug/sui move coverage summary --summarize-functions
          working_directory: ./contracts

=======
      - run: 
          command: ../sui/target/debug/sui move build
          working_directory: ./contracts
      - run: 
          command: ../sui/target/debug/sui move test --coverage
          working_directory: ./contracts
      - run: 
          command: ../sui/target/debug/sui move coverage summary --summarize-functions
          working_directory: ./contracts
>>>>>>> 3c6a5d39
workflows:
  version: 2
  run-build-and-test:
    jobs:
      - build-and-test<|MERGE_RESOLUTION|>--- conflicted
+++ resolved
@@ -13,18 +13,6 @@
       - run: 
           command: cargo build --package sui --bin sui
           working_directory: ./sui
-<<<<<<< HEAD
-      - run:
-          command: ../sui/target/debug/sui move build
-          working_directory: ./contracts
-      - run:
-          command: ../sui/target/debug/sui move test --coverage
-          working_directory: ./contracts
-      - run:
-          command: ../sui/target/debug/sui move coverage summary --summarize-functions
-          working_directory: ./contracts
-
-=======
       - run: 
           command: ../sui/target/debug/sui move build
           working_directory: ./contracts
@@ -34,7 +22,6 @@
       - run: 
           command: ../sui/target/debug/sui move coverage summary --summarize-functions
           working_directory: ./contracts
->>>>>>> 3c6a5d39
 workflows:
   version: 2
   run-build-and-test:
