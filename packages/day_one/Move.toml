[package]
name = "day_one"
version = "0.0.1"
published-at="0xbf1431324a4a6eadd70e0ac6c5a16f36492f255ed4d011978b2cf34ad738efe6"
edition = "2024.beta"

[dependencies]
<<<<<<< HEAD
Sui = { git = "https://github.com/MystenLabs/sui.git", subdir = "crates/sui-framework/packages/sui-framework", rev = "framework/testnet" }
=======
Sui = { git = "https://github.com/MystenLabs/sui.git", subdir = "crates/sui-framework/packages/sui-framework", rev = "2d985a3", override=true }
>>>>>>> e200c008

suins = { local = "../suins" }

[addresses]
day_one = "0xbf1431324a4a6eadd70e0ac6c5a16f36492f255ed4d011978b2cf34ad738efe6"<|MERGE_RESOLUTION|>--- conflicted
+++ resolved
@@ -5,11 +5,7 @@
 edition = "2024.beta"
 
 [dependencies]
-<<<<<<< HEAD
-Sui = { git = "https://github.com/MystenLabs/sui.git", subdir = "crates/sui-framework/packages/sui-framework", rev = "framework/testnet" }
-=======
 Sui = { git = "https://github.com/MystenLabs/sui.git", subdir = "crates/sui-framework/packages/sui-framework", rev = "2d985a3", override=true }
->>>>>>> e200c008
 
 suins = { local = "../suins" }
 
