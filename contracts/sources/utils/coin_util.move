module suins::coin_util {

    use sui::balance::{Self, Balance};
    use sui::coin::{Self, Coin};
    use sui::sui::SUI;
    use sui::tx_context::TxContext;
    use sui::transfer;
    use suins::entity::{Self, SuiNS};

    friend suins::auction;
    friend suins::controller;

    public(friend) fun user_transfer_to_address(
        user_payment: &mut Coin<SUI>,
        amount: u64,
        receiver: address,
        ctx: &mut TxContext
    ) {
        if (amount == 0) return;
        let paid = coin::split(user_payment, amount, ctx);
        transfer::public_transfer(paid, receiver);
    }

    public(friend) fun user_transfer_to_suins(user_payment: &mut Coin<SUI>, amount: u64, suins: &mut SuiNS) {
        if (amount == 0) return;
        let coin_balance = coin::balance_mut(user_payment);
        let paid = balance::split(coin_balance, amount);
        balance::join(entity::controller_balance_mut(suins), paid);
    }

    public(friend) fun user_transfer_to_auction(user_payment: &mut Coin<SUI>, amount: u64, auction: &mut Balance<SUI>) {
        if (amount == 0) return;
        let coin_balance = coin::balance_mut(user_payment);
        let paid = balance::split(coin_balance, amount);
        balance::join(auction, paid);
    }

    public(friend) fun suins_transfer_to_address(
        suins: &mut SuiNS,
        amount: u64,
        user_addr: address,
        ctx: &mut TxContext
    ) {
        if (amount == 0) return;
<<<<<<< HEAD
        let coin = coin::take(entity::controller_balance_mut(suins), amount, ctx);
        transfer::transfer(coin, user_addr);
=======
        let coin = coin::take(entity::controller_balance_mut(contract), amount, ctx);
        transfer::public_transfer(coin, user_addr);
>>>>>>> 8f145463
    }

    public(friend) fun auction_transfer_to_address(
        auction: &mut Balance<SUI>,
        amount: u64,
        user_addr: address,
        ctx: &mut TxContext
    ) {
        if (amount == 0) return;
        let coin = coin::take(auction, amount, ctx);
        transfer::public_transfer(coin, user_addr);
    }

    public(friend) fun auction_transfer_to_suins(
        auction: &mut Balance<SUI>,
        amount: u64,
        suins: &mut SuiNS,
    ) {
        if (amount == 0) return;
        let paid = balance::split(auction, amount);
        balance::join(entity::controller_balance_mut(suins), paid);
    }
}<|MERGE_RESOLUTION|>--- conflicted
+++ resolved
@@ -42,13 +42,8 @@
         ctx: &mut TxContext
     ) {
         if (amount == 0) return;
-<<<<<<< HEAD
-        let coin = coin::take(entity::controller_balance_mut(suins), amount, ctx);
-        transfer::transfer(coin, user_addr);
-=======
         let coin = coin::take(entity::controller_balance_mut(contract), amount, ctx);
         transfer::public_transfer(coin, user_addr);
->>>>>>> 8f145463
     }
 
     public(friend) fun auction_transfer_to_address(
