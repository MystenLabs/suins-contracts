--- conflicted
+++ resolved
@@ -10,35 +10,26 @@
     friend suins::auction;
     friend suins::controller;
 
-<<<<<<< HEAD
     public(friend) fun user_transfer_to_address(
-        payment: &mut Coin<SUI>,
+        user_payment: &mut Coin<SUI>,
         amount: u64,
         receiver: address,
         ctx: &mut TxContext
     ) {
-=======
-    public(friend) fun user_transfer_to_address(payment: &mut Coin<SUI>, amount: u64, receiver: address, ctx: &mut TxContext) {
         if (amount == 0) return;
->>>>>>> d463b9ca
-        let paid = coin::split(payment, amount, ctx);
+        let paid = coin::split(user_payment, amount, ctx);
         transfer::transfer(paid, receiver);
     }
 
-<<<<<<< HEAD
     public(friend) fun user_transfer_to_contract(user_payment: &mut Coin<SUI>, amount: u64, contract: &mut SuiNS) {
+        if (amount == 0) return;
         let coin_balance = coin::balance_mut(user_payment);
-=======
-    public(friend) fun user_transfer_to_contract(payment: &mut Coin<SUI>, amount: u64, receiver: &mut Balance<SUI>) {
-        if (amount == 0) return;
-        let coin_balance = coin::balance_mut(payment);
->>>>>>> d463b9ca
         let paid = balance::split(coin_balance, amount);
         balance::join(entity::controller_balance_mut(contract), paid);
     }
 
-<<<<<<< HEAD
     public(friend) fun user_transfer_to_auction(user_payment: &mut Coin<SUI>, amount: u64, auction: &mut Balance<SUI>) {
+        if (amount == 0) return;
         let coin_balance = coin::balance_mut(user_payment);
         let paid = balance::split(coin_balance, amount);
         balance::join(auction, paid);
@@ -50,6 +41,7 @@
         user_addr: address,
         ctx: &mut TxContext
     ) {
+        if (amount == 0) return;
         let coin = coin::take(entity::controller_balance_mut(contract), amount, ctx);
         transfer::transfer(coin, user_addr);
     }
@@ -60,13 +52,8 @@
         user_addr: address,
         ctx: &mut TxContext
     ) {
+        if (amount == 0) return;
         let coin = coin::take(auction, amount, ctx);
         transfer::transfer(coin, user_addr);
-=======
-    public(friend) fun contract_transfer_to_address(balance: &mut Balance<SUI>, amount: u64, receiver: address, ctx: &mut TxContext) {
-        if (amount == 0) return;
-        let coin = coin::take(balance, amount, ctx);
-        transfer::transfer(coin, receiver);
->>>>>>> d463b9ca
     }
 }