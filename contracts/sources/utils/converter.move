module suins::converter {

<<<<<<< HEAD
    use sui::tx_context::TxContext;
    use sui::object::{Self, ID};
    use std::bcs;
=======
>>>>>>> 8f145463
    use std::vector;
    use std::string::{Self, String};

    friend suins::auction;
    friend suins::reverse_registrar;
    friend suins::resolver;
    friend suins::controller;
    friend suins::configuration;
    friend suins::remove_later;
    friend suins::registrar;

    const REGISTRATION_FEE_PER_YEAR: u64 = 1000000;
    const EInvalidNumber: u64 = 601;

    public(friend) fun string_to_number(str: String): u64 {
        let bytes = string::bytes(&str);
        // count from 1 because Move doesn't have negative number atm
        let index = vector::length(bytes);
        let result: u64 = 0;
        let base = 1;

        while (index > 0) {
            let byte = *vector::borrow(bytes, index - 1);
            assert!(byte >= 0x30 && byte <= 0x39, EInvalidNumber); // 0-9
            result = result + ((byte as u64) - 0x30) * base;
            // avoid overflow if input is MAX_U64
            if (index != 1) base = base * 10;
            index = index - 1;
        };
        result
    }

    public(friend) fun new_id(ctx: &mut TxContext): ID {
        let new_uid = object::new(ctx);
        let new_id = object::uid_to_inner(&new_uid);
        object::delete(new_uid);
        new_id
    }

    #[test_only]
    friend suins::converter_tests;
    #[test_only]
    friend suins::resolver_tests;
}<|MERGE_RESOLUTION|>--- conflicted
+++ resolved
@@ -1,11 +1,5 @@
 module suins::converter {
 
-<<<<<<< HEAD
-    use sui::tx_context::TxContext;
-    use sui::object::{Self, ID};
-    use std::bcs;
-=======
->>>>>>> 8f145463
     use std::vector;
     use std::string::{Self, String};
 
