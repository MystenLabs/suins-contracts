--- conflicted
+++ resolved
@@ -294,19 +294,11 @@
     }
 
     /// #### Notice
-<<<<<<< HEAD
-    /// Get `(owner, resolver, ttl)` of a `domain_name`.
-    /// The `domain_name` can have multiple levels.
-    ///
-    /// #### Params
-    /// `domain_name`: domain name to find the ttl
-=======
     /// Get `(owner, linked_addr, ttl, default_domain_name)` of a `domain_name`.
     /// The `domain_name` can have multiple levels.
     ///
     /// #### Params
     /// `domain_name`: domain_name to find the ttl
->>>>>>> e90eab7b
     ///
     /// Panics
     /// Panics if `domain_name` doesn't exists.
