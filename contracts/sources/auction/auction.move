/// Implementation of auction module.
/// More information in: ../../../docs
module suins::auction {

    use sui::object::{UID, ID};
    use sui::table::{Self, Table};
    use sui::tx_context::TxContext;
    use sui::sui::SUI;
    use sui::balance::{Self, Balance};
    use sui::transfer;
    use sui::object;
    use sui::hash::keccak256;
    use sui::coin::Coin;
    use sui::event;
    use sui::clock::{Self, Clock};
    use sui::linked_table::{Self, LinkedTable};
    use suins::registrar;
    use suins::registry::AdminCap;
    use suins::configuration::{Self, Configuration};
    use suins::coin_util;
    use suins::entity::SuiNS;
    use suins::emoji;
    use std::option::{Self, Option, none, some};
    use std::string::{Self, String, utf8};
    use std::vector;
    use std::bcs;
    use suins::converter;
    use suins::entity;
    use sui::tx_context;
    use sui::coin;

    const MIN_PRICE: u64 = 1000;
    const SUI_TLD: vector<u8> = b"sui";
    // must always up-to-date with sui::sui::MIST_PER_SUI
    const BIDDING_PERIOD: u64 = 3;
    const REVEAL_PERIOD: u64 = 3;
    /// time period from end_at, so winner have time to claim their winning
    const EXTRA_PERIOD: u64 = 30;
    const AUCTION_STATE_NOT_AVAILABLE: u8 = 0;
    const AUCTION_STATE_OPEN: u8 = 1;
    const AUCTION_STATE_PENDING: u8 = 2;
    const AUCTION_STATE_BIDDING: u8 = 3;
    const AUCTION_STATE_REVEAL: u8 = 4;
    const AUCTION_STATE_FINALIZING: u8 = 5;
    const AUCTION_STATE_OWNED: u8 = 6;
    const AUCTION_STATE_REOPENED: u8 = 7;

    const EInvalidPhase: u64 = 802;
    const EBidExisted: u64 = 804;
    const EInvalidBid: u64 = 805;
    const EBidAlreadyStart: u64 = 806;
    const EInvalidBidMask: u64 = 807;
    const EInvalidBidValue: u64 = 807;
    const EInvalidConfigParam: u64 = 808;
    const EInvalidRegistrar: u64 = 809;
    const EAlreadyFinalized: u64 = 811;
    const EAlreadyUnsealed: u64 = 812;
    const ESealBidNotExists: u64 = 813;
    const EAuctionNotHasWinner: u64 = 814;
    const EInvalidBiddingFee: u64 = 815;
    const ELabelUnavailable: u64 = 816;
    const EPaymentNotEnough: u64 = 817;

    struct BidDetail has store, copy, drop {
        uid: ID,
        bidder: address,
        // upper limit of the actual bid value to hide the real value
        bid_value_mask: u64,
        // 0 for unknowned value
        bid_value: u64,
        // empty for unknowned value
        // label for .sui domain name
        label: String,
        created_at_in_epoch: u64,
        created_at_in_ms: u64,
        sealed_bid: vector<u8>,
        is_unsealed: bool,
    }

    /// Metadata of auction for a domain name
    struct AuctionEntry has store, drop {
        started_at: u64,
        highest_bid: u64,
        second_highest_bid: u64,
        winner: address,
        second_highest_bidder: address,
        is_finalized: bool,
        /// the created_at_in_ms property of the current winning bid
        /// if 2 bidders have the same value, we choose the one who called `place_bid` first
        winning_bid_created_at_in_ms: u64,
        /// object::id_from_address(@0x0) if winner hasn't been determined
        winning_bid_uid: ID,
    }

    struct AuctionHouse has key {
        id: UID,
        /// bid_details_by_bidder: {
        ///   0xabc: [bid1, bid2],
        ///   0x123: [bid3, bid4],
        /// }
        bid_details_by_bidder: Table<address, LinkedTable<u64, BidDetail>>,
        // key: label
        entries: LinkedTable<String, AuctionEntry>,
        balance: Balance<SUI>,
        start_auction_start_at: u64,
        /// last epoch where auction for domains can be started
        /// the auction really ends at = start_auction_end_at + BIDDING_PERIOD + REVEAL_PERIOD + FINALIZING_PERIOD
        /// this property acts as a toggle flag to turn off auction, set this field to 0 to turn off auction
        start_auction_end_at: u64,
        bidding_fee: u64,
        start_an_auction_fee: u64,
    }

    // TODO: use Controller::NameRegisteredEvent
    struct NameRegisteredEvent has copy, drop {
        tld: String,
        label: String,
        winner: address,
        amount: u64,
    }

    struct NewBidEvent has copy, drop {
        bidder: address,
        sealed_bid: vector<u8>,
        bid_value_mask: u64,
    }

    struct BidRevealedEvent has copy, drop {
        label: String,
        bidder: address,
        bid_value: u64,
        created_at_in_ms: u64,
        sealed_bid: vector<u8>,
    }

    struct AuctionStartedEvent has copy, drop {
        label: String,
        start_at: u64,
    }

    /// #### Notice
    /// The admin uses this function to establish configuration parameters.
    /// It is intended solely for use during the development phase.
    ///
    /// #### Dev
    /// The `open_at` and `close_at` properties of Auction share object are updated.
    ///
    /// #### Params
    /// `open_at`: epoch at which all names are available for auction.
    /// `close_at`: the last epoch at which all names remain available for auction.
    /// Once this epoch has passed, the entries that have a winner but haven't yet being finalized
    /// have an additional `EXTRA_CLAIM_PERIOD` epochs for the winner to finalize.
    ///
    /// Panics
    /// Panics if `open_at` is less than `close_at`
    /// or current epoch is less than or equal `open_at`
    public entry fun configure_auction(
        _: &AdminCap,
        auction_house: &mut AuctionHouse,
        suins: &mut SuiNS,
        start_auction_start_at: u64,
        start_auction_end_at: u64,
        ctx: &mut TxContext
    ) {
        assert!(start_auction_start_at < start_auction_end_at, EInvalidConfigParam);
        assert!(tx_context::epoch(ctx) <= start_auction_start_at, EInvalidConfigParam);

        auction_house.start_auction_start_at = start_auction_start_at;
        auction_house.start_auction_end_at = start_auction_end_at;
        *entity::controller_auction_house_finalized_at_mut(suins) = auction_close_at(auction_house) + EXTRA_PERIOD;
    }

    /// #### Notice
    /// This function initiates the auction process for a `.sui` domain name.
    /// However, the caller must still call `place_bid` to place his/her bid.
    /// When the auction starts, a new entry is created in the `PENDING` state.
    /// In the next epoch, it moves to the `BIDDING` state.
    /// The caller also transfers a payment of coins worth `FEE_PER_YEAR`.
    ///
    /// #### Dev
    /// New `Entry` record is created.
    /// If `Entry` record exists and in the `REOPENED` state, it is remove and reinitialize.
    ///
    /// #### Params
    /// `label`: label of the domain name being auctioned, the domain name has the form `label`.sui
    ///
    /// Panics
    /// Panics if current epoch is outside of auction time period
    /// or the domain name is already opened
    /// or the domain name is not eligible for auction.
    /// or the length of the label must be within the range of 3-6 characters.
    public entry fun start_an_auction(
        auction_house: &mut AuctionHouse,
        suins: &mut SuiNS,
        config: &Configuration,
        label: vector<u8>,
        payment: &mut Coin<SUI>,
        ctx: &mut TxContext
    ) {
        assert!(
            auction_house.start_auction_start_at <= tx_context::epoch(ctx) && tx_context::epoch(ctx) <= auction_house.start_auction_end_at,
            EInvalidPhase,
        );
        let emoji_config = configuration::emoji_config(config);
        emoji::validate_label_with_emoji(emoji_config, label, 3, 6);

        let state = state(auction_house, label, tx_context::epoch(ctx));
        assert!(state == AUCTION_STATE_OPEN || state == AUCTION_STATE_REOPENED, EInvalidPhase);

        let label = utf8(label);
        assert!(registrar::is_available(suins, utf8(SUI_TLD), label, ctx), ELabelUnavailable);

        if (state == AUCTION_STATE_REOPENED) {
            // added in below statement
            // TODO: reset fields instead of removing them
            let _ = linked_table::remove(&mut auction_house.entries, label);
        };
        let started_at = tx_context::epoch(ctx) + 1;
        let entry = AuctionEntry {
            started_at,
            highest_bid: 0,
            second_highest_bid: 0,
            winner: @0x0,
            second_highest_bidder: @0x0,
            is_finalized: false,
            winning_bid_created_at_in_ms: 0,
            winning_bid_uid: object::id_from_address(@0x0),
        };
        linked_table::push_back(&mut auction_house.entries, label, entry);
        event::emit(AuctionStartedEvent { label, start_at: started_at });

        coin_util::user_transfer_to_suins(payment, auction_house.start_an_auction_fee, suins)
    }

    /// #### Notice
    /// Bidders use this function to place a new bid.
    /// They transfer a payment of coins with a value equal to the bid value mask to hide the actual bid amount.
    ///
    /// #### Dev
    /// New bid detail is created.
    ///
    /// #### Params
    /// `sealed_bid`: return value of `make_seal_bid`
    /// `bid_value_mask`: upper bound of actual bid value
    ///
    /// Panics
    /// Panics if current epoch is less than end_at
    /// or `bid_value_mask` is less than `MIN_PRICE`
    /// or the sealed bid exists
    /// or payment doesn't have enough coin
    public entry fun place_bid(
        auction_house: &mut AuctionHouse,
        suins: &mut SuiNS,
        sealed_bid: vector<u8>,
        bid_value_mask: u64,
        payment: &mut Coin<SUI>,
        clock: &Clock,
        ctx: &mut TxContext
    ) {
        assert!(
            auction_house.start_auction_start_at <= tx_context::epoch(ctx) && tx_context::epoch(ctx)
                <= auction_house.start_auction_end_at + BIDDING_PERIOD,
            EInvalidPhase,
        );
        assert!(bid_value_mask >= MIN_PRICE, EInvalidBid);

        if (!table::contains(&auction_house.bid_details_by_bidder, tx_context::sender(ctx))) {
            table::add(&mut auction_house.bid_details_by_bidder, tx_context::sender(ctx), linked_table::new(ctx));
        };

        let bids_by_sender = table::borrow_mut(&mut auction_house.bid_details_by_bidder, tx_context::sender(ctx));
        assert!(option::is_none(&seal_bid_exists(bids_by_sender, sealed_bid)), EBidExisted);

        let bidder = tx_context::sender(ctx);
        let bid = BidDetail {
            uid: converter::new_id(ctx),
            bidder,
            bid_value_mask,
            bid_value: 0,
            label: utf8(vector[]),
            created_at_in_epoch: tx_context::epoch(ctx),
            created_at_in_ms: clock::timestamp_ms(clock),
            sealed_bid,
            is_unsealed: false,
        };
        let new_index =
            if (!linked_table::is_empty(bids_by_sender)) *option::borrow(linked_table::back(bids_by_sender)) + 1
            else 0;
        linked_table::push_back(bids_by_sender, new_index, bid);
        event::emit(NewBidEvent { bidder, sealed_bid, bid_value_mask });

        let bidder_value = coin::value(payment);
        assert!(bidder_value >= bid_value_mask + auction_house.bidding_fee, EPaymentNotEnough);

        coin_util::user_transfer_to_auction(payment, bid_value_mask, &mut auction_house.balance);
        coin_util::user_transfer_to_suins(payment, auction_house.bidding_fee, suins);
    }

    /// #### Notice
    /// Bidders use this function to reveal the true parameters of their sealed bids.
    /// No payment is returned in this function.
    /// Bidders can retrieve their payment by using either the `finalize_auction` or `withdraw` function.
    ///
    /// #### Dev
    /// The `Entry` record represeting the `label` is updated with the new bid value if `value` is either the highest
    /// or second highest value.
    /// The `label` and `bid_value` properties of the bid detail are updated.
    ///
    /// #### Params
    /// `label`: label of the domain name being auctioned, the domain name has the form `label`.sui
    /// `value`: auctual value that bidder wants to spend
    /// `secret`: random string used when hashing the sealed bid
    ///
    /// Panics
    /// Panics if auction is not in `REVEAL` state
    /// or sender has never ever placed a bid
    /// or the parameters don't match any sealed bid
    /// or the sealed bid has already been unsealed
    /// or `label` hasn't been started
    public entry fun reveal_bid(
        auction_house: &mut AuctionHouse,
        label: vector<u8>,
        value: u64,
        secret: vector<u8>,
        ctx: &mut TxContext
    ) {
        assert!(
            auction_house.start_auction_start_at <= tx_context::epoch(ctx) && tx_context::epoch(ctx)
                <= auction_house.start_auction_end_at + BIDDING_PERIOD + REVEAL_PERIOD,
            EInvalidPhase,
        );
        // TODO: do we need to validate domain here?
        let auction_state = state(auction_house, label, tx_context::epoch(ctx));
        assert!(auction_state == AUCTION_STATE_REVEAL, EInvalidPhase);

        let sealed_bid = make_seal_bid(
            label,
            tx_context::sender(ctx),
            value,
            secret
        ); // hash from label, owner, value, salt
        let bids_by_sender = table::borrow_mut(&mut auction_house.bid_details_by_bidder, tx_context::sender(ctx));
        let index = seal_bid_exists(bids_by_sender, sealed_bid);
        assert!(option::is_some(&index), ESealBidNotExists);

        let bid_detail = linked_table::borrow_mut(bids_by_sender, option::extract(&mut index));
        assert!(!bid_detail.is_unsealed, EAlreadyUnsealed);

        let label = utf8(label);
        bid_detail.bid_value = value;
        bid_detail.label = label;
        bid_detail.is_unsealed = true;

        event::emit(BidRevealedEvent {
            label,
            bidder: tx_context::sender(ctx),
            bid_value: value,
            created_at_in_ms: bid_detail.created_at_in_ms,
            sealed_bid,
        });

        let entry = linked_table::borrow_mut(&mut auction_house.entries, *&label);
        if (
            bid_detail.bid_value_mask < value
                || value < MIN_PRICE
                || bid_detail.created_at_in_epoch < entry.started_at
                || entry.started_at + BIDDING_PERIOD <= bid_detail.created_at_in_epoch
        ) {
            // invalid bid
            // TODO: what to do now?
        } else if (value > entry.highest_bid) {
            // Vickrey auction, winner pays the second highest_bid
            new_winning_bid(entry, bid_detail);
        } else if (value == entry.highest_bid && bid_detail.created_at_in_ms < entry.winning_bid_created_at_in_ms) {
            new_winning_bid(entry, bid_detail);
        } else if (value > entry.second_highest_bid) {
            // not winner, but affects second place
            new_second_highest_bid(entry, value, tx_context::sender(ctx));
        } else {
            // bid doesn't affect auction
            // TODO: what to do now?
        };
    }

    /// #### Notice
    /// Bidders use this function to claim the NFT or withdraw payment of their bids on `label`.
    /// If being called by the winner, he/she retrieve the payment that are the difference between bid mask and bid value.
    /// He/she also get the NFT representing the ownership of `label`.sui domain name.
    /// If not the winner, he/she get back the payment that he/her deposited when place the bid.
    /// We allow bidders to have multiple bids on one domain, this function checks every of them.
    ///
    /// #### Dev
    /// All bid details that are considered in this function are removed.
    ///
    /// #### Params
<<<<<<< HEAD
    /// label label of the domain name beinng auctioned, the domain name has the form `label`.sui
    /// resolver address of the resolver share object that the winner wants to set for his/her new NFT
=======
    /// label label of the node beinng auctioned, the node has the form `label`.sui
>>>>>>> e90eab7b
    ///
    /// Panics
    /// Panics if auction state is not `FINALIZING`, `REOPENED` or `OWNED`
    /// or sender has never ever placed a bid
    /// or `label` hasn't been started
    /// or the auction has already been finalized and sender is the winner
    public entry fun finalize_auction(
        auction_house: &mut AuctionHouse,
        suins: &mut SuiNS,
        config: &Configuration,
        label: vector<u8>,
        ctx: &mut TxContext
    ) {
        assert!(
            auction_house.start_auction_start_at <= tx_context::epoch(ctx) && tx_context::epoch(ctx)
                <= auction_close_at(auction_house) + EXTRA_PERIOD,
            EInvalidPhase,
        );
        let auction_state = state(auction_house, label, tx_context::epoch(ctx));
        // the reveal phase is over in all of these phases and have received bids
        assert!(
            auction_state == AUCTION_STATE_FINALIZING
                || auction_state == AUCTION_STATE_REOPENED
                || auction_state == AUCTION_STATE_OWNED,
            EInvalidPhase
        );

        let label_str = utf8(label);
        let entry = linked_table::borrow_mut(&mut auction_house.entries, label_str);
        assert!(!(entry.is_finalized && entry.winner == tx_context::sender(ctx)), EAlreadyFinalized);

        let bids_of_sender = table::borrow_mut(&mut auction_house.bid_details_by_bidder, tx_context::sender(ctx));
        // Refund all the bids
        let front_element = linked_table::front(bids_of_sender);
        while (option::is_some(front_element)) {
            let index = *option::borrow(front_element);
            if (linked_table::borrow(bids_of_sender, index).label != label_str) {
                front_element = linked_table::next(bids_of_sender, index);
                continue
            };

            // TODO: group into 1 function?
            let prev_index = *linked_table::prev(bids_of_sender, index);
            let bid_detail = linked_table::remove(bids_of_sender, index);
            if (option::is_some(&prev_index)) front_element = linked_table::next(bids_of_sender, *option::borrow(&prev_index))
            else front_element = linked_table::front(bids_of_sender);

            if (entry.winning_bid_uid == bid_detail.uid) {
                handle_winning_bid(&mut auction_house.balance, suins, entry, &bid_detail, true, ctx);
                entry.is_finalized = true;
            } else {
                // TODO: charge paymennt as punishmennt
                // not the winner
                coin_util::auction_transfer_to_address(
                    &mut auction_house.balance,
                    bid_detail.bid_value_mask,
                    bid_detail.bidder,
                    ctx
                );
            };
        };
        if (entry.winner != tx_context::sender(ctx)) return;

        register_winning_auction(suins, config, label, entry.winner, entry.second_highest_bid, ctx)
    }

    public entry fun finalize_all_auctions_by_admin(
        _: &AdminCap,
        auction_house: &mut AuctionHouse,
        suins: &mut SuiNS,
        config: &Configuration,
        ctx: &mut TxContext
    ) {
        let auction_close_at = auction_close_at(auction_house);
        assert!(auction_close_at < tx_context::epoch(ctx), EInvalidPhase);
        // tx_context::epoch(ctx) <= auction_close_at(auction_house) + EXTRA_PERIOD
        // copy the `option` because we need mutable reference to `entries` later
        let next_label = *linked_table::front(&auction_house.entries);
        while (option::is_some(&next_label)) {
            let label = *option::borrow(&next_label);
            let auction_state = state(auction_house, *string::bytes(&label), tx_context::epoch(ctx));
            let entry = linked_table::borrow_mut(&mut auction_house.entries, label);

            if (
                !entry.is_finalized
                    && entry.winner != @0x0
                    && (
                        auction_state == AUCTION_STATE_FINALIZING && tx_context::epoch(ctx) <= auction_close_at + EXTRA_PERIOD
                            || auction_state == AUCTION_STATE_NOT_AVAILABLE && tx_context::epoch(ctx) > auction_close_at + EXTRA_PERIOD
                        )
            ) {
                let bids_of_winner = table::borrow_mut(&mut auction_house.bid_details_by_bidder, entry.winner);
                let front_element = linked_table::front(bids_of_winner);

                while (option::is_some(front_element)) {
                    let index = *option::borrow(front_element);
                    let bid_detail = linked_table::borrow(bids_of_winner, index);
                    // TODO: winner can have multiple bid with the same highest value,
                    // TODO: however, we are using the vector, the early bid comes first.
                    if (bid_detail.label == label && entry.winning_bid_uid == bid_detail.uid) {
                        if (tx_context::epoch(ctx) <= auction_close_at + EXTRA_PERIOD) {
                            handle_winning_bid(&mut auction_house.balance, suins, entry, bid_detail, true, ctx);
                            register_winning_auction(
                                suins,
                                config,
                                *string::bytes(&label),
                                entry.winner,
                                entry.second_highest_bid,
                                ctx,
                            )
                        } else handle_winning_bid(&mut auction_house.balance, suins, entry, bid_detail, false, ctx);

                        linked_table::remove(bids_of_winner, index);
                        entry.is_finalized = true;

                        break
                    };
                    front_element = linked_table::next(bids_of_winner, index);
                };
            };
            next_label = *linked_table::next(&auction_house.entries, label);
        };
        *entity::controller_auction_house_finalized_at_mut(suins) = tx_context::epoch(ctx);
    }

    /// #### Notice
    /// Bidders use this function to withdraw all their remaining bids.
    /// If there is any entry in which the sender is the winner and not yet finalized and still in `EXTRA_PERIOD`,
    /// skip that winning bid (For these bids, bidders have to call `finalize_auction` to get their extra payment and NFT).
    ///
    /// #### Dev
    /// The admin doesn't use this function to withdraw balance.
    /// All bid details that are considered are removed.
    ///
    /// Panics
    /// Panics if current epoch is less than or equal end_at
    /// or sender has never ever placed a bid
    public entry fun withdraw(auction_house: &mut AuctionHouse, ctx: &mut TxContext) {
        assert!(tx_context::epoch(ctx) > auction_close_at(auction_house), EInvalidPhase);

        let bids_of_sender = table::borrow_mut(&mut auction_house.bid_details_by_bidder, tx_context::sender(ctx));
        let front_element = linked_table::front(bids_of_sender);

        while (option::is_some(front_element)) {
            let index = *option::borrow(front_element);
            let bid_detail = linked_table::borrow(bids_of_sender, index);

            if (linked_table::contains(&auction_house.entries, bid_detail.label)) {
                let entry = linked_table::borrow(&auction_house.entries, bid_detail.label);
                // TODO: has 2 bids with the same value that are the highest
                if (entry.winning_bid_uid == bid_detail.uid) {
                    front_element = linked_table::next(bids_of_sender, index);
                    continue
                };
            };
            // TODO: transfer all balances at once
            coin_util::auction_transfer_to_address(
                &mut auction_house.balance,
                bid_detail.bid_value_mask,
                bid_detail.bidder,
                ctx
            );

            let prev_index = *linked_table::prev(bids_of_sender, index);
            linked_table::remove(bids_of_sender, index);
            if (option::is_some(&prev_index)) front_element = linked_table::next(bids_of_sender, *option::borrow(&prev_index))
            else front_element = linked_table::front(bids_of_sender);
        };
        // TODO: consider removing `tx_context::sender(ctx)` key from `bid_details_by_bidder` if `bid_details` is empty
    }

    public entry fun set_bidding_fee(_: &AdminCap, auction_house: &mut AuctionHouse, new_bidding_fee: u64) {
        assert!(
            configuration::mist_per_sui() <= new_bidding_fee
                && new_bidding_fee <= configuration::mist_per_sui() * 1_000_000,
            EInvalidBiddingFee
        );
        auction_house.bidding_fee = new_bidding_fee;
    }

    public entry fun set_start_an_auction_fee(_: &AdminCap, auction_house: &mut AuctionHouse, new_fee: u64) {
        assert!(
            configuration::mist_per_sui() <= new_fee
                && new_fee <= configuration::mist_per_sui() * 1_000_000,
            EInvalidBiddingFee
        );
        auction_house.start_an_auction_fee = new_fee;
    }

    // === Public Functions ===

    /// #### Notice
    /// Generate the sealed bid that is used when placing a new bid
    ///
    /// #### Params
    /// `label`: label of the domain name being auctioned, the domain name has the form `label`.sui
    /// `owner`: address of the bidder
    /// `value`: bid value
    /// `secret`: a random string
    ///
    /// #### Return
    /// Hashed string using keccak256
    public fun make_seal_bid(label: vector<u8>, owner: address, value: u64, secret: vector<u8>): vector<u8> {
        let owner = bcs::to_bytes(&owner);
        vector::append(&mut label, owner);
        let value = bcs::to_bytes(&value);
        vector::append(&mut label, value);
        vector::append(&mut label, secret);
        keccak256(&label)
    }

    /// #### Notice
    /// Get metadata of an auction
    ///
    /// #### Params
    /// label label of the domain name being auctioned, the domain name has the form `label`.sui
    ///
    /// #### Return
    /// (`start_at`, `highest_bid`, `second_highest_bid`, `winner`, `is_finalized`)
    public fun get_entry(
        auction_house: &AuctionHouse,
        label: vector<u8>
    ): (Option<u64>, Option<u64>, Option<u64>, Option<address>, Option<bool>) {
        let label = utf8(label);
        if (linked_table::contains(&auction_house.entries, label)) {
            let entry = linked_table::borrow(&auction_house.entries, label);
            return (
                some(entry.started_at),
                some(entry.highest_bid),
                some(entry.second_highest_bid),
                some(entry.winner),
                some(entry.is_finalized),
            )
        };
        (none(), none(), none(), none(), none())
    }

    /// #### Notice
    /// Get state of an auction
    /// State transitions for domain name can be found at `../../../docs/auction.md`
    ///
    /// #### Params
    /// label label of the domain name being auctioned, the domain name has the form `label`.sui
    ///
    /// #### Return
    /// either [
    ///   AUCTION_STATE_NOT_AVAILABLE | AUCTION_STATE_OPEN | AUCTION_STATE_PENDING | AUCTION_STATE_BIDDING |
    ///   AUCTION_STATE_REVEAL | AUCTION_STATE_FINALIZING | AUCTION_STATE_OWNED | AUCTION_STATE_REOPENED
    /// ]
    public fun state(auction_house: &AuctionHouse, label: vector<u8>, current_epoch: u64): u8 {
        if (
            current_epoch < auction_house.start_auction_start_at
                || current_epoch > auction_close_at(auction_house) + EXTRA_PERIOD
        ) return AUCTION_STATE_NOT_AVAILABLE;

        let label = utf8(label);
        if (linked_table::contains(&auction_house.entries, label)) {
            let entry = linked_table::borrow(&auction_house.entries, label);
            if (entry.is_finalized) return AUCTION_STATE_OWNED;

            if (current_epoch > auction_close_at(auction_house)) {
                if (entry.highest_bid != 0) return AUCTION_STATE_FINALIZING;
                return AUCTION_STATE_NOT_AVAILABLE
            } else {
                if (current_epoch == entry.started_at - 1) return AUCTION_STATE_PENDING;
                if (current_epoch < entry.started_at + BIDDING_PERIOD) return AUCTION_STATE_BIDDING;
                if (current_epoch < entry.started_at + BIDDING_PERIOD + REVEAL_PERIOD) return AUCTION_STATE_REVEAL;
                // TODO: because auction can be reopened, there is a case
                // TODO: where only 1 user places bid and his bid is invalid
                if (entry.highest_bid == 0) return AUCTION_STATE_REOPENED;
                return AUCTION_STATE_FINALIZING
            }
        } else if (current_epoch > auction_close_at(auction_house)) return AUCTION_STATE_NOT_AVAILABLE;
        AUCTION_STATE_OPEN
    }

    // === Friend and Private Functions ===

    public(friend) fun auction_close_at(auction: &AuctionHouse): u64 {
        auction.start_auction_end_at + BIDDING_PERIOD + REVEAL_PERIOD
    }

    fun new_winning_bid(entry: &mut AuctionEntry, winning_bid_detail: &BidDetail) {
        let new_second_highest_bid = entry.highest_bid;
        let new_second_highest_bidder = entry.winner;
        new_second_highest_bid(entry, new_second_highest_bid, new_second_highest_bidder);

        entry.highest_bid = winning_bid_detail.bid_value;
        entry.winner = winning_bid_detail.bidder;
        entry.winning_bid_created_at_in_ms = winning_bid_detail.created_at_in_ms;
        entry.winning_bid_uid = winning_bid_detail.uid;
    }

    fun new_second_highest_bid(
        entry: &mut AuctionEntry,
        new_second_highest_value: u64,
        new_second_highest_bidder: address
    ) {
        entry.second_highest_bid = new_second_highest_value;
        entry.second_highest_bidder = new_second_highest_bidder;
    }

    fun register_winning_auction(
        suins: &mut SuiNS,
        config: &Configuration,
        label: vector<u8>,
        winner: address,
        winning_amount: u64,
        ctx: &mut TxContext
    ) {
        registrar::register_internal(suins, SUI_TLD, config, label, winner, 365, ctx);
        event::emit(NameRegisteredEvent {
            label: utf8(label),
            tld: utf8(SUI_TLD),
            winner,
            amount: winning_amount
        })
    }

    fun handle_winning_bid(
        auction_balance: &mut Balance<SUI>,
        suins: &mut SuiNS,
        entry: &AuctionEntry,
        bid_detail: &BidDetail,
        is_second_highest_bidder_shared: bool,
        ctx: &mut TxContext
    ) {
        if (entry.second_highest_bid != 0 && entry.second_highest_bidder != @0x0) {
            coin_util::auction_transfer_to_address(
                auction_balance,
                bid_detail.bid_value_mask - entry.second_highest_bid,
                bid_detail.bidder,
                ctx
            );
            // it rounds down
            if (is_second_highest_bidder_shared) {
                let second_highest_bidder_share = (entry.second_highest_bid / 100) * 5;
                coin_util::auction_transfer_to_suins(
                    auction_balance,
                    entry.second_highest_bid - second_highest_bidder_share,
                    suins
                );
                coin_util::auction_transfer_to_address(
                    auction_balance,
                    second_highest_bidder_share,
                    entry.second_highest_bidder,
                    ctx,
                );
            } else {
                coin_util::auction_transfer_to_suins(
                    auction_balance,
                    entry.second_highest_bid,
                    suins
                );
            }
        } else {
            // winner is the only one who bided
            coin_util::auction_transfer_to_address(
                auction_balance,
                bid_detail.bid_value_mask - bid_detail.bid_value,
                bid_detail.bidder,
                ctx
            );
            coin_util::auction_transfer_to_suins(auction_balance, bid_detail.bid_value, suins);
        };
    }

    fun init(ctx: &mut TxContext) {
        transfer::share_object(AuctionHouse {
            id: object::new(ctx),
            bid_details_by_bidder: table::new(ctx),
            entries: linked_table::new(ctx),
            balance: balance::zero(),
            start_auction_start_at: entity::max_epoch_allowed(),
            start_auction_end_at: entity::max_epoch_allowed() - 1,
            bidding_fee: configuration::mist_per_sui(),
            start_an_auction_fee: 10 * configuration::mist_per_sui(),
        });
    }

    /// Return index of bid if exists
    fun seal_bid_exists(bids: &LinkedTable<u64, BidDetail>, seal_bid: vector<u8>): Option<u64> {
        let front_element = linked_table::front(bids);

        while (option::is_some(front_element)) {
            let index = *option::borrow(front_element);
            let bid_detail = linked_table::borrow(bids, index);
            if (bid_detail.sealed_bid == seal_bid) {
                return some(index)
            };
            front_element = linked_table::next(bids, index);
        };
        none()
    }

    // === Testing ===

    #[test_only]
    public fun get_balance(auction: &AuctionHouse): u64 {
        balance::value(&auction.balance)
    }

    #[test_only]
    public fun get_bids_by_bidder(auction_house: &AuctionHouse, bidder: address): vector<BidDetail> {
        let result = vector[];
        if (table::contains(&auction_house.bid_details_by_bidder, bidder)) {
            let bids =  table::borrow(&auction_house.bid_details_by_bidder, bidder);
            let front_element = linked_table::front(bids);
            while (option::is_some(front_element)) {
                let index = *option::borrow(front_element);
                let bid_detail = linked_table::borrow(bids, index);
                vector::push_back(&mut result, *bid_detail);

                front_element = linked_table::next(bids, index);
            }
        };
        result
    }

    #[test_only]
    public fun get_seal_bid_by_bidder(
        auction_house: &AuctionHouse,
        seal_bid: vector<u8>,
        bidder: address
    ): Option<u64> {
        if (table::contains(&auction_house.bid_details_by_bidder, bidder)) {
            let bids_by_bidder = table::borrow(&auction_house.bid_details_by_bidder, bidder);
            let index = seal_bid_exists(bids_by_bidder, seal_bid);
            if (option::is_some(&index)) {
                let bid = linked_table::borrow(bids_by_bidder, option::extract(&mut index));
                return option::some(bid.bid_value_mask)
            }
        };
        option::none()
    }

    #[test_only]
    public fun get_bid_detail_fields(bid_detail: &BidDetail): (address, u64, u64, bool) {
        (bid_detail.bidder, bid_detail.bid_value_mask, bid_detail.created_at_in_epoch, bid_detail.is_unsealed)
    }

    #[test_only]
    /// Wrapper of module initializer for testing
    public fun test_init(ctx: &mut TxContext) {
        transfer::share_object(AuctionHouse {
            id: object::new(ctx),
            bid_details_by_bidder: table::new(ctx),
            entries: linked_table::new(ctx),
            balance: balance::zero(),
            start_auction_start_at: entity::max_epoch_allowed(),
            start_auction_end_at: entity::max_epoch_allowed() - 1,
            bidding_fee: configuration::mist_per_sui(),
            start_an_auction_fee: 10 * configuration::mist_per_sui(),
        });
    }
}<|MERGE_RESOLUTION|>--- conflicted
+++ resolved
@@ -393,12 +393,7 @@
     /// All bid details that are considered in this function are removed.
     ///
     /// #### Params
-<<<<<<< HEAD
-    /// label label of the domain name beinng auctioned, the domain name has the form `label`.sui
-    /// resolver address of the resolver share object that the winner wants to set for his/her new NFT
-=======
     /// label label of the node beinng auctioned, the node has the form `label`.sui
->>>>>>> e90eab7b
     ///
     /// Panics
     /// Panics if auction state is not `FINALIZING`, `REOPENED` or `OWNED`
