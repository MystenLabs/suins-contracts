--- conflicted
+++ resolved
@@ -250,12 +250,8 @@
         ctx: &mut TxContext
     ) {
         assert!(
-<<<<<<< HEAD
-            auction_house.start_auction_start_at <= tx_context::epoch(ctx) && tx_context::epoch(ctx) <= auction_house.start_auction_end_at + BIDDING_PERIOD,
-=======
             auction_house.start_auction_start_at <= epoch(ctx) && epoch(ctx)
                 <= auction_house.start_auction_end_at + BIDDING_PERIOD,
->>>>>>> 6ad890cc
             EAuctionNotAvailable,
         );
         assert!(bid_value_mask >= MIN_PRICE, EInvalidBid);
@@ -315,12 +311,8 @@
         ctx: &mut TxContext
     ) {
         assert!(
-<<<<<<< HEAD
-            auction_house.start_auction_start_at <= tx_context::epoch(ctx) && tx_context::epoch(ctx) <= auction_house.start_auction_end_at + BIDDING_PERIOD + REVEAL_PERIOD,
-=======
             auction_house.start_auction_start_at <= epoch(ctx) && epoch(ctx)
                 <= auction_house.start_auction_end_at + BIDDING_PERIOD + REVEAL_PERIOD,
->>>>>>> 6ad890cc
             EAuctionNotAvailable,
         );
         // TODO: do we need to validate domain here?
@@ -358,28 +350,10 @@
             // TODO: what to do now?
         } else if (value > entry.highest_bid) {
             // Vickrey auction, winner pays the second highest_bid
-<<<<<<< HEAD
-            entry.second_highest_bid = entry.highest_bid;
-            entry.highest_bid = value;
-            entry.winner = bid_detail.bidder;
-            entry.winning_bid_created_at_in_ms = bid_detail.created_at_in_ms;
-            entry.winning_bid_uid = bid_detail.uid;
-        } else if (value == entry.highest_bid && bid_detail.created_at_in_ms < entry.winning_bid_created_at_in_ms) {
-            std::debug::print(&entry.winner);
-            std::debug::print(&bid_detail.bidder);
-            // if same value and same created_at, we choose first one who reveals bid.
-            // TODO: could be combined with the previous check
-            entry.second_highest_bid = entry.highest_bid;
-            entry.highest_bid = value;
-            entry.winner = bid_detail.bidder;
-            entry.winning_bid_created_at_in_ms = bid_detail.created_at_in_ms;
-            entry.winning_bid_uid = bid_detail.uid;
-=======
             new_winning_bid(entry, bid_detail);
         } else if (value == entry.highest_bid && bid_detail.created_at < entry.bid_detail_created_at) {
             // if same value and same created_at, we choose first one who reveals bid.
             new_winning_bid(entry, bid_detail);
->>>>>>> 6ad890cc
         } else if (value > entry.second_highest_bid) {
             // not winner, but affects second place
             new_second_highest_bid(entry, value, sender(ctx));
@@ -417,12 +391,8 @@
         ctx: &mut TxContext
     ) {
         assert!(
-<<<<<<< HEAD
-            auction_house.start_auction_start_at <= tx_context::epoch(ctx) && tx_context::epoch(ctx) <= auction_close_at(auction_house) + EXTRA_PERIOD,
-=======
             auction_house.start_auction_start_at <= epoch(ctx) && epoch(ctx)
                 <= auction_close_at(auction_house) + EXTRA_PERIOD,
->>>>>>> 6ad890cc
             EAuctionNotAvailable,
         );
         let auction_state = state(auction_house, label, tx_context::epoch(ctx));
@@ -485,12 +455,8 @@
         ctx: &mut TxContext
     ) {
         assert!(
-<<<<<<< HEAD
-            auction_close_at(auction_house) < tx_context::epoch(ctx) && tx_context::epoch(ctx) <= auction_close_at(auction_house) + EXTRA_PERIOD,
-=======
             auction_close_at(auction_house) < epoch(ctx) && epoch(ctx)
                 <= auction_close_at(auction_house) + EXTRA_PERIOD,
->>>>>>> 6ad890cc
             EAuctionNotAvailable,
         );
 
