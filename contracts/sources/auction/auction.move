--- conflicted
+++ resolved
@@ -495,11 +495,7 @@
                     // TODO: winner can have multiple bid with the same highest value,
                     // TODO: however, we are using the vector, the early bid comes first.
                     if (bid_detail.label == label && entry.winning_bid_uid == bid_detail.uid) {
-<<<<<<< HEAD
-                        if (tx_context::epoch(ctx) <= auction_close_at + EXTRA_PERIOD) {
-=======
                         if (tx_context::epoch(ctx) <= auction_house_extra_period_end_at) {
->>>>>>> d996735e
                             handle_winning_bid(&mut auction_house.balance, suins, entry, bid_detail, true, ctx);
                             register_winning_auction(
                                 suins,
@@ -510,16 +506,10 @@
                                 ctx,
                             )
                         } else handle_winning_bid(&mut auction_house.balance, suins, entry, bid_detail, false, ctx);
-<<<<<<< HEAD
 
                         linked_table::remove(bids_of_winner, index);
                         entry.is_finalized = true;
-=======
->>>>>>> d996735e
-
-                        vector::remove(bids_of_winner, index);
-                        entry.is_finalized = true;
-                        
+
                         break
                     };
                     front_element = linked_table::next(bids_of_winner, index);
