/// Its job is to charge payment, add validation and apply referral and discount code
/// when registering and extend experation of domanin names.
/// The real logic of mint a NFT and store the record in blockchain is done in Registrar and SuiNS contract.
/// Domain name registration can only occur using the Controller and Auction contracts.
/// During auction period, only domains with 7 to 63 characters can be registered via the Controller,
/// but after the auction has ended, all domains can be registered.
module suins::controller {

    use sui::balance;
    use sui::coin::{Self, Coin};
    use sui::hash::keccak256;
    use sui::event;
    use sui::linked_table::{Self, LinkedTable};
    use sui::object::ID;
    use sui::tx_context::{TxContext, sender, epoch};
    use sui::sui::SUI;
<<<<<<< HEAD
    use suins::registry::AdminCap;
    use suins::registrar::{Self, RegistrationNFT};
    use suins::configuration::{
        Self,
        Configuration,
        max_domain_length,
        min_domain_length,
        min_non_auction_domain_length,
        price_for_node,
        max_commitment_age,
        no_outdated_commitments_to_remove,
    };
=======
    use suins::base_registry::{Registry, AdminCap};
    use suins::base_registrar::{Self, BaseRegistrar, RegistrationNFT};
    use suins::configuration::{Self, Configuration};
>>>>>>> d463b9ca
    use suins::emoji::validate_label_with_emoji;
    use suins::coin_util;
    use suins::auction::{Self, Auction};
    use std::string::{Self, String, utf8};
    use std::ascii;
    use std::bcs;
    use std::vector;
    use std::option::{Self, Option};
    use sui::url::Url;
    use suins::entity::{Self, SuiNS};

    // errors in the range of 301..400 indicate Sui Controller errors
    const EInvalidResolverAddress: u64 = 301;
    const ECommitmentNotExists: u64 = 302;
    const ECommitmentNotValid: u64 = 303;
    const ECommitmentTooOld: u64 = 304;
    const ENotEnoughFee: u64 = 305;
    const EInvalidDuration: u64 = 306;
    const ELabelUnAvailable: u64 = 308;
    const ENoProfits: u64 = 310;
    const EInvalidCode: u64 = 311;
    const ERegistrationIsDisabled: u64 = 312;

    struct NameRegisteredEvent has copy, drop {
        tld: String,
        label: String,
        owner: address,
        cost: u64,
        expiry: u64,
        nft_id: ID,
        resolver: address,
        referral_code: Option<ascii::String>,
        discount_code: Option<ascii::String>,
        url: Url,
    }

    struct DefaultResolverChangedEvent has copy, drop {
        resolver: address,
    }

    struct NameRenewedEvent has copy, drop {
        tld: String,
        label: String,
        cost: u64,
        duration: u64,
    }

    /// #### Notice
    /// The admin uses this function to set default resolver address,
    /// which is the default value when registering without config.
    ///
    /// #### Dev
    /// The `default_addr_resolver` property of Controller share object is updated.
    ///
    /// #### Params
    /// `resolver`: address of new default resolver.
    public entry fun set_default_resolver(_: &AdminCap, suins: &mut SuiNS, resolver: address) {
        *entity::default_resolver_mut(suins) = resolver;
        event::emit(DefaultResolverChangedEvent { resolver })
    }

    /// #### Notice
    /// This function is the first step in the commit/reveal process, which is implemented to prevent front-running.
    ///
    /// #### Dev
    /// This also removes outdated commentments.
    ///
    /// #### Params
    /// `commitment`: hash from `make_commitment`
    public entry fun commit(
        suins: &mut SuiNS,
        commitment: vector<u8>,
        ctx: &mut TxContext,
    ) {
        let commitments = entity::controller_commitments_mut(suins);
        remove_outdated_commitments(commitments, ctx);
        linked_table::push_back(commitments, commitment, epoch(ctx));
    }

    /// #### Notice
    /// This function is the second step in the commit/reveal process, which is implemented to prevent front-running.
    /// It acts as a gatekeeper for the `Registrar::Controller`, responsible for node validation and charging payment.
    ///
    /// #### Dev
    /// This function uses default resolver address.
    ///
    /// #### Params
    /// `label`: label of the node being registered, the node has the form `label`.sui
    /// `owner`: owner address of created NFT
    /// `no_years`: in years
    /// `secret`: the value used to create commitment in the first step
    ///
    /// Panic
    /// Panic if new registration is disabled
    /// or `label` contains characters that are not allowed
    /// or `label` is waiting to be finalized in auction
    /// or label length isn't outside of the permitted range
    /// or `payment` doesn't have enough coins
    /// or either `referral_code` or `discount_code` is invalid
    public entry fun register(
        suins: &mut SuiNS,
        tld: vector<u8>,
        config: &mut Configuration,
        auction: &Auction,
        label: vector<u8>,
        owner: address,
        no_years: u64,
        secret: vector<u8>,
        payment: &mut Coin<SUI>,
        ctx: &mut TxContext,
    ) {
<<<<<<< HEAD
        let resolver = entity::default_resolver(suins);
=======
        let resolver = controller.default_addr_resolver;

>>>>>>> d463b9ca
        register_internal(
            suins,
            tld,
            config,
            auction,
            label,
            owner,
            no_years,
            secret,
            resolver,
            payment,
            option::none(),
            option::none(),
            vector[],
            vector[],
            vector[],
            ctx,
        );
    }

    /// #### Notice
    /// This function is the second step in the commit/reveal process, which is implemented to prevent front-running.
    /// It acts as a gatekeeper for the `Registrar::Controller`, responsible for node validation and charging payment.
    ///
    /// #### Dev
    /// This function uses default resolver address.
    /// Use `tld` to identify the registrar object.
    ///
    /// #### Params
    /// `label`: label of the node being registered, the node has the form `label`.sui
    /// `owner`: owner address of created NFT
    /// `no_years`: in years
    /// `secret`: the value used to create commitment in the first step
    /// `signature`: secp256k1 of `hashed_msg`
    /// `hashed_msg`: sha256 of `raw_msg`
    /// `raw_msg`: the data to verify and update image url, with format: <ipfs_url>,<owner>,<expiry>.
    /// Note: `owner` is a 40 hexadecimal string without `0x` prefix
    ///
    /// Panic
    /// Panic if new registration is disabled
    /// or `label` contains characters that are not allowed
    /// or `label` is waiting to be finalized in auction
    /// or label length isn't outside of the permitted range
    /// or `payment` doesn't have enough coins
    /// or either `referral_code` or `discount_code` is invalid
    public entry fun register_with_image(
        suins: &mut SuiNS,
        tld: vector<u8>,
        config: &mut Configuration,
        auction: &Auction,
        label: vector<u8>,
        owner: address,
        no_years: u64,
        secret: vector<u8>,
        payment: &mut Coin<SUI>,
        signature: vector<u8>,
        hashed_msg: vector<u8>,
        raw_msg: vector<u8>,
        ctx: &mut TxContext,
    ) {
        registrar::assert_image_msg_not_empty(&signature, &hashed_msg, &raw_msg);
        let resolver = entity::default_resolver(suins);

        register_internal(
            suins,
            tld,
            config,
            auction,
            label,
            owner,
            no_years,
            secret,
            resolver,
            payment,
            option::none(),
            option::none(),
            signature,
            hashed_msg,
            raw_msg,
            ctx,
        );
    }

    /// #### Notice
    /// Similar to the `register` function, with an added `resolver` parameter.
    ///
    /// #### Dev
    /// Use `resolver` parameter for resolver address.
    /// Use `tld` to identify the registrar object.
    ///
    /// #### Params
    /// `resolver`: address of the resolver
    public entry fun register_with_config(
        suins: &mut SuiNS,
        tld: vector<u8>,
        config: &mut Configuration,
        auction: &Auction,
        label: vector<u8>,
        owner: address,
        no_years: u64,
        secret: vector<u8>,
        resolver: address,
        payment: &mut Coin<SUI>,
        ctx: &mut TxContext,
    ) {
        register_internal(
            suins,
            tld,
            config,
            auction,
            label,
            owner,
            no_years,
            secret,
            resolver,
            payment,
            option::none(),
            option::none(),
            vector[],
            vector[],
            vector[],
            ctx
        );
    }

    /// #### Notice
    /// Similar to the `register_with_image` function, with an added `resolver` parameter.
    ///
    /// #### Dev
    /// Use `resolver` parameter for resolver address.
    /// Use `tld` to identify the registrar object.
    ///
    /// #### Params
    /// `resolver`: address of the resolver
    /// `signature`: secp256k1 of `hashed_msg`
    /// `hashed_msg`: sha256 of `raw_msg`
    /// `raw_msg`: the data to verify and update image url, with format: <ipfs_url>,<owner>,<expiry>.
    /// Note: `owner` is a 40 hexadecimal string without `0x` prefix
    public entry fun register_with_config_and_image(
        suins: &mut SuiNS,
        tld: vector<u8>,
        config: &mut Configuration,
        auction: &Auction,
        label: vector<u8>,
        owner: address,
        no_years: u64,
        secret: vector<u8>,
        resolver: address,
        payment: &mut Coin<SUI>,
        signature: vector<u8>,
        hashed_msg: vector<u8>,
        raw_msg: vector<u8>,
        ctx: &mut TxContext,
    ) {
        registrar::assert_image_msg_not_empty(&signature, &hashed_msg, &raw_msg);

        register_internal(
            suins,
            tld,
            config,
            auction,
            label,
            owner,
            no_years,
            secret,
            resolver,
            payment,
            option::none(),
            option::none(),
            signature,
            hashed_msg,
            raw_msg,
            ctx
        );
    }

    /// #### Notice
    /// Similar to the `register` function, with added `referral_code` and `discount_code` parameters.
    /// Can use one or two codes at the same time.
    /// `discount_code` is applied first before `referral_code` if use both.
    ///
    /// #### Dev
    /// Use empty string for unused code, however, at least one code must be used.
    /// Remove `discount_code` after this function returns.
    /// Use `tld` to identify the registrar object.
    ///
    /// #### Params
    /// `referral_code`: referral code to be used
    /// `discount_code`: discount code to be used
    public entry fun register_with_code(
        suins: &mut SuiNS,
        tld: vector<u8>,
        config: &mut Configuration,
        auction: &Auction,
        label: vector<u8>,
        owner: address,
        no_years: u64,
        secret: vector<u8>,
        payment: &mut Coin<SUI>,
        referral_code: vector<u8>,
        discount_code: vector<u8>,
        ctx: &mut TxContext,
    ) {
        let (referral_code, discount_code) = validate_codes(referral_code, discount_code);
        let resolver = entity::default_resolver(suins);

        register_internal(
            suins,
            tld,
            config,
            auction,
            label,
            owner,
            no_years,
            secret,
            resolver,
            payment,
            referral_code,
            discount_code,
            vector[],
            vector[],
            vector[],
            ctx,
        );
    }

    /// #### Notice
    /// Similar to the `register` function, with added `referral_code` and `discount_code` parameters.
    /// Can use one or two codes at the same time.
    /// `discount_code` is applied first before `referral_code` if use both.
    ///
    /// #### Dev
    /// Use empty string for unused code, however, at least one code must be used.
    /// Remove `discount_code` after this function returns.
    ///
    /// #### Params
    /// `referral_code`: referral code to be used
    /// `discount_code`: discount code to be used
    /// `signature`: secp256k1 of `hashed_msg`
    /// `hashed_msg`: sha256 of `raw_msg`
    /// `raw_msg`: the data to verify and update image url, with format: <ipfs_url>,<owner>,<expiry>.
    /// Note: `owner` is a 40 hexadecimal string without `0x` prefix
    public entry fun register_with_code_and_image(
        suins: &mut SuiNS,
        tld: vector<u8>,
        config: &mut Configuration,
        auction: &Auction,
        label: vector<u8>,
        owner: address,
        no_years: u64,
        secret: vector<u8>,
        payment: &mut Coin<SUI>,
        referral_code: vector<u8>,
        discount_code: vector<u8>,
        signature: vector<u8>,
        hashed_msg: vector<u8>,
        raw_msg: vector<u8>,
        ctx: &mut TxContext,
    ) {
        registrar::assert_image_msg_not_empty(&signature, &hashed_msg, &raw_msg);
        let (referral_code, discount_code) = validate_codes(referral_code, discount_code);
        let resolver = entity::default_resolver(suins);

        register_internal(
            suins,
            tld,
            config,
            auction,
            label,
            owner,
            no_years,
            secret,
            resolver,
            payment,
            referral_code,
            discount_code,
            signature,
            hashed_msg,
            raw_msg,
            ctx,
        );
    }

    /// #### Notice
    /// Similar to the `register_with_config` function, with added `referral_code` and `discount_code` parameters.
    /// Can use one or two codes at the same time.
    /// `discount_code` is applied first before `referral_code` if use both.
    ///
    /// #### Dev
    /// Use empty string for unused code, however, at least one code must be used.
    /// Remove `discount_code` after this function returns.
    ///
    /// #### Params
    /// `referral_code`: referral code to be used
    /// `discount_code`: discount code to be used
    public entry fun register_with_config_and_code(
        suins: &mut SuiNS,
        tld: vector<u8>,
        config: &mut Configuration,
        auction: &Auction,
        label: vector<u8>,
        owner: address,
        no_years: u64,
        secret: vector<u8>,
        resolver: address,
        payment: &mut Coin<SUI>,
        referral_code: vector<u8>,
        discount_code: vector<u8>,
        ctx: &mut TxContext,
    ) {
        let (referral_code, discount_code) = validate_codes(referral_code, discount_code);

        register_internal(
            suins,
            tld,
            config,
            auction,
            label,
            owner,
            no_years,
            secret,
            resolver,
            payment,
            referral_code,
            discount_code,
            vector[],
            vector[],
            vector[],
            ctx,
        );
    }

    /// #### Notice
    /// Similar to the `register_with_config` function, with added `referral_code` and `discount_code` parameters.
    /// Can use one or two codes at the same time.
    /// `discount_code` is applied first before `referral_code` if use both.
    ///
    /// #### Dev
    /// Use empty string for unused code, however, at least one code must be used.
    /// Remove `discount_code` after this function returns.
    ///
    /// #### Params
    /// `referral_code`: referral code to be used
    /// `discount_code`: discount code to be used
    /// `signature`: secp256k1 of `hashed_msg`
    /// `hashed_msg`: sha256 of `raw_msg`
    /// `raw_msg`: the data to verify and update image url, with format: <ipfs_url>,<owner>,<expiry>.
    /// Note: `owner` is a 40 hexadecimal string without `0x` prefix
    public entry fun register_with_config_and_code_and_image(
        suins: &mut SuiNS,
        tld: vector<u8>,
        config: &mut Configuration,
        auction: &Auction,
        label: vector<u8>,
        owner: address,
        no_years: u64,
        secret: vector<u8>,
        resolver: address,
        payment: &mut Coin<SUI>,
        referral_code: vector<u8>,
        discount_code: vector<u8>,
        signature: vector<u8>,
        hashed_msg: vector<u8>,
        raw_msg: vector<u8>,
        ctx: &mut TxContext,
    ) {
        registrar::assert_image_msg_not_empty(&signature, &hashed_msg, &raw_msg);
        let (referral_code, discount_code) = validate_codes(referral_code, discount_code);

        register_internal(
            suins,
            tld,
            config,
            auction,
            label,
            owner,
            no_years,
            secret,
            resolver,
            payment,
            referral_code,
            discount_code,
            signature,
            hashed_msg,
            raw_msg,
            ctx,
        );
    }

    /// #### Notice
    /// Anyone can use this function to extend expiration of a node. The TLD comes from BaseRegistrar::tld.
    /// It acts as a gatekeeper for the `Registrar::Renew`, responsible for charging payment.
    ///
    /// #### Params
    /// `label`: label of the node being registered, the node has the form `label`.sui
    /// `no_years`: in years
    ///
    /// Panic
    /// Panic if node doesn't exist
    /// or `payment` doesn't have enough coins
    public entry fun renew(
        suins: &mut SuiNS,
        tld: vector<u8>,
        label: vector<u8>,
        no_years: u64,
        payment: &mut Coin<SUI>,
        ctx: &mut TxContext,
    ) {
        renew_internal(suins, tld, label, no_years, payment, ctx)
    }

    /// #### Notice
    /// Anyone can use this function to extend expiration of a node. The TLD comes from BaseRegistrar::tld.
    /// It acts as a gatekeeper for the `Registrar::renew`, responsible for charging payment.
    /// The image url of the `nft` is updated.
    ///
    /// #### Params
    /// `label`: label of the node being registered, the node has the form `label`.sui
    /// `no_years`: in years
    ///
    /// Panic
    /// Panic if node doesn't exist
    /// or `payment` doesn't have enough coins
    /// or `signature` is empty
    /// or `hashed_msg` is empty
    /// or `msg` is empty
    public entry fun renew_with_image(
        suins: &mut SuiNS,
        tld: vector<u8>,
        config: &Configuration,
        label: vector<u8>,
        no_years: u64,
        payment: &mut Coin<SUI>,
        nft: &mut RegistrationNFT,
        signature: vector<u8>,
        hashed_msg: vector<u8>,
        raw_msg: vector<u8>,
        ctx: &mut TxContext,
    ) {
        // NFT and imag_msg are validated in `update_image_url`
        renew_internal(suins, tld, label, no_years, payment, ctx);
        registrar::update_image_url(suins, tld, config, nft, signature, hashed_msg, raw_msg, ctx);
    }

    /// #### Notice
    /// Admin use this function to withdraw the payment.
    ///
    /// Panics
    /// Panics if no profits has been created.
    public entry fun withdraw(_: &AdminCap, suins: &mut SuiNS, ctx: &mut TxContext) {
        let amount = balance::value(entity::controller_balance(suins));
        assert!(amount > 0, ENoProfits);

        coin_util::contract_transfer_to_address(suins, amount, sender(ctx), ctx);
    }

    // === Private Functions ===

    fun renew_internal(
        suins: &mut SuiNS,
        tld: vector<u8>,
        label: vector<u8>,
        no_years: u64,
        payment: &mut Coin<SUI>,
        ctx: &mut TxContext
    ) {
        let renew_fee = configuration::price_for_node(no_years);
        assert!(coin::value(payment) >= renew_fee, ENotEnoughFee);
        coin_util::user_transfer_to_contract(payment, renew_fee, suins);

        let duration = no_years * 365;
        registrar::renew(suins, tld, label, duration, ctx);

        event::emit(NameRenewedEvent {
            tld: utf8(tld),
            label: string::utf8(label),
            cost: renew_fee,
            duration,
        });
    }

    fun register_internal(
        suins: &mut SuiNS,
        tld: vector<u8>,
        config: &mut Configuration,
        auction: &Auction,
        label: vector<u8>,
        owner: address,
        no_years: u64,
        secret: vector<u8>,
        resolver: address,
        payment: &mut Coin<SUI>,
        referral_code: Option<ascii::String>,
        discount_code: Option<ascii::String>,
        signature: vector<u8>,
        hashed_msg: vector<u8>,
        raw_msg: vector<u8>,
        ctx: &mut TxContext,
    ) {
        assert!(configuration::is_enable_controller(config), ERegistrationIsDisabled);
        let emoji_config = configuration::emoji_config(config);
        let label_str = utf8(label);

        if (epoch(ctx) <= auction::auction_close_at(auction)) {
<<<<<<< HEAD
            // auction time, can't register short names
=======
>>>>>>> d463b9ca
            validate_label_with_emoji(
                emoji_config,
                label,
                configuration::min_non_auction_domain_length(config),
                configuration::max_domain_length(config)
            )
        } else {
            assert!(auction::is_auctioned_label_available_for_controller(auction, label_str, ctx), ELabelUnAvailable);
            validate_label_with_emoji(
                emoji_config,
                label,
                configuration::min_domain_length(config),
                configuration::max_domain_length(config),
            )
        };
        let commitment = make_commitment(tld, label, owner, secret);
        consume_commitment(suins, tld, label, commitment, ctx);

        let registration_fee = configuration::price_for_node(no_years);
        assert!(coin::value(payment) >= registration_fee, ENotEnoughFee);

        // can apply both discount and referral codes at the same time
        if (option::is_some(&discount_code)) {
            registration_fee =
                apply_discount_code(config, registration_fee, option::borrow(&discount_code), ctx);
        };
        if (option::is_some(&referral_code)) {
            registration_fee =
                apply_referral_code(config, payment, registration_fee, option::borrow(&referral_code), ctx);
        };

        let duration = no_years * 365;
        let (nft_id, url) = registrar::register_with_image(
            suins,
            tld,
            config,
            label,
            owner,
            duration,
            resolver,
            signature,
            hashed_msg,
            raw_msg,
            ctx
        );

        event::emit(NameRegisteredEvent {
            tld: utf8(tld),
            label: label_str,
            owner,
            cost: configuration::price_for_node(no_years),
            expiry: epoch(ctx) + duration,
            nft_id,
            resolver,
            referral_code,
            discount_code,
            url,
        });

        coin_util::user_transfer_to_contract(payment, registration_fee, suins);
    }

    // returns remaining_fee
    fun apply_referral_code(
        config: &Configuration,
        payment: &mut Coin<SUI>,
        original_fee: u64,
        referral_code: &ascii::String,
        ctx: &mut TxContext
    ): u64 {
        let (rate, partner) = configuration::use_referral_code(config, referral_code);
        let remaining_fee = (original_fee / 100) * (100 - rate as u64);
        let payback_amount = original_fee - remaining_fee;
        coin_util::user_transfer_to_address(payment, payback_amount, partner, ctx);

        remaining_fee
    }

    // returns remaining_fee after being discounted
    fun apply_discount_code(
        config: &mut Configuration,
        original_fee: u64,
        referral_code: &ascii::String,
        ctx: &mut TxContext,
    ): u64 {
        let rate = configuration::use_discount_code(config, referral_code, ctx);
        (original_fee / 100) * (100 - rate as u64)
    }

    fun remove_outdated_commitments(commitments: &mut LinkedTable<vector<u8>, u64>, ctx: &mut TxContext) {
        let front_element = linked_table::front(commitments);
        let i = 0;

        while (option::is_some(front_element) && i < configuration::no_outdated_commitments_to_remove()) {
            i = i + 1;

<<<<<<< HEAD
            let created_at = linked_table::borrow(commitments, *option::borrow(front_element));
            if (*created_at + max_commitment_age() <= epoch(ctx)) {
                linked_table::pop_front(commitments);
                front_element = linked_table::front(commitments);
=======
            let created_at = linked_table::borrow(&controller.commitments, *option::borrow(front_element));
            if (*created_at + configuration::max_commitment_age() <= epoch(ctx)) {
                linked_table::pop_front(&mut controller.commitments);
                front_element = linked_table::front(&controller.commitments);
>>>>>>> d463b9ca
            } else break;
        };
    }

    fun consume_commitment(
        suins: &mut SuiNS,
        tld: vector<u8>,
        label: vector<u8>,
        commitment: vector<u8>,
        ctx: &TxContext,
    ) {
        let commitments = entity::controller_commitments_mut(suins);
        assert!(linked_table::contains(commitments, commitment), ECommitmentNotExists);
        // TODO: remove later when timestamp is introduced
        // assert!(
        //     *vec_map::get(&controller.commitments, &commitment) + MIN_COMMITMENT_AGE <= tx_context::epoch(ctx),
        //     ECommitmentNotValid
        // );
        assert!(
            *linked_table::borrow(commitments, commitment) + configuration::max_commitment_age() > epoch(ctx),
            ECommitmentTooOld
        );
        linked_table::remove(commitments, commitment);
        assert!(registrar::is_available(suins, tld, string::utf8(label), ctx), ELabelUnAvailable);
    }

    fun make_commitment(tld: vector<u8>, label: vector<u8>, owner: address, secret: vector<u8>): vector<u8> {
        let node = label;
        vector::append(&mut node, b".");
        vector::append(&mut node, tld);

        let owner_bytes = bcs::to_bytes(&owner);
        vector::append(&mut node, owner_bytes);
        vector::append(&mut node, secret);
        keccak256(&node)
    }

    fun validate_codes(
        referral_code: vector<u8>,
        discount_code: vector<u8>
    ): (Option<ascii::String>, Option<ascii::String>) {
        let referral_len = vector::length(&referral_code);
        let discount_len = vector::length(&discount_code);
        // doesn't have a format for codes right now, so any non-empty code is considered valid
        assert!(referral_len > 0 || discount_len > 0, EInvalidCode);

        let referral = option::none();
        let discount = option::none();
        if (referral_len > 0) referral = option::some(ascii::string(referral_code));
        if (discount_len > 0) discount = option::some(ascii::string(discount_code));

        (referral, discount)
    }

    #[test_only]
    public fun test_make_commitment(
        tld: vector<u8>,
        label: vector<u8>,
        owner: address,
        secret: vector<u8>
    ): vector<u8> {
        make_commitment(tld, label, owner, secret)
    }

    #[test_only]
    public fun balance(suins: &SuiNS): u64 {
        let contract_balance = entity::controller_balance(suins);
        balance::value(contract_balance)
    }

    #[test_only]
    public fun commitment_len(suins: &SuiNS): u64 {
        let commitments = entity::controller_commitments(suins);
        linked_table::length(commitments)
    }

    #[test_only]
    public fun get_default_resolver(suins: &SuiNS): address {
        entity::default_resolver(suins)
    }

    #[test_only]
    public fun apply_referral_code_test(
        config: &Configuration,
        payment: &mut Coin<SUI>,
        original_fee: u64,
        referral_code: vector<u8>,
        ctx: &mut TxContext
    ): u64 {
        apply_referral_code(config, payment, original_fee, &ascii::string(referral_code), ctx)
    }
}<|MERGE_RESOLUTION|>--- conflicted
+++ resolved
@@ -14,24 +14,9 @@
     use sui::object::ID;
     use sui::tx_context::{TxContext, sender, epoch};
     use sui::sui::SUI;
-<<<<<<< HEAD
     use suins::registry::AdminCap;
     use suins::registrar::{Self, RegistrationNFT};
-    use suins::configuration::{
-        Self,
-        Configuration,
-        max_domain_length,
-        min_domain_length,
-        min_non_auction_domain_length,
-        price_for_node,
-        max_commitment_age,
-        no_outdated_commitments_to_remove,
-    };
-=======
-    use suins::base_registry::{Registry, AdminCap};
-    use suins::base_registrar::{Self, BaseRegistrar, RegistrationNFT};
     use suins::configuration::{Self, Configuration};
->>>>>>> d463b9ca
     use suins::emoji::validate_label_with_emoji;
     use suins::coin_util;
     use suins::auction::{Self, Auction};
@@ -143,12 +128,7 @@
         payment: &mut Coin<SUI>,
         ctx: &mut TxContext,
     ) {
-<<<<<<< HEAD
         let resolver = entity::default_resolver(suins);
-=======
-        let resolver = controller.default_addr_resolver;
-
->>>>>>> d463b9ca
         register_internal(
             suins,
             tld,
@@ -653,10 +633,7 @@
         let label_str = utf8(label);
 
         if (epoch(ctx) <= auction::auction_close_at(auction)) {
-<<<<<<< HEAD
             // auction time, can't register short names
-=======
->>>>>>> d463b9ca
             validate_label_with_emoji(
                 emoji_config,
                 label,
@@ -753,17 +730,10 @@
         while (option::is_some(front_element) && i < configuration::no_outdated_commitments_to_remove()) {
             i = i + 1;
 
-<<<<<<< HEAD
             let created_at = linked_table::borrow(commitments, *option::borrow(front_element));
-            if (*created_at + max_commitment_age() <= epoch(ctx)) {
+            if (*created_at + configuration::max_commitment_age() <= epoch(ctx)) {
                 linked_table::pop_front(commitments);
                 front_element = linked_table::front(commitments);
-=======
-            let created_at = linked_table::borrow(&controller.commitments, *option::borrow(front_element));
-            if (*created_at + configuration::max_commitment_age() <= epoch(ctx)) {
-                linked_table::pop_front(&mut controller.commitments);
-                front_element = linked_table::front(&controller.commitments);
->>>>>>> d463b9ca
             } else break;
         };
     }
