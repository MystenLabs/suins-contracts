/// Its job is to charge payment, add validation and apply referral and discount code
/// when registering and extend experation of domanin names.
/// The real logic of mint a NFT and store the record in blockchain is done in Registrar and Registry contract.
/// Domain name registration can only occur using the Controller and Auction contracts.
/// During auction period, only domains with 7 to 63 characters can be registered via the Controller,
/// but after the auction has ended, all domains can be registered.
module suins::controller {

    use sui::balance::{Self, Balance};
    use sui::coin::{Self, Coin};
    use sui::ecdsa_k1::keccak256;
    use sui::event;
    use sui::linked_table::{Self, LinkedTable};
    use sui::object::{Self, UID, ID};
    use sui::transfer;
    use sui::tx_context::{Self, TxContext};
    use sui::sui::SUI;
    use suins::base_registry::{Registry, AdminCap};
    use suins::base_registrar::{Self, BaseRegistrar};
    use suins::configuration::{Self, Configuration};
    use suins::emoji::validate_label_with_emoji;
    use suins::coin_util;
    use suins::auction::{Self, Auction};
    use std::string::{Self, String, utf8};
    use std::ascii;
    use std::bcs;
    use std::vector;
    use std::option::{Self, Option};

    // TODO: remove later when timestamp is introduced
    // const MIN_COMMITMENT_AGE: u64 = 0;
    const MAX_COMMITMENT_AGE: u64 = 3;
    const FEE_PER_YEAR: u64 = 1000000;

    // errors in the range of 301..400 indicate Sui Controller errors
    const EInvalidResolverAddress: u64 = 301;
    const ECommitmentNotExists: u64 = 302;
    const ECommitmentNotValid: u64 = 303;
    const ECommitmentTooOld: u64 = 304;
    const ENotEnoughFee: u64 = 305;
    const EInvalidDuration: u64 = 306;
    const ELabelUnAvailable: u64 = 308;
    const ENoProfits: u64 = 310;
    const EInvalidCode: u64 = 311;
    const ERegistrationIsDisabled: u64 = 312;

    struct NameRegisteredEvent has copy, drop {
        node: String,
        label: String,
        owner: address,
        cost: u64,
        expiry: u64,
        nft_id: ID,
        resolver: address,
        referral_code: Option<ascii::String>,
        discount_code: Option<ascii::String>,
    }

    struct DefaultResolverChangedEvent has copy, drop {
        resolver: address,
    }

    struct NameRenewedEvent has copy, drop {
        node: String,
        label: String,
        cost: u64,
        duration: u64,
    }

    struct BaseController has key {
        id: UID,
        commitments: LinkedTable<vector<u8>, u64>,
        balance: Balance<SUI>,
        default_addr_resolver: address,
        /// To turn off registration
        disable: bool,

<<<<<<< HEAD
=======
    fun init(ctx: &mut TxContext) {
        transfer::share_object(BaseController {
            id: object::new(ctx),
            commitments: linked_table::new(ctx),
            balance: balance::zero(),
            // cannot get the ID of name_resolver in `init`, admin need to update this by calling `set_default_resolver`
            default_addr_resolver: @0x0,
            disable: false,
        });
>>>>>>> 11e7c8b1
    }

    /// #### Notice
    /// The admin uses this function to set default resolver address,
    /// which is the default value when registering without config.
    ///
    /// #### Dev
    /// The `default_addr_resolver` property of Controller share object is updated.
    ///
    /// #### Params
    /// `resolver`: address of new default resolver.
    public entry fun set_default_resolver(_: &AdminCap, controller: &mut BaseController, resolver: address) {
        controller.default_addr_resolver = resolver;
        event::emit(DefaultResolverChangedEvent { resolver })
    }

<<<<<<< HEAD
    /// #### Notice
    /// This function is the first step in the commit/reveal process, which is implemented to prevent front-running.
    ///
    /// #### Dev
    /// This also removes outdated commentments.
    ///
    /// #### Params
    /// `commitment`: hash from `make_commitment`
=======
    public entry fun renew(
        controller: &mut BaseController,
        registrar: &mut BaseRegistrar,
        label: vector<u8>,
        no_years: u64,
        payment: &mut Coin<SUI>,
        ctx: &mut TxContext,
    ) {
        let renew_fee = FEE_PER_YEAR * no_years;
        assert!(coin::value(payment) >= renew_fee, ENotEnoughFee);
        let duration = no_years * 365;
        base_registrar::renew(registrar, label, duration, ctx);

        coin_util::user_transfer_to_contract(payment, renew_fee, &mut controller.balance);

        event::emit(NameRenewedEvent {
            node: base_registrar::get_base_node(registrar),
            label: string::utf8(label),
            cost: renew_fee,
            duration,
        })
    }

    public entry fun withdraw(_: &AdminCap, controller: &mut BaseController, ctx: &mut TxContext) {
        let amount = balance::value(&controller.balance);
        assert!(amount > 0, ENoProfits);

        coin_util::contract_transfer_to_address(&mut controller.balance, amount, tx_context::sender(ctx), ctx);
    }

>>>>>>> 11e7c8b1
    public entry fun commit(
        controller: &mut BaseController,
        commitment: vector<u8>,
        ctx: &mut TxContext,
    ) {
<<<<<<< HEAD
        remove_outdated_commitments(controller, ctx);
        vec_map::insert(&mut controller.commitments, commitment, tx_context::epoch(ctx));
=======
        remove_outdated_commitment(controller, ctx);
        linked_table::push_back(&mut controller.commitments, commitment, tx_context::epoch(ctx));
>>>>>>> 11e7c8b1
    }

    /// #### Notice
    /// This function is the second step in the commit/reveal process, which is implemented to prevent front-running.
    /// It acts as a gatekeeper for the `Registrar::Controller`, responsible for node validation and charging payment.
    ///
    /// #### Dev
    /// This function uses default resolver address.
    ///
    /// #### Params
    /// `label`: label of the node being registered, the node has the form `label`.sui
    /// `owner`: owner address of created NFT
    /// `no_years`: in years
    /// `secret`: the value used to create commitment in the first step
    ///
    /// Panic
    /// Panic if new registration is disabled
    /// or `label` contains characters that are not allowed
    /// or `label is waiting to be finalized in auction
    /// or label length isn't outside of the permitted range
    /// or `payment` doesn't have enough coins
    /// or either `referral_code` or `discount_code` is invalid
    public entry fun register(
        controller: &mut BaseController,
        registrar: &mut BaseRegistrar,
        registry: &mut Registry,
        config: &mut Configuration,
        auction: &Auction,
        label: vector<u8>,
        owner: address,
        no_years: u64,
        secret: vector<u8>,
        payment: &mut Coin<SUI>,
        ctx: &mut TxContext,
    ) {
        let resolver = controller.default_addr_resolver;
        register_internal(
            controller,
            registrar,
            registry,
            config,
            auction,
            label,
            owner,
            no_years,
            secret,
            resolver,
            payment,
            option::none(),
            option::none(),
            ctx,
        );
    }

    /// #### Notice
    /// Similar to the `register` function, with an added `resolver` parameter.
    ///
    /// #### Dev
    /// Use `resolver` parameter for resolver address.
    ///
    /// #### Params
    /// `resolver`: address of the resolver
    public entry fun register_with_config(
        controller: &mut BaseController,
        registrar: &mut BaseRegistrar,
        registry: &mut Registry,
        config: &mut Configuration,
        auction: &Auction,
        label: vector<u8>,
        owner: address,
        no_years: u64,
        secret: vector<u8>,
        resolver: address,
        payment: &mut Coin<SUI>,
        ctx: &mut TxContext,
    ) {
        register_internal(
            controller,
            registrar,
            registry,
            config,
            auction,
            label,
            owner,
            no_years,
            secret,
            resolver,
            payment,
            option::none(),
            option::none(),
            ctx
        );
    }

    /// #### Notice
    /// Similar to the `register` function, with added `referral_code` and `discount_code` parameters.
    /// Can use one or two codes at the same time.
    /// `discount_code` is applied first before `referral_code` if use both.
    ///
    /// #### Dev
    /// Use empty string for unused code, however, at least one code must be used.
    /// Remove `discount_code` after this function returns.
    ///
    /// #### Params
    /// `referral_code`: referral code to be used
    /// `discount_code`: discount code to be used
    public entry fun register_with_code(
        controller: &mut BaseController,
        registrar: &mut BaseRegistrar,
        registry: &mut Registry,
        config: &mut Configuration,
        auction: &Auction,
        label: vector<u8>,
        owner: address,
        no_years: u64,
        secret: vector<u8>,
        payment: &mut Coin<SUI>,
        referral_code: vector<u8>,
        discount_code: vector<u8>,
        ctx: &mut TxContext,
    ) {
        let referral_len = vector::length(&referral_code);
        let discount_len = vector::length(&discount_code);
        // doesn't have a format for codes right now, so any non-empty code is considered valid
        assert!(referral_len > 0 || discount_len > 0, EInvalidCode);

        let referral = option::none();
        let discount = option::none();
        if (referral_len > 0) referral = option::some(ascii::string(referral_code));
        if (discount_len > 0) discount = option::some(ascii::string(discount_code));

        let resolver = controller.default_addr_resolver;
        register_internal(
            controller,
            registrar,
            registry,
            config,
            auction,
            label,
            owner,
            no_years,
            secret,
            resolver,
            payment,
            referral,
            discount,
            ctx,
        );
    }

    /// #### Notice
    /// Similar to the `register_with_config` function, with added `referral_code` and `discount_code` parameters.
    /// Can use one or two codes at the same time.
    /// `discount_code` is applied first before `referral_code` if use both.
    ///
    /// #### Dev
    /// Use empty string for unused code, however, at least one code must be used.
    /// Remove `discount_code` after this function returns.
    ///
    /// #### Params
    /// `referral_code`: referral code to be used
    /// `discount_code`: discount code to be used
    public entry fun register_with_config_and_code(
        controller: &mut BaseController,
        registrar: &mut BaseRegistrar,
        registry: &mut Registry,
        config: &mut Configuration,
        auction: &Auction,
        label: vector<u8>,
        owner: address,
        no_years: u64,
        secret: vector<u8>,
        resolver: address,
        payment: &mut Coin<SUI>,
        referral_code: vector<u8>,
        discount_code: vector<u8>,
        ctx: &mut TxContext,
    ) {
        // TODO: duplicate with `register_with_code`, consider moving this block to a separate function
        let referral_len = vector::length(&referral_code);
        let discount_len = vector::length(&discount_code);
        assert!(referral_len > 0 || discount_len > 0, EInvalidCode);

        let referral = option::none();
        let discount = option::none();
        if (referral_len > 0) referral = option::some(ascii::string(referral_code));
        if (discount_len > 0) discount = option::some(ascii::string(discount_code));

        register_internal(
            controller,
            registrar,
            registry,
            config,
            auction,
            label,
            owner,
            no_years,
            secret,
            resolver,
            payment,
            referral,
            discount,
            ctx,
        );
    }

    /// #### Notice
    /// Anyone can use this function to extend expiration of a node. The TLD comes from BaseRegistrar::tld.
    /// It acts as a gatekeeper for the `Registrar::Renew`, responsible for charging payment.
    ///
    /// #### Params
    /// `label`: label of the node being registered, the node has the form `label`.sui
    /// `no_years`: in years
    ///
    /// Panic
    /// Panic if node doesn't exist
    /// or `payment` doesn't have enough coins
    public entry fun renew(
        controller: &mut BaseController,
        registrar: &mut BaseRegistrar,
        label: vector<u8>,
        no_years: u64,
        payment: &mut Coin<SUI>,
        ctx: &mut TxContext,
    ) {
        let renew_fee = FEE_PER_YEAR * no_years;
        assert!(coin::value(payment) >= renew_fee, ENotEnoughFee);
        coin_util::user_transfer_to_contract(payment, renew_fee, &mut controller.balance);

        let duration = no_years * 365;
        base_registrar::renew(registrar, label, duration, ctx);

        event::emit(NameRenewedEvent {
            node: base_registrar::get_base_node(registrar),
            label: string::utf8(label),
            cost: renew_fee,
            duration,
        })
    }

    /// #### Notice
    /// Admin use this function to withdraw the payment.
    ///
    /// Panics
    /// Panics if no profits has been created.
    public entry fun withdraw(_: &AdminCap, controller: &mut BaseController, ctx: &mut TxContext) {
        let amount = balance::value(&controller.balance);
        assert!(amount > 0, ENoProfits);

        coin_util::contract_transfer_to_address(&mut controller.balance, amount, tx_context::sender(ctx), ctx);
    }

    // === Private Functions ===

    fun init(ctx: &mut TxContext) {
        transfer::share_object(BaseController {
            id: object::new(ctx),
            commitments: vec_map::empty(),
            balance: balance::zero(),
            // cannot get the ID of name_resolver in `init`, admin need to update this by calling `set_default_resolver`
            default_addr_resolver: @0x0,
            disable: false,
        });
    }

    // returns remaining_fee
    fun apply_referral_code(
        config: &Configuration,
        payment: &mut Coin<SUI>,
        original_fee: u64,
        referral_code: &ascii::String,
        ctx: &mut TxContext
    ): u64 {
        let (rate, partner) = configuration::use_referral_code(config, referral_code);
        let remaining_fee = (original_fee / 100)  * (100 - rate as u64);
        let payback_amount = original_fee - remaining_fee;
        coin_util::user_transfer_to_address(payment, payback_amount, partner, ctx);

        remaining_fee
    }

    // returns remaining_fee and discout owner address
    fun apply_discount_code(
        config: &mut Configuration,
        original_fee: u64,
        referral_code: &ascii::String,
        ctx: &mut TxContext,
    ): u64 {
        let rate = configuration::use_discount_code(config, referral_code, ctx);
        (original_fee / 100)  * (100 - rate as u64)
    }

    fun register_internal(
        controller: &mut BaseController,
        registrar: &mut BaseRegistrar,
        registry: &mut Registry,
        config: &mut Configuration,
        auction: &Auction,
        label: vector<u8>,
        owner: address,
        no_years: u64,
        secret: vector<u8>,
        resolver: address,
        payment: &mut Coin<SUI>,
        referral_code: Option<ascii::String>,
        discount_code: Option<ascii::String>,
        ctx: &mut TxContext,
    ) {
        assert!(!controller.disable, ERegistrationIsDisabled);
        let emoji_config = configuration::get_emoji_config(config);
        let label_str = utf8(label);

        if (tx_context::epoch(ctx) <= auction::auction_close_at(auction)) {
            validate_label_with_emoji(emoji_config, label, 7, 63)
        } else {
            assert!(auction::is_auction_label_available_for_controller(auction, label_str, ctx), ELabelUnAvailable);
            validate_label_with_emoji(emoji_config, label, 3, 63)
        };
        let registration_fee = FEE_PER_YEAR * no_years;
        assert!(coin::value(payment) >= registration_fee, ENotEnoughFee);

        // can apply both discount and referral codes at the same time
        if (option::is_some(&discount_code)) {
            registration_fee =
                apply_discount_code(config, registration_fee, option::borrow(&discount_code), ctx);
        };
        if (option::is_some(&referral_code)) {
            registration_fee =
                apply_referral_code(config, payment, registration_fee, option::borrow(&referral_code), ctx);
        };
        let commitment = make_commitment(registrar, label, owner, secret);
        consume_commitment(controller, registrar, label, commitment, ctx);

        let duration = no_years * 365;
        let nft_id = base_registrar::register(registrar, registry, config, label, owner, duration, resolver, ctx);
        coin_util::user_transfer_to_contract(payment, registration_fee, &mut controller.balance);

        event::emit(NameRegisteredEvent {
            node: base_registrar::get_base_node(registrar),
            label: label_str,
            owner,
            cost: FEE_PER_YEAR * no_years,
            expiry: tx_context::epoch(ctx) + duration,
            nft_id,
            resolver,
            referral_code,
            discount_code,
        });
    }

    fun remove_outdated_commitments(controller: &mut BaseController, ctx: &mut TxContext) {
        // TODO: need to update logic when timestamp is introduced
        let front_element = linked_table::front(&controller.commitments);

        while (option::is_some(front_element)) {
            let created_at = linked_table::borrow(&controller.commitments, *option::borrow(front_element));
            if (*created_at + MAX_COMMITMENT_AGE <= tx_context::epoch(ctx)) {
                linked_table::pop_front(&mut controller.commitments);
                front_element = linked_table::front(&controller.commitments);
            } else break;
        };
    }

    fun consume_commitment(
        controller: &mut BaseController,
        registrar: &BaseRegistrar,
        label: vector<u8>,
        commitment: vector<u8>,
        ctx: &TxContext,
    ) {
        assert!(linked_table::contains(&controller.commitments, commitment), ECommitmentNotExists);
        // TODO: remove later when timestamp is introduced
        // assert!(
        //     *vec_map::get(&controller.commitments, &commitment) + MIN_COMMITMENT_AGE <= tx_context::epoch(ctx),
        //     ECommitmentNotValid
        // );
        assert!(
            *linked_table::borrow(&controller.commitments, commitment) + MAX_COMMITMENT_AGE > tx_context::epoch(ctx),
            ECommitmentTooOld
        );
        assert!(base_registrar::available(registrar, string::utf8(label), ctx), ELabelUnAvailable);
        linked_table::remove(&mut controller.commitments, commitment);
    }

    fun make_commitment(registrar: &BaseRegistrar, label: vector<u8>, owner: address, secret: vector<u8>): vector<u8> {
        let node = label;
        vector::append(&mut node, b".");
        vector::append(&mut node, base_registrar::get_base_node_bytes(registrar));

        let owner_bytes = bcs::to_bytes(&owner);
        vector::append(&mut node, owner_bytes);
        vector::append(&mut node, secret);
        keccak256(&node)
    }

    #[test_only]
    public fun test_make_commitment(registrar: &BaseRegistrar, label: vector<u8>, owner: address, secret: vector<u8>): vector<u8> {
        make_commitment(registrar, label, owner, secret)
    }

    #[test_only]
    public fun balance(controller: &BaseController): u64 {
        balance::value(&controller.balance)
    }

    #[test_only]
    public fun commitment_len(controller: &BaseController): u64 {
        linked_table::length(&controller.commitments)
    }

    #[test_only]
    public fun get_default_resolver(controller: &BaseController): address {
        controller.default_addr_resolver
    }

    #[test_only]
    public fun apply_referral_code_test(
        config: &Configuration,
        payment: &mut Coin<SUI>,
        original_fee: u64,
        referral_code: vector<u8>,
        ctx: &mut TxContext
    ): u64 {
        apply_referral_code(config, payment, original_fee, &ascii::string(referral_code), ctx)
    }

    public entry fun set_disable(_: &AdminCap, controller: &mut BaseController, new_value: bool) {
        controller.disable = new_value;
    }

    #[test_only]
    /// Wrapper of module initializer for testing
    public fun test_init(ctx: &mut TxContext) {
        transfer::share_object(BaseController {
            id: object::new(ctx),
            commitments: linked_table::new(ctx),
            balance: balance::zero(),
            // cannot get the ID of name_resolver in `init`, admin need to update this by calling `set_default_resolver`
            default_addr_resolver: @0x0,
            disable: false,
        });
    }
}<|MERGE_RESOLUTION|>--- conflicted
+++ resolved
@@ -75,18 +75,6 @@
         /// To turn off registration
         disable: bool,
 
-<<<<<<< HEAD
-=======
-    fun init(ctx: &mut TxContext) {
-        transfer::share_object(BaseController {
-            id: object::new(ctx),
-            commitments: linked_table::new(ctx),
-            balance: balance::zero(),
-            // cannot get the ID of name_resolver in `init`, admin need to update this by calling `set_default_resolver`
-            default_addr_resolver: @0x0,
-            disable: false,
-        });
->>>>>>> 11e7c8b1
     }
 
     /// #### Notice
@@ -103,7 +91,6 @@
         event::emit(DefaultResolverChangedEvent { resolver })
     }
 
-<<<<<<< HEAD
     /// #### Notice
     /// This function is the first step in the commit/reveal process, which is implemented to prevent front-running.
     ///
@@ -112,50 +99,13 @@
     ///
     /// #### Params
     /// `commitment`: hash from `make_commitment`
-=======
-    public entry fun renew(
-        controller: &mut BaseController,
-        registrar: &mut BaseRegistrar,
-        label: vector<u8>,
-        no_years: u64,
-        payment: &mut Coin<SUI>,
-        ctx: &mut TxContext,
-    ) {
-        let renew_fee = FEE_PER_YEAR * no_years;
-        assert!(coin::value(payment) >= renew_fee, ENotEnoughFee);
-        let duration = no_years * 365;
-        base_registrar::renew(registrar, label, duration, ctx);
-
-        coin_util::user_transfer_to_contract(payment, renew_fee, &mut controller.balance);
-
-        event::emit(NameRenewedEvent {
-            node: base_registrar::get_base_node(registrar),
-            label: string::utf8(label),
-            cost: renew_fee,
-            duration,
-        })
-    }
-
-    public entry fun withdraw(_: &AdminCap, controller: &mut BaseController, ctx: &mut TxContext) {
-        let amount = balance::value(&controller.balance);
-        assert!(amount > 0, ENoProfits);
-
-        coin_util::contract_transfer_to_address(&mut controller.balance, amount, tx_context::sender(ctx), ctx);
-    }
-
->>>>>>> 11e7c8b1
     public entry fun commit(
         controller: &mut BaseController,
         commitment: vector<u8>,
         ctx: &mut TxContext,
     ) {
-<<<<<<< HEAD
         remove_outdated_commitments(controller, ctx);
-        vec_map::insert(&mut controller.commitments, commitment, tx_context::epoch(ctx));
-=======
-        remove_outdated_commitment(controller, ctx);
         linked_table::push_back(&mut controller.commitments, commitment, tx_context::epoch(ctx));
->>>>>>> 11e7c8b1
     }
 
     /// #### Notice
@@ -413,7 +363,7 @@
     fun init(ctx: &mut TxContext) {
         transfer::share_object(BaseController {
             id: object::new(ctx),
-            commitments: vec_map::empty(),
+            commitments: linked_table::new(ctx),
             balance: balance::zero(),
             // cannot get the ID of name_resolver in `init`, admin need to update this by calling `set_default_resolver`
             default_addr_resolver: @0x0,
