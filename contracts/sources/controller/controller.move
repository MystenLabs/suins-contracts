/// Its job is to charge payment, add validation and apply referral and discount code
/// when registering and extend experation of domanin names.
/// The real logic of mint a NFT and store the record in blockchain is done in Registrar and Registry contract.
/// Domain name registration can only occur using the Controller and Auction contracts.
/// During auction period, only domains with 7 to 63 characters can be registered via the Controller,
/// but after the auction has ended, all domains can be registered.
module suins::controller {

    use sui::balance::{Self, Balance};
    use sui::coin::{Self, Coin};
    use sui::hash::keccak256;
    use sui::event;
    use sui::linked_table::{Self, LinkedTable};
    use sui::object::{Self, UID, ID};
    use sui::transfer;
    use sui::tx_context::{TxContext, sender, epoch};
    use sui::sui::SUI;
    use suins::base_registry::{Registry, AdminCap};
    use suins::base_registrar::{Self, BaseRegistrar, RegistrationNFT};
    use suins::configuration::{Self, Configuration};
    use suins::emoji::validate_label_with_emoji;
    use suins::coin_util;
    use suins::auction::{Self, Auction};
    use std::string::{Self, String, utf8};
    use std::ascii;
    use std::bcs;
    use std::vector;
    use std::option::{Self, Option};
    use sui::url::Url;

    // errors in the range of 301..400 indicate Sui Controller errors
    const EInvalidResolverAddress: u64 = 301;
    const ECommitmentNotExists: u64 = 302;
    const ECommitmentNotValid: u64 = 303;
    const ECommitmentTooOld: u64 = 304;
    const ENotEnoughFee: u64 = 305;
    const EInvalidDuration: u64 = 306;
    const ELabelUnAvailable: u64 = 308;
    const ENoProfits: u64 = 310;
    const EInvalidCode: u64 = 311;
    const ERegistrationIsDisabled: u64 = 312;

    struct BaseController has key {
        id: UID,
        commitments: LinkedTable<vector<u8>, u64>,
        balance: Balance<SUI>,
        default_addr_resolver: address,
    }

    struct NameRegisteredEvent has copy, drop {
        node: String,
        label: String,
        owner: address,
        cost: u64,
        expiry: u64,
        nft_id: ID,
        resolver: address,
        referral_code: Option<ascii::String>,
        discount_code: Option<ascii::String>,
        url: Url,
    }

    struct DefaultResolverChangedEvent has copy, drop {
        resolver: address,
    }

    struct NameRenewedEvent has copy, drop {
        node: String,
        label: String,
        cost: u64,
        duration: u64,
    }

    /// #### Notice
    /// The admin uses this function to set default resolver address,
    /// which is the default value when registering without config.
    ///
    /// #### Dev
    /// The `default_addr_resolver` property of Controller share object is updated.
    ///
    /// #### Params
    /// `resolver`: address of new default resolver.
    public entry fun set_default_resolver(_: &AdminCap, controller: &mut BaseController, resolver: address) {
        controller.default_addr_resolver = resolver;
        event::emit(DefaultResolverChangedEvent { resolver })
    }

    /// #### Notice
    /// This function is the first step in the commit/reveal process, which is implemented to prevent front-running.
    ///
    /// #### Dev
    /// This also removes outdated commentments.
    ///
    /// #### Params
    /// `commitment`: hash from `make_commitment`
    public entry fun commit(
        controller: &mut BaseController,
        commitment: vector<u8>,
        ctx: &mut TxContext,
    ) {
        remove_outdated_commitments(controller, ctx);
        linked_table::push_back(&mut controller.commitments, commitment, epoch(ctx));
    }

    /// #### Notice
    /// This function is the second step in the commit/reveal process, which is implemented to prevent front-running.
    /// It acts as a gatekeeper for the `Registrar::Controller`, responsible for node validation and charging payment.
    ///
    /// #### Dev
    /// This function uses default resolver address.
    ///
    /// #### Params
    /// `label`: label of the node being registered, the node has the form `label`.sui
    /// `owner`: owner address of created NFT
    /// `no_years`: in years
    /// `secret`: the value used to create commitment in the first step
    ///
    /// Panic
    /// Panic if new registration is disabled
    /// or `label` contains characters that are not allowed
    /// or `label` is waiting to be finalized in auction
    /// or label length isn't outside of the permitted range
    /// or `payment` doesn't have enough coins
    /// or either `referral_code` or `discount_code` is invalid
    public entry fun register(
        controller: &mut BaseController,
        registrar: &mut BaseRegistrar,
        registry: &mut Registry,
        config: &mut Configuration,
        auction: &Auction,
        label: vector<u8>,
        owner: address,
        no_years: u64,
        secret: vector<u8>,
        payment: &mut Coin<SUI>,
        ctx: &mut TxContext,
    ) {
        let resolver = controller.default_addr_resolver;

        register_internal(
            controller,
            registrar,
            registry,
            config,
            auction,
            label,
            owner,
            no_years,
            secret,
            resolver,
            payment,
            option::none(),
            option::none(),
            vector[],
            vector[],
            vector[],
            ctx,
        );
    }

    /// #### Notice
    /// This function is the second step in the commit/reveal process, which is implemented to prevent front-running.
    /// It acts as a gatekeeper for the `Registrar::Controller`, responsible for node validation and charging payment.
    ///
    /// #### Dev
    /// This function uses default resolver address.
    ///
    /// #### Params
    /// `label`: label of the node being registered, the node has the form `label`.sui
    /// `owner`: owner address of created NFT
    /// `no_years`: in years
    /// `secret`: the value used to create commitment in the first step
    /// `signature`: secp256k1 of `hashed_msg`
    /// `hashed_msg`: sha256 of `raw_msg`
    /// `raw_msg`: the data to verify and update image url, with format: <ipfs_url>,<owner>,<expiry>.
    /// Note: `owner` is a 40 hexadecimal string without `0x` prefix
    ///
    /// Panic
    /// Panic if new registration is disabled
    /// or `label` contains characters that are not allowed
    /// or `label` is waiting to be finalized in auction
    /// or label length isn't outside of the permitted range
    /// or `payment` doesn't have enough coins
    /// or either `referral_code` or `discount_code` is invalid
    public entry fun register_with_image(
        controller: &mut BaseController,
        registrar: &mut BaseRegistrar,
        registry: &mut Registry,
        config: &mut Configuration,
        auction: &Auction,
        label: vector<u8>,
        owner: address,
        no_years: u64,
        secret: vector<u8>,
        payment: &mut Coin<SUI>,
        signature: vector<u8>,
        hashed_msg: vector<u8>,
        raw_msg: vector<u8>,
        ctx: &mut TxContext,
    ) {
        base_registrar::assert_image_msg_not_empty(&signature, &hashed_msg, &raw_msg);
        let resolver = controller.default_addr_resolver;

        register_internal(
            controller,
            registrar,
            registry,
            config,
            auction,
            label,
            owner,
            no_years,
            secret,
            resolver,
            payment,
            option::none(),
            option::none(),
            signature,
            hashed_msg,
            raw_msg,
            ctx,
        );
    }

    /// #### Notice
    /// Similar to the `register` function, with an added `resolver` parameter.
    ///
    /// #### Dev
    /// Use `resolver` parameter for resolver address.
    ///
    /// #### Params
    /// `resolver`: address of the resolver
    public entry fun register_with_config(
        controller: &mut BaseController,
        registrar: &mut BaseRegistrar,
        registry: &mut Registry,
        config: &mut Configuration,
        auction: &Auction,
        label: vector<u8>,
        owner: address,
        no_years: u64,
        secret: vector<u8>,
        resolver: address,
        payment: &mut Coin<SUI>,
        ctx: &mut TxContext,
    ) {
        register_internal(
            controller,
            registrar,
            registry,
            config,
            auction,
            label,
            owner,
            no_years,
            secret,
            resolver,
            payment,
            option::none(),
            option::none(),
            vector[],
            vector[],
            vector[],
            ctx
        );
    }

    /// #### Notice
    /// Similar to the `register_with_image` function, with an added `resolver` parameter.
    ///
    /// #### Dev
    /// Use `resolver` parameter for resolver address.
    ///
    /// #### Params
    /// `resolver`: address of the resolver
    /// `signature`: secp256k1 of `hashed_msg`
    /// `hashed_msg`: sha256 of `raw_msg`
    /// `raw_msg`: the data to verify and update image url, with format: <ipfs_url>,<owner>,<expiry>.
    /// Note: `owner` is a 40 hexadecimal string without `0x` prefix
    public entry fun register_with_config_and_image(
        controller: &mut BaseController,
        registrar: &mut BaseRegistrar,
        registry: &mut Registry,
        config: &mut Configuration,
        auction: &Auction,
        label: vector<u8>,
        owner: address,
        no_years: u64,
        secret: vector<u8>,
        resolver: address,
        payment: &mut Coin<SUI>,
        signature: vector<u8>,
        hashed_msg: vector<u8>,
        raw_msg: vector<u8>,
        ctx: &mut TxContext,
    ) {
        base_registrar::assert_image_msg_not_empty(&signature, &hashed_msg, &raw_msg);

        register_internal(
            controller,
            registrar,
            registry,
            config,
            auction,
            label,
            owner,
            no_years,
            secret,
            resolver,
            payment,
            option::none(),
            option::none(),
            signature,
            hashed_msg,
            raw_msg,
            ctx
        );
    }

    /// #### Notice
    /// Similar to the `register` function, with added `referral_code` and `discount_code` parameters.
    /// Can use one or two codes at the same time.
    /// `discount_code` is applied first before `referral_code` if use both.
    ///
    /// #### Dev
    /// Use empty string for unused code, however, at least one code must be used.
    /// Remove `discount_code` after this function returns.
    ///
    /// #### Params
    /// `referral_code`: referral code to be used
    /// `discount_code`: discount code to be used
    public entry fun register_with_code(
        controller: &mut BaseController,
        registrar: &mut BaseRegistrar,
        registry: &mut Registry,
        config: &mut Configuration,
        auction: &Auction,
        label: vector<u8>,
        owner: address,
        no_years: u64,
        secret: vector<u8>,
        payment: &mut Coin<SUI>,
        referral_code: vector<u8>,
        discount_code: vector<u8>,
        ctx: &mut TxContext,
    ) {
        let (referral_code, discount_code) = validate_codes(referral_code, discount_code);
        let resolver = controller.default_addr_resolver;

        register_internal(
            controller,
            registrar,
            registry,
            config,
            auction,
            label,
            owner,
            no_years,
            secret,
            resolver,
            payment,
            referral_code,
            discount_code,
            vector[],
            vector[],
            vector[],
            ctx,
        );
    }

    /// #### Notice
    /// Similar to the `register` function, with added `referral_code` and `discount_code` parameters.
    /// Can use one or two codes at the same time.
    /// `discount_code` is applied first before `referral_code` if use both.
    ///
    /// #### Dev
    /// Use empty string for unused code, however, at least one code must be used.
    /// Remove `discount_code` after this function returns.
    ///
    /// #### Params
    /// `referral_code`: referral code to be used
    /// `discount_code`: discount code to be used
    /// `signature`: secp256k1 of `hashed_msg`
    /// `hashed_msg`: sha256 of `raw_msg`
    /// `raw_msg`: the data to verify and update image url, with format: <ipfs_url>,<owner>,<expiry>.
    /// Note: `owner` is a 40 hexadecimal string without `0x` prefix
    public entry fun register_with_code_and_image(
        controller: &mut BaseController,
        registrar: &mut BaseRegistrar,
        registry: &mut Registry,
        config: &mut Configuration,
        auction: &Auction,
        label: vector<u8>,
        owner: address,
        no_years: u64,
        secret: vector<u8>,
        payment: &mut Coin<SUI>,
        referral_code: vector<u8>,
        discount_code: vector<u8>,
        signature: vector<u8>,
        hashed_msg: vector<u8>,
        raw_msg: vector<u8>,
        ctx: &mut TxContext,
    ) {
        base_registrar::assert_image_msg_not_empty(&signature, &hashed_msg, &raw_msg);
        let (referral_code, discount_code) = validate_codes(referral_code, discount_code);
        let resolver = controller.default_addr_resolver;

        register_internal(
            controller,
            registrar,
            registry,
            config,
            auction,
            label,
            owner,
            no_years,
            secret,
            resolver,
            payment,
            referral_code,
            discount_code,
            signature,
            hashed_msg,
            raw_msg,
            ctx,
        );
    }

    /// #### Notice
    /// Similar to the `register_with_config` function, with added `referral_code` and `discount_code` parameters.
    /// Can use one or two codes at the same time.
    /// `discount_code` is applied first before `referral_code` if use both.
    ///
    /// #### Dev
    /// Use empty string for unused code, however, at least one code must be used.
    /// Remove `discount_code` after this function returns.
    ///
    /// #### Params
    /// `referral_code`: referral code to be used
    /// `discount_code`: discount code to be used
    public entry fun register_with_config_and_code(
        controller: &mut BaseController,
        registrar: &mut BaseRegistrar,
        registry: &mut Registry,
        config: &mut Configuration,
        auction: &Auction,
        label: vector<u8>,
        owner: address,
        no_years: u64,
        secret: vector<u8>,
        resolver: address,
        payment: &mut Coin<SUI>,
        referral_code: vector<u8>,
        discount_code: vector<u8>,
        ctx: &mut TxContext,
    ) {
        let (referral_code, discount_code) = validate_codes(referral_code, discount_code);

        register_internal(
            controller,
            registrar,
            registry,
            config,
            auction,
            label,
            owner,
            no_years,
            secret,
            resolver,
            payment,
            referral_code,
            discount_code,
            vector[],
            vector[],
            vector[],
            ctx,
        );
    }

    /// #### Notice
    /// Similar to the `register_with_config` function, with added `referral_code` and `discount_code` parameters.
    /// Can use one or two codes at the same time.
    /// `discount_code` is applied first before `referral_code` if use both.
    ///
    /// #### Dev
    /// Use empty string for unused code, however, at least one code must be used.
    /// Remove `discount_code` after this function returns.
    ///
    /// #### Params
    /// `referral_code`: referral code to be used
    /// `discount_code`: discount code to be used
    /// `signature`: secp256k1 of `hashed_msg`
    /// `hashed_msg`: sha256 of `raw_msg`
    /// `raw_msg`: the data to verify and update image url, with format: <ipfs_url>,<owner>,<expiry>.
    /// Note: `owner` is a 40 hexadecimal string without `0x` prefix
    public entry fun register_with_config_and_code_and_image(
        controller: &mut BaseController,
        registrar: &mut BaseRegistrar,
        registry: &mut Registry,
        config: &mut Configuration,
        auction: &Auction,
        label: vector<u8>,
        owner: address,
        no_years: u64,
        secret: vector<u8>,
        resolver: address,
        payment: &mut Coin<SUI>,
        referral_code: vector<u8>,
        discount_code: vector<u8>,
        signature: vector<u8>,
        hashed_msg: vector<u8>,
        raw_msg: vector<u8>,
        ctx: &mut TxContext,
    ) {
        base_registrar::assert_image_msg_not_empty(&signature, &hashed_msg, &raw_msg);
        let (referral_code, discount_code) = validate_codes(referral_code, discount_code);

        register_internal(
            controller,
            registrar,
            registry,
            config,
            auction,
            label,
            owner,
            no_years,
            secret,
            resolver,
            payment,
            referral_code,
            discount_code,
            signature,
            hashed_msg,
            raw_msg,
            ctx,
        );
    }

    /// #### Notice
    /// Anyone can use this function to extend expiration of a node. The TLD comes from BaseRegistrar::tld.
    /// It acts as a gatekeeper for the `Registrar::Renew`, responsible for charging payment.
    ///
    /// #### Params
    /// `label`: label of the node being registered, the node has the form `label`.sui
    /// `no_years`: in years
    ///
    /// Panic
    /// Panic if node doesn't exist
    /// or `payment` doesn't have enough coins
    public entry fun renew(
        controller: &mut BaseController,
        registrar: &mut BaseRegistrar,
        label: vector<u8>,
        no_years: u64,
        payment: &mut Coin<SUI>,
        ctx: &mut TxContext,
    ) {
        renew_internal(controller, registrar, label, no_years, payment, ctx)
    }

    /// #### Notice
    /// Anyone can use this function to extend expiration of a node. The TLD comes from BaseRegistrar::tld.
    /// It acts as a gatekeeper for the `Registrar::renew`, responsible for charging payment.
    /// The image url of the `nft` is updated.
    ///
    /// #### Params
    /// `label`: label of the node being registered, the node has the form `label`.sui
    /// `no_years`: in years
    ///
    /// Panic
    /// Panic if node doesn't exist
    /// or `payment` doesn't have enough coins
    /// or `signature` is empty
    /// or `hashed_msg` is empty
    /// or `msg` is empty
    public entry fun renew_with_image(
        controller: &mut BaseController,
        registrar: &mut BaseRegistrar,
        config: &Configuration,
        label: vector<u8>,
        no_years: u64,
        payment: &mut Coin<SUI>,
        nft: &mut RegistrationNFT,
        signature: vector<u8>,
        hashed_msg: vector<u8>,
        raw_msg: vector<u8>,
        ctx: &mut TxContext,
    ) {
        // NFT and imag_msg are validated in `update_image_url`
        renew_internal(controller, registrar, label, no_years, payment, ctx);
        base_registrar::update_image_url(registrar, config, nft, signature, hashed_msg, raw_msg, ctx);
    }

    /// #### Notice
    /// Admin use this function to withdraw the payment.
    ///
    /// Panics
    /// Panics if no profits has been created.
    public entry fun withdraw(_: &AdminCap, controller: &mut BaseController, ctx: &mut TxContext) {
        let amount = balance::value(&controller.balance);
        assert!(amount > 0, ENoProfits);

        coin_util::contract_transfer_to_address(&mut controller.balance, amount, sender(ctx), ctx);
    }

    // === Private Functions ===

    fun renew_internal(
        controller: &mut BaseController,
        registrar: &mut BaseRegistrar,
        label: vector<u8>,
        no_years: u64,
        payment: &mut Coin<SUI>,
        ctx: &mut TxContext
    ) {
        let renew_fee = configuration::price_for_node(no_years);
        assert!(coin::value(payment) >= renew_fee, ENotEnoughFee);
        coin_util::user_transfer_to_contract(payment, renew_fee, &mut controller.balance);

        let duration = no_years * 365;
        base_registrar::renew(registrar, label, duration, ctx);

        event::emit(NameRenewedEvent {
            node: base_registrar::base_node(registrar),
            label: string::utf8(label),
            cost: renew_fee,
            duration,
        });
    }

    fun register_internal(
        controller: &mut BaseController,
        registrar: &mut BaseRegistrar,
        registry: &mut Registry,
        config: &mut Configuration,
        auction: &Auction,
        label: vector<u8>,
        owner: address,
        no_years: u64,
        secret: vector<u8>,
        resolver: address,
        payment: &mut Coin<SUI>,
        referral_code: Option<ascii::String>,
        discount_code: Option<ascii::String>,
        signature: vector<u8>,
        hashed_msg: vector<u8>,
        raw_msg: vector<u8>,
        ctx: &mut TxContext,
    ) {
        assert!(configuration::is_enable_controller(config), ERegistrationIsDisabled);
        let emoji_config = configuration::emoji_config(config);
        let label_str = utf8(label);

<<<<<<< HEAD
        if (epoch(ctx) <= auction::auction_close_at(auction)) {
            validate_label_with_emoji(
                emoji_config,
                label,
                configuration::min_non_auction_domain_length(config),
                configuration::max_domain_length(config)
            )
        } else {
            assert!(auction::is_auctioned_label_available_for_controller(auction, label_str, ctx), ELabelUnAvailable);
            validate_label_with_emoji(
                emoji_config,
                label,
                configuration::min_domain_length(config),
                configuration::max_domain_length(config),
            )
        };
        let commitment = make_commitment(registrar, label, owner, secret);
        consume_commitment(controller, registrar, label, commitment, ctx);

        let registration_fee = configuration::price_for_node(no_years);
=======
        if (!auction::is_label_available_for_controller(auction, label_str, ctx)) validate_label_with_emoji(emoji_config, label, 7, 63)
        else validate_label_with_emoji(emoji_config, label, 3, 63);

        let registration_fee = FEE_PER_YEAR * no_years;
>>>>>>> 3336fb15
        assert!(coin::value(payment) >= registration_fee, ENotEnoughFee);

        // can apply both discount and referral codes at the same time
        if (option::is_some(&discount_code)) {
            registration_fee =
                apply_discount_code(config, registration_fee, option::borrow(&discount_code), ctx);
        };
        if (option::is_some(&referral_code)) {
            registration_fee =
                apply_referral_code(config, payment, registration_fee, option::borrow(&referral_code), ctx);
        };

        let duration = no_years * 365;
        let (nft_id, url) = base_registrar::register_with_image(
            registrar,
            registry,
            config,
            label,
            owner,
            duration,
            resolver,
            signature,
            hashed_msg,
            raw_msg,
            ctx
        );
        coin_util::user_transfer_to_contract(payment, registration_fee, &mut controller.balance);

        event::emit(NameRegisteredEvent {
            node: base_registrar::base_node(registrar),
            label: label_str,
            owner,
            cost: configuration::price_for_node(no_years),
            expiry: epoch(ctx) + duration,
            nft_id,
            resolver,
            referral_code,
            discount_code,
            url,
        });
    }

    // returns remaining_fee
    fun apply_referral_code(
        config: &Configuration,
        payment: &mut Coin<SUI>,
        original_fee: u64,
        referral_code: &ascii::String,
        ctx: &mut TxContext
    ): u64 {
        let (rate, partner) = configuration::use_referral_code(config, referral_code);
        let remaining_fee = (original_fee / 100) * (100 - rate as u64);
        let payback_amount = original_fee - remaining_fee;
        coin_util::user_transfer_to_address(payment, payback_amount, partner, ctx);

        remaining_fee
    }

    // returns remaining_fee after being discounted
    fun apply_discount_code(
        config: &mut Configuration,
        original_fee: u64,
        referral_code: &ascii::String,
        ctx: &mut TxContext,
    ): u64 {
        let rate = configuration::use_discount_code(config, referral_code, ctx);
        (original_fee / 100) * (100 - rate as u64)
    }

    fun remove_outdated_commitments(controller: &mut BaseController, ctx: &mut TxContext) {
        let front_element = linked_table::front(&controller.commitments);
        let i = 0;

        while (option::is_some(front_element) && i < configuration::no_outdated_commitments_to_remove()) {
            i = i + 1;

            let created_at = linked_table::borrow(&controller.commitments, *option::borrow(front_element));
            if (*created_at + configuration::max_commitment_age() <= epoch(ctx)) {
                linked_table::pop_front(&mut controller.commitments);
                front_element = linked_table::front(&controller.commitments);
            } else break;
        };
    }

    fun consume_commitment(
        controller: &mut BaseController,
        registrar: &BaseRegistrar,
        label: vector<u8>,
        commitment: vector<u8>,
        ctx: &TxContext,
    ) {
        assert!(linked_table::contains(&controller.commitments, commitment), ECommitmentNotExists);
        // TODO: remove later when timestamp is introduced
        // assert!(
        //     *vec_map::get(&controller.commitments, &commitment) + MIN_COMMITMENT_AGE <= tx_context::epoch(ctx),
        //     ECommitmentNotValid
        // );
        assert!(
            *linked_table::borrow(&controller.commitments, commitment) + configuration::max_commitment_age() > epoch(ctx),
            ECommitmentTooOld
        );
        assert!(base_registrar::is_available(registrar, string::utf8(label), ctx), ELabelUnAvailable);
        linked_table::remove(&mut controller.commitments, commitment);
    }

    fun make_commitment(registrar: &BaseRegistrar, label: vector<u8>, owner: address, secret: vector<u8>): vector<u8> {
        let node = label;
        vector::append(&mut node, b".");
        vector::append(&mut node, base_registrar::base_node_bytes(registrar));

        let owner_bytes = bcs::to_bytes(&owner);
        vector::append(&mut node, owner_bytes);
        vector::append(&mut node, secret);
        keccak256(&node)
    }

    fun validate_codes(
        referral_code: vector<u8>,
        discount_code: vector<u8>
    ): (Option<ascii::String>, Option<ascii::String>) {
        let referral_len = vector::length(&referral_code);
        let discount_len = vector::length(&discount_code);
        // doesn't have a format for codes right now, so any non-empty code is considered valid
        assert!(referral_len > 0 || discount_len > 0, EInvalidCode);

        let referral = option::none();
        let discount = option::none();
        if (referral_len > 0) referral = option::some(ascii::string(referral_code));
        if (discount_len > 0) discount = option::some(ascii::string(discount_code));

        (referral, discount)
    }

    fun init(ctx: &mut TxContext) {
        transfer::share_object(BaseController {
            id: object::new(ctx),
            commitments: linked_table::new(ctx),
            balance: balance::zero(),
            // cannot get the ID of name_resolver in `init`, admin need to update this by calling `set_default_resolver`
            default_addr_resolver: @0x0,
        });
    }

    #[test_only]
    public fun test_make_commitment(
        registrar: &BaseRegistrar,
        label: vector<u8>,
        owner: address,
        secret: vector<u8>
    ): vector<u8> {
        make_commitment(registrar, label, owner, secret)
    }

    #[test_only]
    public fun balance(controller: &BaseController): u64 {
        balance::value(&controller.balance)
    }

    #[test_only]
    public fun commitment_len(controller: &BaseController): u64 {
        linked_table::length(&controller.commitments)
    }

    #[test_only]
    public fun get_default_resolver(controller: &BaseController): address {
        controller.default_addr_resolver
    }

    #[test_only]
    public fun apply_referral_code_test(
        config: &Configuration,
        payment: &mut Coin<SUI>,
        original_fee: u64,
        referral_code: vector<u8>,
        ctx: &mut TxContext
    ): u64 {
        apply_referral_code(config, payment, original_fee, &ascii::string(referral_code), ctx)
    }

    #[test_only]
    /// Wrapper of module initializer for testing
    public fun test_init(ctx: &mut TxContext) {
        transfer::share_object(BaseController {
            id: object::new(ctx),
            commitments: linked_table::new(ctx),
            balance: balance::zero(),
            // cannot get the ID of name_resolver in `init`, admin need to update this by calling `set_default_resolver`
            default_addr_resolver: @0x0,
        });
    }
}<|MERGE_RESOLUTION|>--- conflicted
+++ resolved
@@ -652,33 +652,13 @@
         let emoji_config = configuration::emoji_config(config);
         let label_str = utf8(label);
 
-<<<<<<< HEAD
-        if (epoch(ctx) <= auction::auction_close_at(auction)) {
-            validate_label_with_emoji(
-                emoji_config,
-                label,
-                configuration::min_non_auction_domain_length(config),
-                configuration::max_domain_length(config)
-            )
-        } else {
-            assert!(auction::is_auctioned_label_available_for_controller(auction, label_str, ctx), ELabelUnAvailable);
-            validate_label_with_emoji(
-                emoji_config,
-                label,
-                configuration::min_domain_length(config),
-                configuration::max_domain_length(config),
-            )
-        };
+        if (!auction::is_label_available_for_controller(auction, label_str, ctx)) validate_label_with_emoji(emoji_config, label, 7, 63)
+        else validate_label_with_emoji(emoji_config, label, 3, 63);
+
         let commitment = make_commitment(registrar, label, owner, secret);
         consume_commitment(controller, registrar, label, commitment, ctx);
 
         let registration_fee = configuration::price_for_node(no_years);
-=======
-        if (!auction::is_label_available_for_controller(auction, label_str, ctx)) validate_label_with_emoji(emoji_config, label, 7, 63)
-        else validate_label_with_emoji(emoji_config, label, 3, 63);
-
-        let registration_fee = FEE_PER_YEAR * no_years;
->>>>>>> 3336fb15
         assert!(coin::value(payment) >= registration_fee, ENotEnoughFee);
 
         // can apply both discount and referral codes at the same time
