#[test_only]
module suins::auction_tests {

    use sui::test_scenario::{Self, Scenario, ctx};
    use sui::coin::{Self, Coin};
    use sui::sui::SUI;
    use sui::dynamic_field;
    use sui::tx_context::{Self, TxContext};
    use suins::auction::{Self, make_seal_bid, get_seal_bid_by_bidder, finalize_auction, get_bids_by_bidder, get_bid_detail_fields, withdraw, state, AuctionHouse};
    use suins::registry::{Self, AdminCap};
    use suins::registrar;
    use suins::configuration::{Self, Configuration};
    use suins::entity::{Self, SuiNS};
    use suins::emoji;
    use std::vector;
    use std::option::{Self, Option, some, is_some};
    use suins::controller;
    use sui::clock::Clock;
    use sui::clock;
    use std::string::utf8;

    const SUINS_ADDRESS: address = @0xA001;
    const FIRST_USER_ADDRESS: address = @0xB001;
    const SECOND_USER_ADDRESS: address = @0xB002;
    const THIRD_USER_ADDRESS: address = @0xB003;
    const HASH: vector<u8> = b"vUAgEwNmPr";
    const DOMAIN_NAME: vector<u8> = vector[
        97, // 'a'
        98, // 'b'
        99, // 'c'
        240, 159, 146, 150, // 1f496
        240, 159, 145, 168, // 1f468_200d_2764_fe0f_200d_1f48b_200d_1f468
        226, 128, 141,
        226, 157, 164,
        239, 184, 143,
        226, 128, 141,
        240, 159, 146, 139,
        226, 128, 141,
        240, 159, 145, 168,
    ];
    const SECOND_DOMAIN_NAME: vector<u8> = b"suins2";
    const THIRD_DOMAIN_NAME: vector<u8> = b"suins3";
    const DOMAIN_NAME_SUI: vector<u8> = vector[
        97, // 'a'
        98, // 'b'
        99, // 'c'
        240, 159, 146, 150, // 1f496
        240, 159, 145, 168, // 1f468_200d_2764_fe0f_200d_1f48b_200d_1f468
        226, 128, 141,
        226, 157, 164,
        239, 184, 143,
        226, 128, 141,
        240, 159, 146, 139,
        226, 128, 141,
        240, 159, 145, 168,
        46, // .
        115, // s
        117, // u
        105, // i
    ];
    const FIRST_SECRET: vector<u8> = b"CnRGhPvfCu";
    const SECOND_SECRET: vector<u8> = b"ZuaRzPvzUq";
    const START_AN_AUCTION_AT: u64 = 110;
    const BIDDING_PERIOD: u64 = 3;
    const REVEAL_PERIOD: u64 = 3;
    const AUCTION_STATE_NOT_AVAILABLE: u8 = 0;
    const AUCTION_STATE_OPEN: u8 = 1;
    const AUCTION_STATE_PENDING: u8 = 2;
    const AUCTION_STATE_BIDDING: u8 = 3;
    const AUCTION_STATE_REVEAL: u8 = 4;
    const AUCTION_STATE_FINALIZING: u8 = 5;
    const AUCTION_STATE_OWNED: u8 = 6;
    const AUCTION_STATE_REOPENED: u8 = 7;
    const START_AUCTION_START_AT: u64 = 100;
    const START_AUCTION_END_AT: u64 = 200;
    const EXTRA_PERIOD_START_AT: u64 = 207;
    const EXTRA_PERIOD: u64 = 30;
    const MOVE_REGISTRAR: vector<u8> = b"move";
    const SUI_REGISTRAR: vector<u8> = b"sui";
    const DEFAULT_TX_HASH: vector<u8> = x"3a985da74fe225b2045c172d6bd390bd855f086e3e9d525b46bfe24511431532";
    const FIRST_TX_HASH: vector<u8> = x"3a985da74fe225b2045c172d6bd390bd855f086e3e9d525b46bfe24511431533";
    const SECOND_TX_HASH: vector<u8> = x"3a985da74fe225b2045c172d6bd390bd855f086e3e9d525b46bfe24511431534";
    const BIDDING_FEE: u64 = 1000000000;
    const START_AN_AUCTION_FEE: u64 = 10_000_000_000;

    public fun test_init(): Scenario {
        let scenario = test_scenario::begin(SUINS_ADDRESS);
        {
            let ctx = ctx(&mut scenario);
            auction::test_init(ctx);
            registry::test_init(ctx);
            configuration::test_init(ctx);
            entity::test_init(ctx);
            clock::share_for_testing(clock::create_for_testing(ctx));
        };
        test_scenario::next_tx(&mut scenario, SUINS_ADDRESS);
        {
            let admin_cap = test_scenario::take_from_sender<AdminCap>(&mut scenario);
            let auction = test_scenario::take_shared<AuctionHouse>(&mut scenario);
            let suins = test_scenario::take_shared<SuiNS>(&mut scenario);

            registrar::new_tld(&admin_cap, &mut suins, utf8(MOVE_REGISTRAR), test_scenario::ctx(&mut scenario));
            registrar::new_tld(&admin_cap, &mut suins, utf8(SUI_REGISTRAR), test_scenario::ctx(&mut scenario));

            auction::configure_auction(
                &admin_cap,
                &mut auction,
                &mut suins,
                START_AUCTION_START_AT,
                START_AUCTION_END_AT,
                ctx(&mut scenario)
            );

            test_scenario::return_shared(auction);
            test_scenario::return_shared(suins);
            test_scenario::return_to_sender(&mut scenario, admin_cap);
        };
        scenario
    }

    public fun start_an_auction_util(scenario: &mut Scenario, domain_name: vector<u8>) {
        test_scenario::next_tx(scenario, FIRST_USER_ADDRESS);
        {
            let ctx = ctx_new(
                FIRST_USER_ADDRESS,
                x"3a985da74fe225b2045c172d6bd390bd855f086e3e9d525b46bfe24511431532",
                START_AN_AUCTION_AT,
                10
            );
            let ctx = &mut ctx;
            let auction = test_scenario::take_shared<AuctionHouse>(scenario);
            let suins = test_scenario::take_shared<SuiNS>(scenario);
            let config = test_scenario::take_shared<Configuration>(scenario);
            let (start_at, highest_bid, second_highest_bid, winner, is_finalized) = auction::get_entry(&auction, utf8(domain_name));
            assert!(option::is_none(&start_at), 0);
            assert!(option::is_none(&highest_bid), 0);
            assert!(option::is_none(&second_highest_bid), 0);
            assert!(option::is_none(&winner), 0);
            assert!(option::is_none(&is_finalized), 0);
            assert!(state_util(&auction, domain_name, 10) == AUCTION_STATE_NOT_AVAILABLE, 0);
            assert!(state_util(&auction, domain_name, START_AN_AUCTION_AT) == AUCTION_STATE_OPEN, 0);

            let coin = coin::mint_for_testing<SUI>(3 * START_AN_AUCTION_FEE, ctx);

            auction::start_an_auction(&mut auction, &mut suins, &config, utf8(domain_name), &mut coin, ctx);
            assert!(controller::get_balance(&suins) == START_AN_AUCTION_FEE, 0);
            assert!(coin::value(&coin) == 2 * START_AN_AUCTION_FEE, 0);
            assert!(state_util(&auction, domain_name, START_AN_AUCTION_AT) == AUCTION_STATE_PENDING, 0);
            assert!(state_util(&auction, domain_name, START_AN_AUCTION_AT + 1) == AUCTION_STATE_BIDDING, 0);
            assert!(state_util(&auction, domain_name, START_AN_AUCTION_AT + 1 + BIDDING_PERIOD) == AUCTION_STATE_REVEAL, 0);

            // receive no bid
            let state = state_util(
                &auction,
                domain_name,
                START_AN_AUCTION_AT + 1 + BIDDING_PERIOD + REVEAL_PERIOD
            );
            assert!(state == AUCTION_STATE_REOPENED || state == AUCTION_STATE_NOT_AVAILABLE, 0);
            let (start_at, highest_bid, second_highest_bid, winner, is_finalized) = auction::get_entry(&auction, utf8(domain_name));
            assert!(option::extract(&mut start_at) == START_AN_AUCTION_AT + 1, 0);
            assert!(option::extract(&mut highest_bid) == 0, 0);
            assert!(option::extract(&mut second_highest_bid) == 0, 0);
            assert!(option::extract(&mut winner) == @0x0, 0);
            assert!(option::extract(&mut is_finalized) == false, 0);

            test_scenario::return_shared(auction);
            test_scenario::return_shared(config);
            test_scenario::return_shared(suins);
            coin::burn_for_testing(coin);
        };
    }

    public fun reveal_bid_util(
        auction: &mut AuctionHouse,
        config: &Configuration,
        epoch: u64,
        domain_name: vector<u8>,
        value: u64,
        secret: vector<u8>,
        sender: address,
        ids_created: u64
    ) {
        let ctx = ctx_new(
            sender,
            x"3a985da74fe225b2045c172d6bd390bd855f086e3e9d525b46bfe24511431532",
            epoch,
            ids_created
        );
        auction::reveal_bid(auction, config, utf8(domain_name), value, secret, &mut ctx);
    }

    public fun get_bid_util(auction: &AuctionHouse, seal_bid: vector<u8>, bidder: address, expected_value: Option<u64>) {
        let value = get_seal_bid_by_bidder(auction, seal_bid, bidder);
        if (is_some(&expected_value))
            assert!(option::extract(&mut value) == option::extract(&mut expected_value), 0)
        else
            assert!(option::is_none(&value), 0);
    }

    public fun ctx_new(
        sender: address,
        tx_hash: vector<u8>,
        epoch: u64,
        ids_created: u64,
    ): TxContext {
        tx_context::new(sender, tx_hash, epoch, 0, ids_created)
    }

    public fun get_entry_util(
        auction: &AuctionHouse,
        domain_name: vector<u8>,
        expected_start_at: u64,
        expected_highest_bid: u64,
        expected_second_highest_bid: u64,
        expected_winner: address,
        expected_is_finalized: bool,
    ) {
        let (start_at, highest_bid, second_highest_bid, winner, is_finalized) = auction::get_entry(auction, utf8(domain_name));
        assert!(option::extract(&mut start_at) == expected_start_at, 0);
        assert!(option::extract(&mut highest_bid) == expected_highest_bid, 0);
        assert!(option::extract(&mut second_highest_bid) == expected_second_highest_bid, 0);
        assert!(option::extract(&mut winner) == expected_winner, 0);
        assert!(option::extract(&mut is_finalized) == expected_is_finalized, 0);
    }

    public fun finalize_auction_util(
        scenario: &mut Scenario,
        auction: &mut AuctionHouse,
        domain_name: vector<u8>,
        sender: address,
        epoch: u64,
        ids: u64,
    ) {
        let ctx = ctx_new(
            sender,
            x"3a985da74fe225b2045c172d6bd390bd855f086e3e9d525b46bfe24511431532",
            epoch,
            ids
        );
        let suins = test_scenario::take_shared<SuiNS>(scenario);
        let config = test_scenario::take_shared<Configuration>(scenario);
        finalize_auction(auction, &mut suins, &config, utf8(domain_name), &mut ctx);
        test_scenario::return_shared(suins);
        test_scenario::return_shared(config);
    }

    public fun state_util(auction: &AuctionHouse, domain_name: vector<u8>, epoch: u64): u8 {
        let ctx = ctx_new(
            SUINS_ADDRESS,
            x"3a985da74fe225b2045c172d6bd390bd855f086e3e9d525b46bfe24511431532",
            epoch,
            10
        );
        state(auction, utf8(domain_name), tx_context::epoch(&ctx))
    }

    public fun place_bid_util(
        scenario: &mut Scenario,
        seal_bid: vector<u8>,
        bid_value_mask: u64,
        bidder: address,
        clock_tick: u64,
        tx_hash: Option<vector<u8>>,
        ids_created: u64,
    ) {
        test_scenario::next_tx(scenario, bidder);
        {
            let hash;
            if (option::is_some(&tx_hash)) hash = option::extract(&mut tx_hash)
            else hash = DEFAULT_TX_HASH;

            let ctx = ctx_new(
                bidder,
                hash,
                START_AN_AUCTION_AT + 1,
                ids_created,
            );
            let ctx = &mut ctx;
            let auction = test_scenario::take_shared<AuctionHouse>(scenario);
            let suins = test_scenario::take_shared<SuiNS>(scenario);
            let coin = coin::mint_for_testing<SUI>(BIDDING_FEE * 3 + bid_value_mask, ctx);
            let amount = auction::get_seal_bid_by_bidder(&auction, seal_bid, bidder);
            let config = test_scenario::take_shared<Configuration>(scenario);
            let clock = test_scenario::take_shared<Clock>(scenario);
            clock::increment_for_testing(&mut clock, clock_tick);
            
            assert!(option::is_none(&amount), 0);
            auction::place_bid(&mut auction, &mut suins, &config, seal_bid, bid_value_mask, &mut coin, &clock, ctx);

            let amount = auction::get_seal_bid_by_bidder(&auction, seal_bid, bidder);
            assert!(option::extract(&mut amount) == bid_value_mask, 0);
            assert!(coin::value(&coin) == BIDDING_FEE * 2, 0);

            coin::burn_for_testing(coin);
            test_scenario::return_shared(auction);
            test_scenario::return_shared(suins);
            test_scenario::return_shared(config);
            test_scenario::return_shared(clock);
        };
    }

    public fun ctx_util(sender: address, epoch: u64, ids_created: u64): TxContext {
        ctx_new(
            sender,
            x"3a985da74fe225b2045c172d6bd390bd855f086e3e9d525b46bfe24511431532",
            epoch,
            ids_created,
        )
    }

    #[test]
    fun test_place_bid() {
        let scenario_val = test_init();
        let scenario = &mut scenario_val;
        test_scenario::next_tx(scenario, FIRST_USER_ADDRESS);
        {
            place_bid_util(scenario, HASH, 1000 * configuration::mist_per_sui(), FIRST_USER_ADDRESS, 0, option::none(), 10);
        };
        test_scenario::next_tx(scenario, SUINS_ADDRESS);
        {
            let auction = test_scenario::take_shared<AuctionHouse>(scenario);
            let bids = get_bids_by_bidder(&auction, FIRST_USER_ADDRESS);
            assert!(vector::length(&bids) == 1, 0);

            let bid_detail = vector::borrow(&bids, 0);
            let (bidder, mask, created_at, is_unsealed) = get_bid_detail_fields(bid_detail);

            assert!(bidder == FIRST_USER_ADDRESS, 0);
            assert!(mask == 1000 * configuration::mist_per_sui(), 0);
            assert!(created_at == START_AN_AUCTION_AT + 1, 0);
            assert!(!is_unsealed, 0);
            assert!(auction::get_balance(&auction) == 1000 * configuration::mist_per_sui(), 0);

            test_scenario::return_shared(auction);
        };
        test_scenario::next_tx(scenario, FIRST_USER_ADDRESS);
        {
            place_bid_util(scenario, DOMAIN_NAME, 1200 * configuration::mist_per_sui(), FIRST_USER_ADDRESS, 0, option::none(), 10);
        };
        test_scenario::next_tx(scenario, SUINS_ADDRESS);
        {
            let auction = test_scenario::take_shared<AuctionHouse>(scenario);
            let bids = get_bids_by_bidder(&auction, FIRST_USER_ADDRESS);
            assert!(vector::length(&bids) == 2, 0);

            let bid_detail = vector::borrow(&bids, 0);
            let (bidder, mask, created_at, is_unsealed) = get_bid_detail_fields(bid_detail);
            assert!(bidder == FIRST_USER_ADDRESS, 0);
            assert!(mask == 1000 * configuration::mist_per_sui(), 0);
            assert!(created_at == START_AN_AUCTION_AT + 1, 0);
            assert!(!is_unsealed, 0);

            let bid_detail = vector::borrow(&bids, 1);
            let (bidder, mask, created_at, is_unsealed) = get_bid_detail_fields(bid_detail);
            assert!(bidder == FIRST_USER_ADDRESS, 0);
            assert!(mask == 1200 * configuration::mist_per_sui(), 0);
            assert!(created_at == START_AN_AUCTION_AT + 1, 0);
            assert!(!is_unsealed, 0);
            assert!(auction::get_balance(&auction) == 2200 * configuration::mist_per_sui(), 0);

            test_scenario::return_shared(auction);
        };
        test_scenario::next_tx(scenario, FIRST_USER_ADDRESS);
        {
            place_bid_util(scenario, b"bidbid", 12200 * configuration::mist_per_sui(), FIRST_USER_ADDRESS, 0, option::none(), 10);
        };
        test_scenario::next_tx(scenario, SUINS_ADDRESS);
        {
            let auction = test_scenario::take_shared<AuctionHouse>(scenario);
            let bids = get_bids_by_bidder(&auction, FIRST_USER_ADDRESS);
            assert!(vector::length(&bids) == 3, 0);

            let bid_detail = vector::borrow(&bids, 1);
            let (bidder, mask, created_at, is_unsealed) = get_bid_detail_fields(bid_detail);
            assert!(bidder == FIRST_USER_ADDRESS, 0);
            assert!(mask == 1200 * configuration::mist_per_sui(), 0);
            assert!(created_at == START_AN_AUCTION_AT + 1, 0);
            assert!(!is_unsealed, 0);

            let bid_detail = vector::borrow(&bids, 2);
            let (bidder, mask, created_at, is_unsealed) = get_bid_detail_fields(bid_detail);
            assert!(bidder == FIRST_USER_ADDRESS, 0);
            assert!(mask == 12200 * configuration::mist_per_sui(), 0);
            assert!(created_at == START_AN_AUCTION_AT + 1, 0);
            assert!(!is_unsealed, 0);
            assert!(auction::get_balance(&auction) == 14400 * configuration::mist_per_sui(), 0);

            test_scenario::return_shared(auction);
        };
        test_scenario::end(scenario_val);
    }

    #[test, expected_failure(abort_code = auction::EInvalidBid)]
    fun test_place_bid_abort_if_value_less_than_min_allowed_value() {
        let scenario_val = test_init();
        let scenario = &mut scenario_val;
        test_scenario::next_tx(scenario, FIRST_USER_ADDRESS);
        {
            let ctx = ctx_new(
                FIRST_USER_ADDRESS,
                x"3a985da74fe225b2045c172d6bd390bd855f086e3e9d525b46bfe24511431532",
                100,
                0
            );
            let ctx = &mut ctx;
            let auction = test_scenario::take_shared<AuctionHouse>(scenario);
            let suins = test_scenario::take_shared<SuiNS>(scenario);
            let clock = test_scenario::take_shared<Clock>(scenario);
            let coin = coin::mint_for_testing<SUI>(1000 * configuration::mist_per_sui(), ctx);
            let config = test_scenario::take_shared<Configuration>(scenario);
            auction::place_bid(&mut auction, &mut suins, &config, HASH, 100, &mut coin, &clock, ctx);
            place_bid_util(scenario, HASH, 100, FIRST_USER_ADDRESS, 0, option::none(), 10);
            coin::burn_for_testing(coin);
            test_scenario::return_shared(auction);
            test_scenario::return_shared(suins);
            test_scenario::return_shared(config);
            test_scenario::return_shared(clock);
        };
        test_scenario::end(scenario_val);
    }

    #[test, expected_failure(abort_code = auction::EBidExisted)]
    fun test_place_bid_abort_if_submit_same_hash_again() {
        let scenario_val = test_init();
        let scenario = &mut scenario_val;
        let ctx = ctx_new(
            FIRST_USER_ADDRESS,
            x"3a985da74fe225b2045c172d6bd390bd855f086e3e9d525b46bfe24511431532",
            100,
            0
        );
        let ctx = &mut ctx;
        test_scenario::next_tx(scenario, FIRST_USER_ADDRESS);
        {
            let auction = test_scenario::take_shared<AuctionHouse>(scenario);
            let suins = test_scenario::take_shared<SuiNS>(scenario);
            let coin = coin::mint_for_testing<SUI>(1000 * configuration::mist_per_sui() + BIDDING_FEE, ctx);
            let clock = test_scenario::take_shared<Clock>(scenario);
            let config = test_scenario::take_shared<Configuration>(scenario);

            auction::place_bid(&mut auction, &mut suins, &config, HASH, 1000 * configuration::mist_per_sui(), &mut coin, &clock, ctx);
            assert!(coin::value(&coin) == 0, 0);

            coin::burn_for_testing(coin);
            test_scenario::return_shared(auction);
            test_scenario::return_shared(clock);
            test_scenario::return_shared(config);
            test_scenario::return_shared(suins);
        };

        test_scenario::next_tx(scenario, SECOND_USER_ADDRESS);
        {
            let auction = test_scenario::take_shared<AuctionHouse>(scenario);
            let suins = test_scenario::take_shared<SuiNS>(scenario);
            let clock = test_scenario::take_shared<Clock>(scenario);
            let coin = coin::mint_for_testing<SUI>(10000 * configuration::mist_per_sui(), ctx(scenario));
            let config = test_scenario::take_shared<Configuration>(scenario);

            assert!(auction::get_balance(&auction) == 1000 * configuration::mist_per_sui(), 0);
			auction::place_bid(&mut auction, &mut suins, &config, HASH, 1000 * configuration::mist_per_sui(), &mut coin, &clock, ctx);
            coin::burn_for_testing(coin);
            test_scenario::return_shared(auction);
            test_scenario::return_shared(suins);
            test_scenario::return_shared(config);
            test_scenario::return_shared(clock);
        };
        test_scenario::end(scenario_val);
    }

    #[test, expected_failure(abort_code = auction::EInvalidPhase)]
    fun test_place_bid_abort_if_too_early() {
        let scenario_val = test_init();
        let scenario = &mut scenario_val;

        test_scenario::next_tx(scenario, FIRST_USER_ADDRESS);
        {
            let ctx = ctx_new(
                FIRST_USER_ADDRESS,
                x"3a985da74fe225b2045c172d6bd390bd855f086e3e9d525b46bfe24511431532",
                1,
                0
            );
            let ctx = &mut ctx;
            let auction = test_scenario::take_shared<AuctionHouse>(scenario);
            let suins = test_scenario::take_shared<SuiNS>(scenario);
            let clock = test_scenario::take_shared<Clock>(scenario);
            let coin = coin::mint_for_testing<SUI>(10000 * configuration::mist_per_sui(), ctx);
            let config = test_scenario::take_shared<Configuration>(scenario);
            auction::place_bid(&mut auction, &mut suins, &config, HASH, 1000 * configuration::mist_per_sui(), &mut coin, &clock, ctx);
            coin::burn_for_testing(coin);
            test_scenario::return_shared(auction);
            test_scenario::return_shared(clock);
            test_scenario::return_shared(config);
            test_scenario::return_shared(suins);
        };
        test_scenario::end(scenario_val);
    }

    #[test, expected_failure(abort_code = auction::EInvalidPhase)]
    fun test_place_bid_aborts_if_too_late() {
        let scenario_val = test_init();
        let scenario = &mut scenario_val;

        test_scenario::next_tx(scenario, FIRST_USER_ADDRESS);
        {
            let ctx = ctx_new(
                FIRST_USER_ADDRESS,
                x"3a985da74fe225b2045c172d6bd390bd855f086e3e9d525b46bfe24511431532",
                300,
                0
            );
            let ctx = &mut ctx;
            let auction = test_scenario::take_shared<AuctionHouse>(scenario);
            let suins = test_scenario::take_shared<SuiNS>(scenario);
            let clock = test_scenario::take_shared<Clock>(scenario);
            let coin = coin::mint_for_testing<SUI>(10000 * configuration::mist_per_sui(), ctx);
            let config = test_scenario::take_shared<Configuration>(scenario);
            auction::place_bid(&mut auction, &mut suins, &config, HASH, 1000 * configuration::mist_per_sui(), &mut coin, &clock, ctx);
            coin::burn_for_testing(coin);
            test_scenario::return_shared(auction);
            test_scenario::return_shared(clock);
            test_scenario::return_shared(config);
            test_scenario::return_shared(suins);
        };
        test_scenario::end(scenario_val);
    }

    #[test, expected_failure(abort_code = auction::EInvalidPhase)]
    fun test_place_bid_abort_if_too_late_2() {
        let scenario_val = test_init();
        let scenario = &mut scenario_val;

        test_scenario::next_tx(scenario, FIRST_USER_ADDRESS);
        {
            let ctx = ctx_new(
                FIRST_USER_ADDRESS,
                x"3a985da74fe225b2045c172d6bd390bd855f086e3e9d525b46bfe24511431532",
                START_AUCTION_END_AT + BIDDING_PERIOD + 1,
                0
            );
            let ctx = &mut ctx;
            let auction = test_scenario::take_shared<AuctionHouse>(scenario);
            let clock = test_scenario::take_shared<Clock>(scenario);
            let suins = test_scenario::take_shared<SuiNS>(scenario);
            let coin = coin::mint_for_testing<SUI>(10000 * configuration::mist_per_sui(), ctx);
            let config = test_scenario::take_shared<Configuration>(scenario);
            auction::place_bid(&mut auction, &mut suins, &config, HASH, 1000 * configuration::mist_per_sui(), &mut coin, &clock, ctx);
            coin::burn_for_testing(coin);
            test_scenario::return_shared(auction);
            test_scenario::return_shared(clock);
            test_scenario::return_shared(config);
            test_scenario::return_shared(suins);
        };
        test_scenario::end(scenario_val);
    }

    #[test]
    fun test_place_bid_works_if_on_time() {
        let scenario_val = test_init();
        let scenario = &mut scenario_val;

        test_scenario::next_tx(scenario, FIRST_USER_ADDRESS);
        {
            let ctx = ctx_new(
                FIRST_USER_ADDRESS,
                x"3a985da74fe225b2045c172d6bd390bd855f086e3e9d525b46bfe24511431532",
                START_AUCTION_END_AT,
                10
            );
            let ctx = &mut ctx;
            let auction = test_scenario::take_shared<AuctionHouse>(scenario);
            let config = test_scenario::take_shared<Configuration>(scenario);
            let suins = test_scenario::take_shared<SuiNS>(scenario);
            let coin = coin::mint_for_testing<SUI>(30 * START_AN_AUCTION_FEE, ctx);

            assert!(auction::get_balance(&auction) == 0, 0);
            auction::start_an_auction(&mut auction, &mut suins, &config, utf8(DOMAIN_NAME), &mut coin, ctx);
            assert!(auction::get_balance(&auction) == 0, 0);

            test_scenario::return_shared(auction);
            test_scenario::return_shared(config);
            test_scenario::return_shared(suins);
            coin::burn_for_testing(coin);
        };

        test_scenario::next_tx(scenario, FIRST_USER_ADDRESS);
        {
            let ctx = ctx_new(
                FIRST_USER_ADDRESS,
                x"3a985da74fe225b2045c172d6bd390bd855f086e3e9d525b46bfe24511431532",
                START_AUCTION_END_AT + BIDDING_PERIOD,
                0
            );
            let ctx = &mut ctx;
            let auction = test_scenario::take_shared<AuctionHouse>(scenario);
            let suins = test_scenario::take_shared<SuiNS>(scenario);
            let coin = coin::mint_for_testing<SUI>(1000 * configuration::mist_per_sui() + BIDDING_FEE, ctx);
            let clock = test_scenario::take_shared<Clock>(scenario);
            let config = test_scenario::take_shared<Configuration>(scenario);

            assert!(auction::get_balance(&auction) == 0, 0);
            auction::place_bid(&mut auction, &mut suins, &config, HASH, 1000 * configuration::mist_per_sui(), &mut coin, &clock, ctx);

            coin::burn_for_testing(coin);
            test_scenario::return_shared(auction);
            test_scenario::return_shared(clock);
            test_scenario::return_shared(config);
            test_scenario::return_shared(suins);
        };

        test_scenario::next_tx(scenario, FIRST_USER_ADDRESS);
        {
            let auction = test_scenario::take_shared<AuctionHouse>(scenario);
            let suins = test_scenario::take_shared<SuiNS>(scenario);

            assert!(controller::get_balance(&suins) == START_AN_AUCTION_FEE + BIDDING_FEE, 0);
            assert!(auction::get_balance(&auction) == 1000 * configuration::mist_per_sui(), 0);

            test_scenario::return_shared(suins);
            test_scenario::return_shared(auction);
        };
        test_scenario::end(scenario_val);
    }

    #[test]
    fun test_start_an_auction() {
        let scenario_val = test_init();
        let scenario = &mut scenario_val;
        test_scenario::next_tx(scenario, FIRST_USER_ADDRESS);
        {
            let auction = test_scenario::take_shared<AuctionHouse>(scenario);
            let suins = test_scenario::take_shared<SuiNS>(scenario);

            assert!(auction::get_balance(&auction) == 0, 0);
            assert!(controller::get_balance(&suins) == 0, 0);

            test_scenario::return_shared(auction);
            test_scenario::return_shared(suins);
        };
        start_an_auction_util(scenario, DOMAIN_NAME);
        test_scenario::next_tx(scenario, FIRST_USER_ADDRESS);
        {
            let auction = test_scenario::take_shared<AuctionHouse>(scenario);
            let suins = test_scenario::take_shared<SuiNS>(scenario);

            assert!(auction::get_balance(&auction) == 0, 0);
            assert!(controller::get_balance(&suins) == START_AN_AUCTION_FEE, 0);

            test_scenario::return_shared(auction);
            test_scenario::return_shared(suins);
        };
        test_scenario::end(scenario_val);
    }

    #[test, expected_failure(abort_code = auction::EInvalidPhase)]
    fun test_start_an_auction_aborts_if_too_early() {
        let scenario_val = test_init();
        let scenario = &mut scenario_val;
        test_scenario::next_tx(scenario, FIRST_USER_ADDRESS);
        {
            let ctx = ctx_new(
                FIRST_USER_ADDRESS,
                x"3a985da74fe225b2045c172d6bd390bd855f086e3e9d525b46bfe24511431532",
                START_AUCTION_START_AT - 1,
                0
            );
            let ctx = &mut ctx;
            let auction = test_scenario::take_shared<AuctionHouse>(scenario);
            let suins = test_scenario::take_shared<SuiNS>(scenario);
            let config = test_scenario::take_shared<Configuration>(scenario);
            let coin = coin::mint_for_testing<SUI>(30000, ctx);

            auction::start_an_auction(&mut auction, &mut suins, &config, utf8(DOMAIN_NAME), &mut coin, ctx);

            test_scenario::return_shared(auction);
            test_scenario::return_shared(config);
            test_scenario::return_shared(suins);
            coin::burn_for_testing(coin);
        };
        test_scenario::end(scenario_val);
    }

    #[test, expected_failure(abort_code = auction::EInvalidPhase)]
    fun test_start_an_auction_aborts_if_too_late() {
        let scenario_val = test_init();
        let scenario = &mut scenario_val;
        test_scenario::next_tx(scenario, FIRST_USER_ADDRESS);
        {
            let ctx = ctx_new(
                FIRST_USER_ADDRESS,
                x"3a985da74fe225b2045c172d6bd390bd855f086e3e9d525b46bfe24511431532",
                START_AUCTION_END_AT + 1,
                0
            );
            let ctx = &mut ctx;
            let auction = test_scenario::take_shared<AuctionHouse>(scenario);
            let suins = test_scenario::take_shared<SuiNS>(scenario);
            let config = test_scenario::take_shared<Configuration>(scenario);
            let coin = coin::mint_for_testing<SUI>(30000, ctx);

            auction::start_an_auction(&mut auction, &mut suins, &config, utf8(DOMAIN_NAME), &mut coin, ctx);

            test_scenario::return_shared(auction);
            test_scenario::return_shared(config);
            test_scenario::return_shared(suins);
            coin::burn_for_testing(coin);
        };
        test_scenario::end(scenario_val);
    }

    #[test, expected_failure(abort_code = emoji::EInvalidLabel)]
    fun test_start_an_auction_aborts_if_domain_name_too_short() {
        let scenario_val = test_init();
        let scenario = &mut scenario_val;
        test_scenario::next_tx(scenario, FIRST_USER_ADDRESS);
        {
            let ctx = ctx_new(
                FIRST_USER_ADDRESS,
                x"3a985da74fe225b2045c172d6bd390bd855f086e3e9d525b46bfe24511431532",
                START_AUCTION_START_AT,
                0
            );
            let ctx = &mut ctx;
            let auction = test_scenario::take_shared<AuctionHouse>(scenario);
            let config = test_scenario::take_shared<Configuration>(scenario);
            let suins = test_scenario::take_shared<SuiNS>(scenario);
            let coin = coin::mint_for_testing<SUI>(3 * START_AN_AUCTION_FEE, ctx);

            auction::start_an_auction(&mut auction, &mut suins, &config, utf8(b"su"), &mut coin, ctx);

            test_scenario::return_shared(auction);
            test_scenario::return_shared(config);
            test_scenario::return_shared(suins);
            coin::burn_for_testing(coin);
        };
        test_scenario::end(scenario_val);
    }

    #[test, expected_failure(abort_code = emoji::EInvalidLabel)]
    fun test_start_an_auction_aborts_if_domain_name_too_long() {
        let scenario_val = test_init();
        let scenario = &mut scenario_val;
        test_scenario::next_tx(scenario, FIRST_USER_ADDRESS);
        {
            let ctx = ctx_new(
                FIRST_USER_ADDRESS,
                x"3a985da74fe225b2045c172d6bd390bd855f086e3e9d525b46bfe24511431532",
                START_AUCTION_START_AT,
                0
            );
            let ctx = &mut ctx;
            let auction = test_scenario::take_shared<AuctionHouse>(scenario);
            let suins = test_scenario::take_shared<SuiNS>(scenario);
            let config = test_scenario::take_shared<Configuration>(scenario);
            let coin = coin::mint_for_testing<SUI>(3 * START_AN_AUCTION_FEE, ctx);

            auction::start_an_auction(
                &mut auction,
                &mut suins,
                &config,
                utf8(b"suinssusuinssusuinssusuinssusuinssusuinssusuinssusuinssusuinssusuinssusuinssusuinssu"),
                &mut coin,
                ctx,
            );

            test_scenario::return_shared(auction);
            test_scenario::return_shared(config);
            test_scenario::return_shared(suins);
            coin::burn_for_testing(coin);
        };
        test_scenario::end(scenario_val);
    }

    #[test, expected_failure(abort_code = auction::EInvalidPhase)]
    fun test_start_an_auction_in_pending_phase_abort() {
        let scenario_val = test_init();
        let scenario = &mut scenario_val;
        test_scenario::next_tx(scenario, FIRST_USER_ADDRESS);
        {
            let ctx = ctx_new(
                FIRST_USER_ADDRESS,
                x"3a985da74fe225b2045c172d6bd390bd855f086e3e9d525b46bfe24511431532",
                110,
                0
            );
            let ctx = &mut ctx;
            let suins = test_scenario::take_shared<SuiNS>(scenario);
            let auction = test_scenario::take_shared<AuctionHouse>(scenario);
            let config = test_scenario::take_shared<Configuration>(scenario);
            let test_coin = coin::mint_for_testing<SUI>(3 * START_AN_AUCTION_FEE, ctx);

            auction::start_an_auction(&mut auction, &mut suins, &config, utf8(DOMAIN_NAME), &mut test_coin, ctx);
            assert!(coin::value(&test_coin) == 2 * START_AN_AUCTION_FEE, 0);

            auction::start_an_auction(&mut auction, &mut suins, &config, utf8(DOMAIN_NAME), &mut test_coin, ctx);

            coin::burn_for_testing(test_coin);
            test_scenario::return_shared(auction);
            test_scenario::return_shared(suins);
            test_scenario::return_shared(config);
        };
        test_scenario::end(scenario_val);
    }

    #[test, expected_failure(abort_code = auction::EInvalidPhase)]
    fun test_start_bidding_auction_in_bidding_phase_abort() {
        let scenario_val = test_init();
        let scenario = &mut scenario_val;
        test_scenario::next_tx(scenario, FIRST_USER_ADDRESS);
        {
            let ctx = ctx_new(
                FIRST_USER_ADDRESS,
                x"3a985da74fe225b2045c172d6bd390bd855f086e3e9d525b46bfe24511431532",
                110,
                0
            );
            let suins = test_scenario::take_shared<SuiNS>(scenario);
            let auction = test_scenario::take_shared<AuctionHouse>(scenario);
            let coin = coin::mint_for_testing<SUI>(3 * START_AN_AUCTION_FEE, &mut ctx);
            let config = test_scenario::take_shared<Configuration>(scenario);

            auction::start_an_auction(&mut auction, &mut suins, &config, utf8(DOMAIN_NAME), &mut coin, &mut ctx);

            let ctx = ctx_new(
                FIRST_USER_ADDRESS,
                x"3a985da74fe225b2045c172d6bd390bd855f086e3e9d525b46bfe24511431532",
                111,
                0
            );
            auction::start_an_auction(&mut auction, &mut suins, &config, utf8(DOMAIN_NAME), &mut coin, &mut ctx);

            test_scenario::return_shared(auction);
            test_scenario::return_shared(config);
            test_scenario::return_shared(suins);
            coin::burn_for_testing(coin);
        };
        test_scenario::end(scenario_val);
    }

    #[test, expected_failure(abort_code = auction::EInvalidPhase)]
    fun test_start_an_auction_in_reveal_phase_abort() {
        let scenario_val = test_init();
        let scenario = &mut scenario_val;
        test_scenario::next_tx(scenario, FIRST_USER_ADDRESS);
        {
            let ctx = ctx_new(
                FIRST_USER_ADDRESS,
                x"3a985da74fe225b2045c172d6bd390bd855f086e3e9d525b46bfe24511431532",
                110,
                0
            );
            let auction = test_scenario::take_shared<AuctionHouse>(scenario);
            let suins = test_scenario::take_shared<SuiNS>(scenario);
            let config = test_scenario::take_shared<Configuration>(scenario);
            let coin = coin::mint_for_testing<SUI>(3 * START_AN_AUCTION_FEE, &mut ctx);

            auction::start_an_auction(&mut auction, &mut suins, &config, utf8(DOMAIN_NAME), &mut coin, &mut ctx);

            let ctx = ctx_new(
                FIRST_USER_ADDRESS,
                x"3a985da74fe225b2045c172d6bd390bd855f086e3e9d525b46bfe24511431532",
                111 + BIDDING_PERIOD,
                0
            );
            auction::start_an_auction(&mut auction, &mut suins, &config, utf8(DOMAIN_NAME), &mut coin, &mut ctx);

            coin::burn_for_testing(coin);
            test_scenario::return_shared(auction);
            test_scenario::return_shared(suins);
            test_scenario::return_shared(config);
        };
        test_scenario::end(scenario_val);
    }

    #[test]
    fun test_start_an_auction_in_reopened_phase_work() {
        let scenario_val = test_init();
        let scenario = &mut scenario_val;
        test_scenario::next_tx(scenario, FIRST_USER_ADDRESS);
        {
            let ctx = ctx_new(
                FIRST_USER_ADDRESS,
                x"3a985da74fe225b2045c172d6bd390bd855f086e3e9d525b46bfe24511431532",
                110,
                0
            );
            let auction = test_scenario::take_shared<AuctionHouse>(scenario);
            let config = test_scenario::take_shared<Configuration>(scenario);
            let suins = test_scenario::take_shared<SuiNS>(scenario);
            let coin = coin::mint_for_testing<SUI>(3 * START_AN_AUCTION_FEE, &mut ctx);

            assert!(auction::get_balance(&auction) == 0, 0);
            assert!(controller::get_balance(&suins) == 0, 0);

            auction::start_an_auction(&mut auction, &mut suins, &config, utf8(DOMAIN_NAME), &mut coin, &mut ctx);

            assert!(coin::value(&coin) == 2 * START_AN_AUCTION_FEE, 0);
            assert!(auction::get_balance(&auction) == 0, 0);
            assert!(controller::get_balance(&suins) == START_AN_AUCTION_FEE, 0);

            let ctx = ctx_new(
                FIRST_USER_ADDRESS,
                x"3a985da74fe225b2045c172d6bd390bd855f086e3e9d525b46bfe24511431532",
                111 + BIDDING_PERIOD + REVEAL_PERIOD,
                0
            );
            auction::start_an_auction(&mut auction, &mut suins, &config, utf8(DOMAIN_NAME), &mut coin, &mut ctx);

            assert!(auction::get_balance(&auction) == 0, 0);
            assert!(controller::get_balance(&suins) == 2 * START_AN_AUCTION_FEE, 0);
            assert!(coin::value(&coin) == START_AN_AUCTION_FEE, 0);

            coin::burn_for_testing(coin);
            test_scenario::return_shared(suins);
            test_scenario::return_shared(auction);
            test_scenario::return_shared(config);
        };
        test_scenario::end(scenario_val);
    }

    #[test, expected_failure(abort_code = auction::EInvalidPhase)]
    fun test_start_an_auction_in_finalizing_phase_abort() {
        let scenario_val = test_init();
        let scenario = &mut scenario_val;
        start_an_auction_util(scenario, DOMAIN_NAME);

        let seal_bid = make_seal_bid(DOMAIN_NAME, FIRST_USER_ADDRESS, 1300 * configuration::mist_per_sui(), FIRST_SECRET);
        place_bid_util(scenario, seal_bid, 1300 * configuration::mist_per_sui(), FIRST_USER_ADDRESS, 0, option::none(), 10);
        test_scenario::next_tx(scenario, FIRST_USER_ADDRESS);
        {
            let auction = test_scenario::take_shared<AuctionHouse>(scenario);
            let config = test_scenario::take_shared<Configuration>(scenario);
            get_bid_util(&auction, seal_bid, FIRST_USER_ADDRESS, some(1300 * configuration::mist_per_sui()));
            reveal_bid_util(
                &mut auction,
                &config,
                START_AN_AUCTION_AT + 1 + BIDDING_PERIOD,
                DOMAIN_NAME,
                1300 * configuration::mist_per_sui(),
                FIRST_SECRET,
                FIRST_USER_ADDRESS,
                2
            );
            test_scenario::return_shared(auction);
            test_scenario::return_shared(config);
        };

        test_scenario::next_tx(scenario, FIRST_USER_ADDRESS);
        {
            let ctx = ctx_new(
                FIRST_USER_ADDRESS,
                x"3a985da74fe225b2045c172d6bd390bd855f086e3e9d525b46bfe24511431532",
                START_AN_AUCTION_AT + 1 + BIDDING_PERIOD + REVEAL_PERIOD,
                0
            );
            let suins = test_scenario::take_shared<SuiNS>(scenario);
            let auction = test_scenario::take_shared<AuctionHouse>(scenario);
            let config = test_scenario::take_shared<Configuration>(scenario);
            let coin = coin::mint_for_testing<SUI>(10 * configuration::mist_per_sui(), &mut ctx);

            auction::start_an_auction(&mut auction, &mut suins, &config, utf8(DOMAIN_NAME), &mut coin, &mut ctx);

            coin::burn_for_testing(coin);
            test_scenario::return_shared(suins);
            test_scenario::return_shared(auction);
            test_scenario::return_shared(config);
        };
        test_scenario::end(scenario_val);
    }

    #[test, expected_failure(abort_code = auction::EInvalidPhase)]
    fun test_start_an_auction_in_owned_phase_abort() {
        let scenario_val = test_init();
        let scenario = &mut scenario_val;
        start_an_auction_util(scenario, DOMAIN_NAME);

        let seal_bid = make_seal_bid(DOMAIN_NAME, FIRST_USER_ADDRESS, 1300 * configuration::mist_per_sui(), FIRST_SECRET);
        place_bid_util(scenario, seal_bid, 1300 * configuration::mist_per_sui(), FIRST_USER_ADDRESS, 0, option::none(), 10);
        test_scenario::next_tx(scenario, FIRST_USER_ADDRESS);
        {
            let auction = test_scenario::take_shared<AuctionHouse>(scenario);
            let config = test_scenario::take_shared<Configuration>(scenario);

            assert!(auction::get_balance(&auction) == 1300 * configuration::mist_per_sui(), 0);
            get_bid_util(&auction, seal_bid, FIRST_USER_ADDRESS, some(1300 * configuration::mist_per_sui()));
            reveal_bid_util(
                &mut auction,
                &config,
                START_AN_AUCTION_AT + 1 + BIDDING_PERIOD,
                DOMAIN_NAME,
                1300 * configuration::mist_per_sui(),
                FIRST_SECRET,
                FIRST_USER_ADDRESS,
                2
            );

            test_scenario::return_shared(auction);
            test_scenario::return_shared(config);
        };

        test_scenario::next_tx(scenario, FIRST_USER_ADDRESS);
        {
            let auction = test_scenario::take_shared<AuctionHouse>(scenario);
            get_entry_util(&auction, DOMAIN_NAME, START_AN_AUCTION_AT + 1, 1300 * configuration::mist_per_sui(), 0, FIRST_USER_ADDRESS, false);
            finalize_auction_util(
                scenario,
                &mut auction,
                DOMAIN_NAME,
                FIRST_USER_ADDRESS,
                START_AN_AUCTION_AT + 1 + BIDDING_PERIOD + REVEAL_PERIOD,
                10
            );
            get_entry_util(&auction, DOMAIN_NAME, START_AN_AUCTION_AT + 1, 1300 * configuration::mist_per_sui(), 0, FIRST_USER_ADDRESS, true);
            test_scenario::return_shared(auction);
        };
        test_scenario::next_tx(scenario, FIRST_USER_ADDRESS);
        {
            let ctx = ctx_new(
                FIRST_USER_ADDRESS,
                x"3a985da74fe225b2045c172d6bd390bd855f086e3e9d525b46bfe24511431532",
                START_AN_AUCTION_AT + 1 + BIDDING_PERIOD + REVEAL_PERIOD,
                0
            );
            let auction = test_scenario::take_shared<AuctionHouse>(scenario);
            let suins = test_scenario::take_shared<SuiNS>(scenario);
            let config = test_scenario::take_shared<Configuration>(scenario);
            let coin = coin::mint_for_testing<SUI>(30000, &mut ctx);

            assert!(auction::get_balance(&auction) == 0, 0);
            assert!(controller::get_balance(&suins) == START_AN_AUCTION_FEE + 1300 * configuration::mist_per_sui() + BIDDING_FEE, 0);

            auction::start_an_auction(&mut auction, &mut suins, &config, utf8(DOMAIN_NAME), &mut coin, &mut ctx);

            coin::burn_for_testing(coin);
            test_scenario::return_shared(suins);
            test_scenario::return_shared(auction);
            test_scenario::return_shared(config);
        };
        test_scenario::end(scenario_val);
    }

    #[test, expected_failure(abort_code = auction::EInvalidPhase)]
    fun test_reveal_bid_handle_invalid_if_auction_not_start() {
        let scenario_val = test_init();
        let scenario = &mut scenario_val;

        let seal_bid = make_seal_bid(DOMAIN_NAME, FIRST_USER_ADDRESS, 1000 * configuration::mist_per_sui(), FIRST_SECRET);
        place_bid_util(scenario, seal_bid, 1100 * configuration::mist_per_sui(), FIRST_USER_ADDRESS, 0, option::none(), 10);
        test_scenario::next_tx(scenario, FIRST_USER_ADDRESS);
        {
            let ctx = ctx_new(
                FIRST_USER_ADDRESS,
                x"3a985da74fe225b2045c172d6bd390bd855f086e3e9d525b46bfe24511431532",
                115,
                10
            );
            let auction = test_scenario::take_shared<AuctionHouse>(scenario);
            let config = test_scenario::take_shared<Configuration>(scenario);
            let coin = test_scenario::most_recent_id_for_address<Coin<SUI>>(FIRST_USER_ADDRESS);

            assert!(option::is_none(&coin), 0);
            auction::reveal_bid(&mut auction, &config, utf8(DOMAIN_NAME), 1000 * configuration::mist_per_sui(), FIRST_SECRET, &mut ctx);

            test_scenario::return_shared(auction);
            test_scenario::return_shared(config);
        };
        test_scenario::end(scenario_val);
    }

    #[test]
    fun test_reveal_bid() {
        let scenario_val = test_init();
        let scenario = &mut scenario_val;
        start_an_auction_util(scenario, DOMAIN_NAME);

        let seal_bid = make_seal_bid(DOMAIN_NAME, FIRST_USER_ADDRESS, 1200 * configuration::mist_per_sui(), FIRST_SECRET);
        place_bid_util(scenario, seal_bid, 1300 * configuration::mist_per_sui(), FIRST_USER_ADDRESS, 0, option::none(), 10);
        test_scenario::next_tx(scenario, FIRST_USER_ADDRESS);
        {
            let auction = test_scenario::take_shared<AuctionHouse>(scenario);
            let config = test_scenario::take_shared<Configuration>(scenario);
            get_bid_util(&auction, seal_bid, FIRST_USER_ADDRESS, some(1300 * configuration::mist_per_sui()));
            let coin = test_scenario::most_recent_id_for_address<Coin<SUI>>(FIRST_USER_ADDRESS);
            assert!(option::is_none(&coin), 0);
            assert!(auction::get_balance(&auction) == 1300 * configuration::mist_per_sui(), 0);

            let bids = get_bids_by_bidder(&auction, FIRST_USER_ADDRESS);
            assert!(vector::length(&bids) == 1, 0);

            let bid_detail = vector::borrow(&bids, 0);
            let (bidder, mask, created_at, is_unsealed) = get_bid_detail_fields(bid_detail);
            assert!(bidder == FIRST_USER_ADDRESS, 0);
            assert!(mask == 1300 * configuration::mist_per_sui(), 0);
            assert!(created_at == START_AN_AUCTION_AT + 1, 0);
            assert!(!is_unsealed, 0);

            assert!(
                state_util(
                    &auction,
                    DOMAIN_NAME,
                    START_AN_AUCTION_AT + 1 + BIDDING_PERIOD + REVEAL_PERIOD
                ) == AUCTION_STATE_REOPENED,
                0
            );
            reveal_bid_util(
                &mut auction,
                &config,
                START_AN_AUCTION_AT + 1 + BIDDING_PERIOD,
                DOMAIN_NAME,
                1200 * configuration::mist_per_sui(),
                FIRST_SECRET,
                FIRST_USER_ADDRESS,
                2
            );

            assert!(
                state_util(
                    &auction,
                    DOMAIN_NAME,
                    START_AN_AUCTION_AT + 1 + BIDDING_PERIOD + REVEAL_PERIOD
                ) == AUCTION_STATE_FINALIZING,
                0
            );

            let bids = get_bids_by_bidder(&auction, FIRST_USER_ADDRESS);
            assert!(vector::length(&bids) == 1, 0);

            let bid_detail = vector::borrow(&bids, 0);
            let (bidder, mask, created_at, is_unsealed) = get_bid_detail_fields(bid_detail);
            assert!(bidder == FIRST_USER_ADDRESS, 0);
            assert!(mask == 1300 * configuration::mist_per_sui(), 0);
            assert!(created_at == START_AN_AUCTION_AT + 1, 0);
            assert!(is_unsealed, 0);
            test_scenario::return_shared(auction);
            test_scenario::return_shared(config);
        };
        test_scenario::next_tx(scenario, FIRST_USER_ADDRESS);
        {
            let auction = test_scenario::take_shared<AuctionHouse>(scenario);
            assert!(auction::get_balance(&auction) == 1300 * configuration::mist_per_sui(), 0);
            assert!(!test_scenario::has_most_recent_for_address<Coin<SUI>>(FIRST_USER_ADDRESS), 0);
            test_scenario::return_shared(auction);
        };

        let seal_bid = make_seal_bid(DOMAIN_NAME, SECOND_USER_ADDRESS, 1500 * configuration::mist_per_sui(), FIRST_SECRET);
        place_bid_util(scenario, seal_bid, 2000 * configuration::mist_per_sui(), SECOND_USER_ADDRESS, 0, option::some(FIRST_TX_HASH), 10);
        test_scenario::next_tx(scenario, SECOND_USER_ADDRESS);
        {
            let auction = test_scenario::take_shared<AuctionHouse>(scenario);
            let suins = test_scenario::take_shared<SuiNS>(scenario);
            let config = test_scenario::take_shared<Configuration>(scenario);

            assert!(auction::get_balance(&auction) == 3300 * configuration::mist_per_sui(), 0);
            get_bid_util(&auction, seal_bid, SECOND_USER_ADDRESS, some(2000 * configuration::mist_per_sui()));

            let coin = test_scenario::most_recent_id_for_address<Coin<SUI>>(SECOND_USER_ADDRESS);
            assert!(option::is_none(&coin), 0);

            let bids = get_bids_by_bidder(&auction, SECOND_USER_ADDRESS);
            assert!(vector::length(&bids) == 1, 0);

            let bid_detail = vector::borrow(&bids, 0);
            let (bidder, mask, created_at, is_unsealed) = get_bid_detail_fields(bid_detail);
            assert!(bidder == SECOND_USER_ADDRESS, 0);
            assert!(mask == 2000 * configuration::mist_per_sui(), 0);
            assert!(created_at == START_AN_AUCTION_AT + 1, 0);
            assert!(!is_unsealed, 0);

            reveal_bid_util(
                &mut auction,
                &config,
                START_AN_AUCTION_AT + 1 + BIDDING_PERIOD,
                DOMAIN_NAME,
                1500 * configuration::mist_per_sui(),
                FIRST_SECRET,
                SECOND_USER_ADDRESS,
                10
            );

            let bids = get_bids_by_bidder(&auction, SECOND_USER_ADDRESS);
            assert!(vector::length(&bids) == 1, 0);
            let bid_detail = vector::borrow(&bids, 0);
            let (bidder, mask, created_at, is_unsealed) = get_bid_detail_fields(bid_detail);
            assert!(bidder == SECOND_USER_ADDRESS, 0);
            assert!(mask == 2000 * configuration::mist_per_sui(), 0);
            assert!(created_at == START_AN_AUCTION_AT + 1, 0);
            assert!(is_unsealed, 0);

            assert!(!registrar::record_exists(&suins, SUI_REGISTRAR, DOMAIN_NAME), 0);

            test_scenario::return_shared(auction);
            test_scenario::return_shared(config);
            test_scenario::return_shared(suins);
        };
        test_scenario::next_tx(scenario, FIRST_USER_ADDRESS);
        {
            assert!(!test_scenario::has_most_recent_for_address<Coin<SUI>>(FIRST_USER_ADDRESS), 0);
            assert!(!test_scenario::has_most_recent_for_address<Coin<SUI>>(SECOND_USER_ADDRESS), 0);
        };
        test_scenario::next_tx(scenario, SECOND_USER_ADDRESS);
        {
            let auction = test_scenario::take_shared<AuctionHouse>(scenario);
            let bids = get_bids_by_bidder(&auction, SECOND_USER_ADDRESS);
            assert!(vector::length(&bids) == 1, 0);
            assert!(auction::get_balance(&auction) == 3300 * configuration::mist_per_sui(), 0);

            get_entry_util(&mut auction, DOMAIN_NAME, START_AN_AUCTION_AT + 1, 1500 * configuration::mist_per_sui(), 1200 * configuration::mist_per_sui(), SECOND_USER_ADDRESS, false);
            finalize_auction_util(
                scenario,
                &mut auction,
                DOMAIN_NAME,
                SECOND_USER_ADDRESS,
                START_AN_AUCTION_AT + 1 + BIDDING_PERIOD + REVEAL_PERIOD,
                20
            );
            get_entry_util(&mut auction, DOMAIN_NAME, START_AN_AUCTION_AT + 1, 1500 * configuration::mist_per_sui(), 1200 * configuration::mist_per_sui(), SECOND_USER_ADDRESS, true);

            let bids = get_bids_by_bidder(&auction, SECOND_USER_ADDRESS);
            assert!(vector::length(&bids) == 0, 0);
            test_scenario::return_shared(auction);
        };
        test_scenario::next_tx(scenario, FIRST_USER_ADDRESS);
        {
            let auction = test_scenario::take_shared<AuctionHouse>(scenario);
            let suins = test_scenario::take_shared<SuiNS>(scenario);
            let ids = test_scenario::ids_for_address<Coin<SUI>>(SECOND_USER_ADDRESS);

            assert!(vector::length(&ids) == 1, 0);
            let coin = test_scenario::take_from_address<Coin<SUI>>(scenario, SECOND_USER_ADDRESS);
            assert!(coin::value(&coin) == 800 * configuration::mist_per_sui(), 0);
            assert!(auction::get_balance(&auction) == 1300 * configuration::mist_per_sui(), 0);
            assert!(controller::get_balance(&suins) == START_AN_AUCTION_FEE + 1140 * configuration::mist_per_sui() + BIDDING_FEE * 2, 0);

            test_scenario::return_shared(auction);
            test_scenario::return_shared(suins);
            test_scenario::return_to_address(SECOND_USER_ADDRESS, coin);
        };
        test_scenario::next_tx(scenario, SECOND_USER_ADDRESS);
        {
            let auction = test_scenario::take_shared<AuctionHouse>(scenario);
            let suins = test_scenario::take_shared<SuiNS>(scenario);
            get_entry_util(&mut auction, DOMAIN_NAME, START_AN_AUCTION_AT + 1, 1500 * configuration::mist_per_sui(), 1200 * configuration::mist_per_sui(), SECOND_USER_ADDRESS, true);
            assert!(registrar::record_exists(&suins, SUI_REGISTRAR, DOMAIN_NAME), 0);
            assert!(
                registrar::name_expires_at(&suins, utf8(SUI_REGISTRAR), utf8(DOMAIN_NAME))
                    == START_AN_AUCTION_AT + 1 + BIDDING_PERIOD + REVEAL_PERIOD + 365,
                0
            );
            assert!(registry::owner(&suins, utf8(DOMAIN_NAME_SUI)) == SECOND_USER_ADDRESS, 0);
            assert!(registry::ttl(&suins, utf8(DOMAIN_NAME_SUI)) == 0, 0);
            test_scenario::return_shared(suins);
            test_scenario::return_shared(auction);
        };
        test_scenario::next_tx(scenario, FIRST_USER_ADDRESS);
        {
            let auction = test_scenario::take_shared<AuctionHouse>(scenario);
            let bids = get_bids_by_bidder(&auction, FIRST_USER_ADDRESS);
            assert!(vector::length(&bids) == 1, 0);

            get_entry_util(&mut auction, DOMAIN_NAME, START_AN_AUCTION_AT + 1, 1500 * configuration::mist_per_sui(), 1200 * configuration::mist_per_sui(), SECOND_USER_ADDRESS, true);
            finalize_auction_util(
                scenario,
                &mut auction,
                DOMAIN_NAME,
                FIRST_USER_ADDRESS,
                START_AN_AUCTION_AT + 1 + BIDDING_PERIOD + REVEAL_PERIOD,
                10
            );
            get_entry_util(&mut auction, DOMAIN_NAME, START_AN_AUCTION_AT + 1, 1500 * configuration::mist_per_sui(), 1200 * configuration::mist_per_sui(), SECOND_USER_ADDRESS, true);
            assert!(auction::get_balance(&auction) == 0, 0);
            let bids = get_bids_by_bidder(&auction, FIRST_USER_ADDRESS);
            assert!(vector::length(&bids) == 0, 0);
            test_scenario::return_shared(auction);
        };
        test_scenario::next_tx(scenario, FIRST_USER_ADDRESS);
        {
            let ids = test_scenario::ids_for_address<Coin<SUI>>(FIRST_USER_ADDRESS);
            assert!(vector::length(&ids) == 2, 0);

            let coin1 = test_scenario::take_from_address<Coin<SUI>>(scenario, FIRST_USER_ADDRESS);
            assert!(coin::value(&coin1) == 1300 * configuration::mist_per_sui(), 0);
            let coin2 = test_scenario::take_from_address<Coin<SUI>>(scenario, FIRST_USER_ADDRESS);
            assert!(coin::value(&coin2) == 60 * configuration::mist_per_sui(), 0);

            let auction = test_scenario::take_shared<AuctionHouse>(scenario);
            let suins = test_scenario::take_shared<SuiNS>(scenario);
            assert!(auction::get_balance(&auction) == 0, 0);
            assert!(controller::get_balance(&suins) == START_AN_AUCTION_FEE + 1140 * configuration::mist_per_sui() + BIDDING_FEE * 2, 0);

            test_scenario::return_shared(auction);
            test_scenario::return_shared(suins);
            test_scenario::return_to_address(FIRST_USER_ADDRESS, coin1);
            test_scenario::return_to_address(FIRST_USER_ADDRESS, coin2);
        };
        test_scenario::next_tx(scenario, SECOND_USER_ADDRESS);
        {
            let auction = test_scenario::take_shared<AuctionHouse>(scenario);
            let suins = test_scenario::take_shared<SuiNS>(scenario);
            get_entry_util(&mut auction, DOMAIN_NAME, START_AN_AUCTION_AT + 1, 1500 * configuration::mist_per_sui(), 1200 * configuration::mist_per_sui(), SECOND_USER_ADDRESS, true);
            assert!(registrar::record_exists(&suins, SUI_REGISTRAR, DOMAIN_NAME), 0);
            assert!(
                registrar::name_expires_at(&suins, utf8(SUI_REGISTRAR), utf8(DOMAIN_NAME))
                    == START_AN_AUCTION_AT + 1 + BIDDING_PERIOD + REVEAL_PERIOD + 365,
                0
            );
            assert!(registry::owner(&suins, utf8(DOMAIN_NAME_SUI)) == SECOND_USER_ADDRESS, 0);
            assert!(registry::ttl(&suins, utf8(DOMAIN_NAME_SUI)) == 0, 0);
            test_scenario::return_shared(suins);
            test_scenario::return_shared(auction);
        };
        test_scenario::end(scenario_val);
    }

    #[test]
    fun test_reveal_bid_choose_the_one_who_bids_first_in_epoch_as_winner_if_same_value() {
        let scenario_val = test_init();
        let scenario = &mut scenario_val;
        start_an_auction_util(scenario, DOMAIN_NAME);

        let seal_bid = make_seal_bid(DOMAIN_NAME, FIRST_USER_ADDRESS, 1200 * configuration::mist_per_sui(), FIRST_SECRET);
        test_scenario::next_tx(scenario, FIRST_USER_ADDRESS);
        {
            let ctx = ctx_new(
                FIRST_USER_ADDRESS,
                x"3a985da74fe225b2045c172d6bd390bd855f086e3e9d525b46bfe24511431532",
                START_AN_AUCTION_AT + 1,
                10
            );
            let ctx = &mut ctx;
            let auction = test_scenario::take_shared<AuctionHouse>(scenario);
            let suins = test_scenario::take_shared<SuiNS>(scenario);
            let config = test_scenario::take_shared<Configuration>(scenario);
            let coin = coin::mint_for_testing<SUI>(1300 * configuration::mist_per_sui() + BIDDING_FEE, ctx);
            let clock = test_scenario::take_shared<Clock>(scenario);

            assert!(auction::get_balance(&auction) == 0, 0);
            auction::place_bid(&mut auction, &mut suins, &config, seal_bid, 1300 * configuration::mist_per_sui(), &mut coin, &clock, ctx);
            assert!(auction::get_balance(&auction) == 1300 * configuration::mist_per_sui(), 0);
            assert!(coin::value(&coin) == 0, 0);

            clock::increment_for_testing(&mut clock, 2);
            coin::burn_for_testing(coin);
            test_scenario::return_shared(auction);
            test_scenario::return_shared(suins);
            test_scenario::return_shared(config);
            test_scenario::return_shared(clock);
        };
        let seal_bid = make_seal_bid(DOMAIN_NAME, SECOND_USER_ADDRESS, 1200 * configuration::mist_per_sui(), FIRST_SECRET);
        test_scenario::next_tx(scenario, SECOND_USER_ADDRESS);
        {
            let ctx = ctx_new(
                SECOND_USER_ADDRESS,
                x"3a985da74fe225b2045c172d6bd390bd855f086e3e9d525b46bfe24511431532",
                START_AN_AUCTION_AT + 2,
                15
            );
            let ctx = &mut ctx;
            let auction = test_scenario::take_shared<AuctionHouse>(scenario);
            let suins = test_scenario::take_shared<SuiNS>(scenario);
            let coin = coin::mint_for_testing<SUI>(1300 * configuration::mist_per_sui() + BIDDING_FEE, ctx);
            let clock = test_scenario::take_shared<Clock>(scenario);
            let config = test_scenario::take_shared<Configuration>(scenario);

            assert!(auction::get_balance(&auction) == 1300 * configuration::mist_per_sui(), 0);
            auction::place_bid(&mut auction, &mut suins, &config, seal_bid, 1300 * configuration::mist_per_sui(), &mut coin, &clock, ctx);
            assert!(controller::get_balance(&suins) == START_AN_AUCTION_FEE + BIDDING_FEE * 2, 0);
            assert!(auction::get_balance(&auction) == 2600 * configuration::mist_per_sui(), 0);

            assert!(auction::get_balance(&auction) == 2600 * configuration::mist_per_sui(), 0);
            assert!(coin::value(&coin) == 0, 0);

            coin::burn_for_testing(coin);
            test_scenario::return_shared(auction);
            test_scenario::return_shared(suins);
            test_scenario::return_shared(config);
            test_scenario::return_shared(clock);
        };
        test_scenario::next_tx(scenario, SECOND_USER_ADDRESS);
        {
            let auction = test_scenario::take_shared<AuctionHouse>(scenario);
            let config = test_scenario::take_shared<Configuration>(scenario);
            reveal_bid_util(
                &mut auction,
                &config,
                START_AN_AUCTION_AT + 1 + BIDDING_PERIOD,
                DOMAIN_NAME,
                1200 * configuration::mist_per_sui(),
                FIRST_SECRET,
                SECOND_USER_ADDRESS,
                10
            );
            test_scenario::return_shared(auction);
            test_scenario::return_shared(config);
        };
        test_scenario::next_tx(scenario, FIRST_USER_ADDRESS);
        {
            let auction = test_scenario::take_shared<AuctionHouse>(scenario);
            let config = test_scenario::take_shared<Configuration>(scenario);
            reveal_bid_util(
                &mut auction,
                &config,
                START_AN_AUCTION_AT + 1 + BIDDING_PERIOD,
                DOMAIN_NAME,
                1200 * configuration::mist_per_sui(),
                FIRST_SECRET,
                FIRST_USER_ADDRESS,
                2
            );
            test_scenario::return_shared(auction);
            test_scenario::return_shared(config);
        };
        test_scenario::next_tx(scenario, SECOND_USER_ADDRESS);
        {
            let auction = test_scenario::take_shared<AuctionHouse>(scenario);
            get_entry_util(
                &mut auction,
                DOMAIN_NAME,
                START_AN_AUCTION_AT + 1,
                1200 * configuration::mist_per_sui(),
                1200 * configuration::mist_per_sui(),
                FIRST_USER_ADDRESS,
                false
            );
            test_scenario::return_shared(auction);
        };
        test_scenario::end(scenario_val);
    }

    #[test]
    fun test_reveal_bid_choose_the_one_who_bids_first_in_epoch_as_winner_if_same_value_2() {
        let scenario_val = test_init();
        let scenario = &mut scenario_val;
        start_an_auction_util(scenario, DOMAIN_NAME);

        let seal_bid = make_seal_bid(DOMAIN_NAME, FIRST_USER_ADDRESS, 1200 * configuration::mist_per_sui(), FIRST_SECRET);
        test_scenario::next_tx(scenario, FIRST_USER_ADDRESS);
        {
            let ctx = ctx_new(
                FIRST_USER_ADDRESS,
                x"3a985da74fe225b2045c172d6bd390bd855f086e3e9d525b46bfe24511431532",
                START_AN_AUCTION_AT + 1,
                10
            );
            let ctx = &mut ctx;
            let auction = test_scenario::take_shared<AuctionHouse>(scenario);
            let coin = coin::mint_for_testing<SUI>(1300 * configuration::mist_per_sui() + BIDDING_FEE, ctx);
            let clock = test_scenario::take_shared<Clock>(scenario);
            let suins = test_scenario::take_shared<SuiNS>(scenario);
            let config = test_scenario::take_shared<Configuration>(scenario);

            assert!(auction::get_balance(&auction) == 0, 0);
            auction::place_bid(&mut auction, &mut suins, &config, seal_bid, 1300 * configuration::mist_per_sui(), &mut coin, &clock, ctx);
            assert!(auction::get_balance(&auction) == 1300 * configuration::mist_per_sui(), 0);
            assert!(controller::get_balance(&suins) == START_AN_AUCTION_FEE + BIDDING_FEE, 0);

            clock::increment_for_testing(&mut clock, 2);
            coin::burn_for_testing(coin);
            test_scenario::return_shared(auction);
            test_scenario::return_shared(clock);
            test_scenario::return_shared(config);
            test_scenario::return_shared(suins);
        };
        let seal_bid = make_seal_bid(DOMAIN_NAME, SECOND_USER_ADDRESS, 1200 * configuration::mist_per_sui(), FIRST_SECRET);
        test_scenario::next_tx(scenario, SECOND_USER_ADDRESS);
        {
            let ctx = ctx_new(
                SECOND_USER_ADDRESS,
                x"3a985da74fe225b2045c172d6bd390bd855f086e3e9d525b46bfe24511431532",
                START_AN_AUCTION_AT + 2,
                15
            );
            let ctx = &mut ctx;
            let auction = test_scenario::take_shared<AuctionHouse>(scenario);
            let clock = test_scenario::take_shared<Clock>(scenario);
            let suins = test_scenario::take_shared<SuiNS>(scenario);
            let coin = coin::mint_for_testing<SUI>(1300 * configuration::mist_per_sui() + BIDDING_FEE, ctx);
            let config = test_scenario::take_shared<Configuration>(scenario);

            assert!(auction::get_balance(&auction) == 1300 * configuration::mist_per_sui(), 0);
            auction::place_bid(&mut auction, &mut suins, &config, seal_bid, 1300 * configuration::mist_per_sui(), &mut coin, &clock, ctx);
            assert!(auction::get_balance(&auction) == 2600 * configuration::mist_per_sui(), 0);
            assert!(coin::value(&coin) == 0, 0);
            assert!(controller::get_balance(&suins) == START_AN_AUCTION_FEE + BIDDING_FEE * 2, 0);

            coin::burn_for_testing(coin);
            test_scenario::return_shared(auction);
            test_scenario::return_shared(suins);
            test_scenario::return_shared(config);
            test_scenario::return_shared(clock);
        };
        test_scenario::next_tx(scenario, SECOND_USER_ADDRESS);
        {
            let auction = test_scenario::take_shared<AuctionHouse>(scenario);
            let clock = test_scenario::take_shared<Clock>(scenario);
            let config = test_scenario::take_shared<Configuration>(scenario);

            reveal_bid_util(
                &mut auction,
                &config,
                START_AN_AUCTION_AT + 1 + BIDDING_PERIOD,
                DOMAIN_NAME,
                1200 * configuration::mist_per_sui(),
                FIRST_SECRET,
                SECOND_USER_ADDRESS,
                10
            );

            clock::increment_for_testing(&mut clock, 2);
            test_scenario::return_shared(auction);
            test_scenario::return_shared(config);
            test_scenario::return_shared(clock);
        };
        test_scenario::next_tx(scenario, FIRST_USER_ADDRESS);
        {
            let auction = test_scenario::take_shared<AuctionHouse>(scenario);
            let config = test_scenario::take_shared<Configuration>(scenario);
            reveal_bid_util(
                &mut auction,
                &config,
                START_AN_AUCTION_AT + 1 + BIDDING_PERIOD,
                DOMAIN_NAME,
                1200 * configuration::mist_per_sui(),
                FIRST_SECRET,
                FIRST_USER_ADDRESS,
                2
            );
            test_scenario::return_shared(auction);
            test_scenario::return_shared(config);
        };
        test_scenario::next_tx(scenario, SECOND_USER_ADDRESS);
        {
            let auction = test_scenario::take_shared<AuctionHouse>(scenario);
            get_entry_util(
                &mut auction,
                DOMAIN_NAME,
                START_AN_AUCTION_AT + 1,
                1200 * configuration::mist_per_sui(),
                1200 * configuration::mist_per_sui(),
                FIRST_USER_ADDRESS,
                false
            );
            test_scenario::return_shared(auction);
        };
        test_scenario::end(scenario_val);
    }

    #[test]
    fun test_reveal_bid_choose_the_one_who_bids_first_in_ms_as_winner_if_same_value() {
        let scenario_val = test_init();
        let scenario = &mut scenario_val;
        start_an_auction_util(scenario, DOMAIN_NAME);

        let seal_bid = make_seal_bid(DOMAIN_NAME, FIRST_USER_ADDRESS, 1200 * configuration::mist_per_sui(), FIRST_SECRET);
        place_bid_util(scenario, seal_bid, 1300 * configuration::mist_per_sui(), FIRST_USER_ADDRESS, 1, option::none(), 10);
        let seal_bid = make_seal_bid(DOMAIN_NAME, SECOND_USER_ADDRESS, 1200 * configuration::mist_per_sui(), FIRST_SECRET);
        place_bid_util(scenario, seal_bid, 1300 * configuration::mist_per_sui(), SECOND_USER_ADDRESS, 2, option::none(), 15);
        test_scenario::next_tx(scenario, SECOND_USER_ADDRESS);
        {
            let auction = test_scenario::take_shared<AuctionHouse>(scenario);
            let suins = test_scenario::take_shared<SuiNS>(scenario);
            let config = test_scenario::take_shared<Configuration>(scenario);

            reveal_bid_util(
                &mut auction,
                &config,
                START_AN_AUCTION_AT + 1 + BIDDING_PERIOD,
                DOMAIN_NAME,
                1200 * configuration::mist_per_sui(),
                FIRST_SECRET,
                SECOND_USER_ADDRESS,
                10
            );
            assert!(controller::get_balance(&suins) == START_AN_AUCTION_FEE + BIDDING_FEE * 2, 0);

            test_scenario::return_shared(suins);
            test_scenario::return_shared(config);
            test_scenario::return_shared(auction);
        };
        test_scenario::next_tx(scenario, FIRST_USER_ADDRESS);
        {
            let auction = test_scenario::take_shared<AuctionHouse>(scenario);
            let suins = test_scenario::take_shared<SuiNS>(scenario);
            let config = test_scenario::take_shared<Configuration>(scenario);

            reveal_bid_util(
                &mut auction,
                &config,
                START_AN_AUCTION_AT + 1 + BIDDING_PERIOD,
                DOMAIN_NAME,
                1200 * configuration::mist_per_sui(),
                FIRST_SECRET,
                FIRST_USER_ADDRESS,
                2
            );
            assert!(controller::get_balance(&suins) == START_AN_AUCTION_FEE + BIDDING_FEE * 2, 0);

            test_scenario::return_shared(suins);
            test_scenario::return_shared(config);
            test_scenario::return_shared(auction);
        };
        test_scenario::next_tx(scenario, SECOND_USER_ADDRESS);
        {
            let auction = test_scenario::take_shared<AuctionHouse>(scenario);
             get_entry_util(
                &mut auction,
                 DOMAIN_NAME,
                START_AN_AUCTION_AT + 1,
                 1200 * configuration::mist_per_sui(),
                 1200 * configuration::mist_per_sui(),
                FIRST_USER_ADDRESS,
                false
            );
            test_scenario::return_shared(auction);
        };
        test_scenario::end(scenario_val);
    }

    #[test]
    fun test_reveal_bid_choose_the_one_who_bids_first_in_ms_as_winner_if_same_value_2() {
        let scenario_val = test_init();
        let scenario = &mut scenario_val;
        start_an_auction_util(scenario, DOMAIN_NAME);

        let seal_bid = make_seal_bid(DOMAIN_NAME, FIRST_USER_ADDRESS, 1200 * configuration::mist_per_sui(), FIRST_SECRET);
        place_bid_util(scenario, seal_bid, 1300 * configuration::mist_per_sui(), FIRST_USER_ADDRESS, 1, option::none(), 10);
        let seal_bid = make_seal_bid(DOMAIN_NAME, SECOND_USER_ADDRESS, 1200 * configuration::mist_per_sui(), FIRST_SECRET);
        place_bid_util(scenario, seal_bid, 1300 * configuration::mist_per_sui(), SECOND_USER_ADDRESS, 2, option::none(), 15);
        test_scenario::next_tx(scenario, FIRST_USER_ADDRESS);
        {
            let auction = test_scenario::take_shared<AuctionHouse>(scenario);
            let suins = test_scenario::take_shared<SuiNS>(scenario);
            let clock = test_scenario::take_shared<Clock>(scenario);
            let config = test_scenario::take_shared<Configuration>(scenario);

            reveal_bid_util(
                &mut auction,
                &config,
                START_AN_AUCTION_AT + 1 + BIDDING_PERIOD,
                DOMAIN_NAME,
                1200 * configuration::mist_per_sui(),
                FIRST_SECRET,
                FIRST_USER_ADDRESS,
                2
            );
            assert!(controller::get_balance(&suins) == START_AN_AUCTION_FEE + BIDDING_FEE * 2, 0);

            clock::increment_for_testing(&mut clock, 2);
            test_scenario::return_shared(suins);
            test_scenario::return_shared(clock);
            test_scenario::return_shared(config);
            test_scenario::return_shared(auction);
        };
        test_scenario::next_tx(scenario, SECOND_USER_ADDRESS);
        {
            let auction = test_scenario::take_shared<AuctionHouse>(scenario);
            let suins = test_scenario::take_shared<SuiNS>(scenario);
            let config = test_scenario::take_shared<Configuration>(scenario);

            reveal_bid_util(
                &mut auction,
                &config,
                START_AN_AUCTION_AT + 1 + BIDDING_PERIOD,
                DOMAIN_NAME,
                1200 * configuration::mist_per_sui(),
                FIRST_SECRET,
                SECOND_USER_ADDRESS,
                10
            );
            assert!(controller::get_balance(&suins) == START_AN_AUCTION_FEE + BIDDING_FEE * 2, 0);

            test_scenario::return_shared(suins);
            test_scenario::return_shared(config);
            test_scenario::return_shared(auction);
        };
        test_scenario::next_tx(scenario, SECOND_USER_ADDRESS);
        {
            let auction = test_scenario::take_shared<AuctionHouse>(scenario);
            get_entry_util(
                &mut auction,
                DOMAIN_NAME,
                START_AN_AUCTION_AT + 1,
                1200 * configuration::mist_per_sui(),
                1200 * configuration::mist_per_sui(),
                FIRST_USER_ADDRESS,
                false
            );
            test_scenario::return_shared(auction);
        };
        test_scenario::end(scenario_val);
    }

    #[test]
    fun test_reveal_bid_choose_the_one_who_reveals_first_as_winner_if_same_value_and_same_created_at_in_epoch_and_same_ms() {
        let scenario_val = test_init();
        let scenario = &mut scenario_val;
        start_an_auction_util(scenario, DOMAIN_NAME);

        let seal_bid = make_seal_bid(DOMAIN_NAME, FIRST_USER_ADDRESS, 1200 * configuration::mist_per_sui(), FIRST_SECRET);
        place_bid_util(scenario, seal_bid, 1300 * configuration::mist_per_sui(), FIRST_USER_ADDRESS, 0, option::none(), 10);
        let seal_bid = make_seal_bid(DOMAIN_NAME, SECOND_USER_ADDRESS, 1200 * configuration::mist_per_sui(), FIRST_SECRET);
        place_bid_util(scenario, seal_bid, 1300 * configuration::mist_per_sui(), SECOND_USER_ADDRESS, 0, option::none(), 15);
        test_scenario::next_tx(scenario, FIRST_USER_ADDRESS);
        {
            let auction = test_scenario::take_shared<AuctionHouse>(scenario);
            let config = test_scenario::take_shared<Configuration>(scenario);
            reveal_bid_util(
                &mut auction,
                &config,
                START_AN_AUCTION_AT + 1 + BIDDING_PERIOD,
                DOMAIN_NAME,
                1200 * configuration::mist_per_sui(),
                FIRST_SECRET,
                FIRST_USER_ADDRESS,
                2
            );
            assert!(auction::get_balance(&auction) == 2600 * configuration::mist_per_sui(), 0);
            test_scenario::return_shared(auction);
            test_scenario::return_shared(config);
        };
        test_scenario::next_tx(scenario, SECOND_USER_ADDRESS);
        {
            let auction = test_scenario::take_shared<AuctionHouse>(scenario);
            let config = test_scenario::take_shared<Configuration>(scenario);
            reveal_bid_util(
                &mut auction,
                &config,
                START_AN_AUCTION_AT + 1 + BIDDING_PERIOD,
                DOMAIN_NAME,
                1200 * configuration::mist_per_sui(),
                FIRST_SECRET,
                SECOND_USER_ADDRESS,
                10
            );

            let suins = test_scenario::take_shared<SuiNS>(scenario);
            assert!(controller::get_balance(&suins) == START_AN_AUCTION_FEE + BIDDING_FEE * 2, 0);
            assert!(auction::get_balance(&auction) == 2600 * configuration::mist_per_sui(), 0);

            test_scenario::return_shared(config);
            test_scenario::return_shared(suins);
            test_scenario::return_shared(auction);
        };
        test_scenario::next_tx(scenario, SECOND_USER_ADDRESS);
        {
            let auction = test_scenario::take_shared<AuctionHouse>(scenario);
            get_entry_util(
                &mut auction,
                DOMAIN_NAME,
                START_AN_AUCTION_AT + 1,
                1200 * configuration::mist_per_sui(),
                1200 * configuration::mist_per_sui(),
                FIRST_USER_ADDRESS,
                false
            );
            test_scenario::return_shared(auction);
        };
        test_scenario::end(scenario_val);
    }

    #[test]
    fun test_reveal_bid_choose_the_one_who_reveals_first_as_winner_if_same_value_and_same_created_at_in_epoch_and_different_ms() {
        let scenario_val = test_init();
        let scenario = &mut scenario_val;
        start_an_auction_util(scenario, DOMAIN_NAME);

        let seal_bid = make_seal_bid(DOMAIN_NAME, FIRST_USER_ADDRESS, 1200 * configuration::mist_per_sui(), FIRST_SECRET);
        place_bid_util(scenario, seal_bid, 1300 * configuration::mist_per_sui(), FIRST_USER_ADDRESS, 1, option::none(), 10);
        let seal_bid = make_seal_bid(DOMAIN_NAME, SECOND_USER_ADDRESS, 1200 * configuration::mist_per_sui(), FIRST_SECRET);
        place_bid_util(scenario, seal_bid, 1300 * configuration::mist_per_sui(), SECOND_USER_ADDRESS, 0, option::none(), 15);
        test_scenario::next_tx(scenario, FIRST_USER_ADDRESS);
        {
            let auction = test_scenario::take_shared<AuctionHouse>(scenario);
            let config = test_scenario::take_shared<Configuration>(scenario);
            reveal_bid_util(
                &mut auction,
                &config,
                START_AN_AUCTION_AT + 1 + BIDDING_PERIOD,
                DOMAIN_NAME,
                1200 * configuration::mist_per_sui(),
                FIRST_SECRET,
                FIRST_USER_ADDRESS,
                2
            );
            assert!(auction::get_balance(&auction) == 2600 * configuration::mist_per_sui(), 0);

            test_scenario::return_shared(config);
            test_scenario::return_shared(auction);
        };
        test_scenario::next_tx(scenario, SECOND_USER_ADDRESS);
        {
            let auction = test_scenario::take_shared<AuctionHouse>(scenario);
            let config = test_scenario::take_shared<Configuration>(scenario);
            reveal_bid_util(
                &mut auction,
                &config,
                START_AN_AUCTION_AT + 1 + BIDDING_PERIOD,
                DOMAIN_NAME,
                1200 * configuration::mist_per_sui(),
                FIRST_SECRET,
                SECOND_USER_ADDRESS,
                10
            );

            let suins = test_scenario::take_shared<SuiNS>(scenario);
            assert!(controller::get_balance(&suins) == START_AN_AUCTION_FEE + BIDDING_FEE * 2, 0);
            assert!(auction::get_balance(&auction) == 2600 * configuration::mist_per_sui(), 0);

            test_scenario::return_shared(suins);
            test_scenario::return_shared(config);
            test_scenario::return_shared(auction);
        };
        test_scenario::next_tx(scenario, SECOND_USER_ADDRESS);
        {
            let auction = test_scenario::take_shared<AuctionHouse>(scenario);
            get_entry_util(
                &mut auction,
                DOMAIN_NAME,
                START_AN_AUCTION_AT + 1,
                1200 * configuration::mist_per_sui(),
                1200 * configuration::mist_per_sui(),
                FIRST_USER_ADDRESS,
                false
            );
            test_scenario::return_shared(auction);
        };
        test_scenario::end(scenario_val);
    }

    #[test]
    fun test_reveal_bid_choose_the_one_who_reveals_first_as_winner_if_same_value_and_same_created_at_2() {
        let scenario_val = test_init();
        let scenario = &mut scenario_val;
        start_an_auction_util(scenario, DOMAIN_NAME);

        let seal_bid = make_seal_bid(DOMAIN_NAME, FIRST_USER_ADDRESS, 1200 * configuration::mist_per_sui(), FIRST_SECRET);
        place_bid_util(scenario, seal_bid, 1300 * configuration::mist_per_sui(), FIRST_USER_ADDRESS, 0, option::none(), 10);
        test_scenario::next_tx(scenario, FIRST_USER_ADDRESS);
        {
            let auction = test_scenario::take_shared<AuctionHouse>(scenario);
            let config = test_scenario::take_shared<Configuration>(scenario);
            reveal_bid_util(
                &mut auction,
                &config,
                START_AN_AUCTION_AT + 1 + BIDDING_PERIOD,
                DOMAIN_NAME,
                1200 * configuration::mist_per_sui(),
                FIRST_SECRET,
                FIRST_USER_ADDRESS,
                2
            );
            assert!(auction::get_balance(&auction) == 1300 * configuration::mist_per_sui(), 0);
            test_scenario::return_shared(auction);
            test_scenario::return_shared(config);
        };
        let seal_bid = make_seal_bid(DOMAIN_NAME, SECOND_USER_ADDRESS, 1200 * configuration::mist_per_sui(), FIRST_SECRET);
        place_bid_util(scenario, seal_bid, 1300 * configuration::mist_per_sui(), SECOND_USER_ADDRESS, 0,option::none(), 15);
        test_scenario::next_tx(scenario, SECOND_USER_ADDRESS);
        {
            let auction = test_scenario::take_shared<AuctionHouse>(scenario);
            let config = test_scenario::take_shared<Configuration>(scenario);
            reveal_bid_util(
                &mut auction,
                &config,
                START_AN_AUCTION_AT + 1 + BIDDING_PERIOD + 1,
                DOMAIN_NAME,
                1200 * configuration::mist_per_sui(),
                FIRST_SECRET,
                SECOND_USER_ADDRESS,
                10
            );
            assert!(auction::get_balance(&auction) == 2600 * configuration::mist_per_sui(), 0);

            let suins = test_scenario::take_shared<SuiNS>(scenario);
            assert!(controller::get_balance(&suins) == START_AN_AUCTION_FEE + BIDDING_FEE * 2, 0);

            test_scenario::return_shared(suins);
            test_scenario::return_shared(config);
            test_scenario::return_shared(auction);
        };
        test_scenario::next_tx(scenario, SECOND_USER_ADDRESS);
        {
            let auction = test_scenario::take_shared<AuctionHouse>(scenario);
            get_entry_util(
                &mut auction,
                DOMAIN_NAME,
                START_AN_AUCTION_AT + 1,
                1200 * configuration::mist_per_sui(),
                1200 * configuration::mist_per_sui(),
                FIRST_USER_ADDRESS,
                false
            );
            test_scenario::return_shared(auction);
        };
        test_scenario::end(scenario_val);
    }

    #[test]
    fun test_non_winner_can_call_finalize_auction() {
        let scenario_val = test_init();
        let scenario = &mut scenario_val;
        start_an_auction_util(scenario, DOMAIN_NAME);

        let seal_bid = make_seal_bid(DOMAIN_NAME, FIRST_USER_ADDRESS, 1200 * configuration::mist_per_sui(), FIRST_SECRET);
        place_bid_util(scenario, seal_bid, 1200 * configuration::mist_per_sui(), FIRST_USER_ADDRESS, 0, option::none(), 10);
        test_scenario::next_tx(scenario, FIRST_USER_ADDRESS);
        {
            let auction = test_scenario::take_shared<AuctionHouse>(scenario);
            let config = test_scenario::take_shared<Configuration>(scenario);
            get_bid_util(&auction, seal_bid, FIRST_USER_ADDRESS, some(1200 * configuration::mist_per_sui()));
            reveal_bid_util(
                &mut auction,
                &config,
                START_AN_AUCTION_AT + 1 + BIDDING_PERIOD,
                DOMAIN_NAME,
                1200 * configuration::mist_per_sui(),
                FIRST_SECRET,
                FIRST_USER_ADDRESS,
                2
            );
            assert!(auction::get_balance(&auction) == 1200 * configuration::mist_per_sui(), 0);
            test_scenario::return_shared(auction);
            test_scenario::return_shared(config);
        };

        let seal_bid = make_seal_bid(DOMAIN_NAME, SECOND_USER_ADDRESS, 1500 * configuration::mist_per_sui(), FIRST_SECRET);
        place_bid_util(scenario, seal_bid, 2100 * configuration::mist_per_sui(), SECOND_USER_ADDRESS, 0, option::some(FIRST_TX_HASH), 10);
        test_scenario::next_tx(scenario, SECOND_USER_ADDRESS);
        {
            let auction = test_scenario::take_shared<AuctionHouse>(scenario);
            let config = test_scenario::take_shared<Configuration>(scenario);
            get_bid_util(&auction, seal_bid, SECOND_USER_ADDRESS, some(2100 * configuration::mist_per_sui()));

            reveal_bid_util(
                &mut auction,
                &config,
                START_AN_AUCTION_AT + 1 + BIDDING_PERIOD,
                DOMAIN_NAME,
                1500 * configuration::mist_per_sui(),
                FIRST_SECRET,
                SECOND_USER_ADDRESS,
                10
            );
            assert!(auction::get_balance(&auction) == 3300 * configuration::mist_per_sui(), 0);
            test_scenario::return_shared(auction);
            test_scenario::return_shared(config);
        };
        test_scenario::next_tx(scenario, FIRST_USER_ADDRESS);
        {
            let auction = test_scenario::take_shared<AuctionHouse>(scenario);
            get_entry_util(&mut auction, DOMAIN_NAME, START_AN_AUCTION_AT + 1, 1500 * configuration::mist_per_sui(), 1200 * configuration::mist_per_sui(), SECOND_USER_ADDRESS, false);

            finalize_auction_util(
                scenario,
                &mut auction,
                DOMAIN_NAME,
                FIRST_USER_ADDRESS,
                START_AN_AUCTION_AT + 1 + BIDDING_PERIOD + REVEAL_PERIOD,
                10
            );
            assert!(auction::get_balance(&auction) == 2100 * configuration::mist_per_sui(), 0);
            test_scenario::return_shared(auction);
        };
        test_scenario::next_tx(scenario, FIRST_USER_ADDRESS);
        {
            let ids = test_scenario::ids_for_address<Coin<SUI>>(FIRST_USER_ADDRESS);
            assert!(vector::length(&ids) == 1, 0);
            let coin = test_scenario::take_from_address<Coin<SUI>>(scenario, FIRST_USER_ADDRESS);
            assert!(coin::value(&coin) == 1200 * configuration::mist_per_sui(), 0);
            test_scenario::return_to_address(FIRST_USER_ADDRESS, coin);

            let auction = test_scenario::take_shared<AuctionHouse>(scenario);
            let ids = test_scenario::ids_for_address<Coin<SUI>>(SECOND_USER_ADDRESS);

            assert!(vector::length(&ids) == 0, 0);
            get_entry_util(&mut auction, DOMAIN_NAME, START_AN_AUCTION_AT + 1, 1500 * configuration::mist_per_sui(), 1200 * configuration::mist_per_sui(), SECOND_USER_ADDRESS, false);

            let suins = test_scenario::take_shared<SuiNS>(scenario);
            assert!(controller::get_balance(&suins) == START_AN_AUCTION_FEE + BIDDING_FEE * 2, 0);

            test_scenario::return_shared(suins);
            test_scenario::return_shared(auction);
        };
        test_scenario::end(scenario_val);
    }

    #[test]
    fun test_finalize_auction() {
        let scenario_val = test_init();
        let scenario = &mut scenario_val;
        start_an_auction_util(scenario, DOMAIN_NAME);

        let seal_bid = make_seal_bid(DOMAIN_NAME, FIRST_USER_ADDRESS, 1200 * configuration::mist_per_sui(), FIRST_SECRET);
        place_bid_util(scenario, seal_bid, 1200 * configuration::mist_per_sui(), FIRST_USER_ADDRESS, 0, option::none(), 10);
        test_scenario::next_tx(scenario, FIRST_USER_ADDRESS);
        {
            let auction = test_scenario::take_shared<AuctionHouse>(scenario);
            let config = test_scenario::take_shared<Configuration>(scenario);

            get_bid_util(&auction, seal_bid, FIRST_USER_ADDRESS, some(1200 * configuration::mist_per_sui()));
            reveal_bid_util(
                &mut auction,
                &config,
                START_AN_AUCTION_AT + 1 + BIDDING_PERIOD,
                DOMAIN_NAME,
                1200 * configuration::mist_per_sui(),
                FIRST_SECRET,
                FIRST_USER_ADDRESS,
                2
            );
            assert!(auction::get_balance(&auction) == 1200 * configuration::mist_per_sui(), 0);

            test_scenario::return_shared(auction);
            test_scenario::return_shared(config);
        };
        test_scenario::next_tx(scenario, FIRST_USER_ADDRESS);
        {
            let ids = test_scenario::ids_for_address<Coin<SUI>>(FIRST_USER_ADDRESS);
            assert!(vector::length(&ids) == 0, 0);

            let auction = test_scenario::take_shared<AuctionHouse>(scenario);
            finalize_auction_util(
                scenario,
                &mut auction,
                DOMAIN_NAME,
                FIRST_USER_ADDRESS,
                START_AN_AUCTION_AT + 1 + BIDDING_PERIOD + REVEAL_PERIOD,
                10
            );
            test_scenario::return_shared(auction);
        };
        test_scenario::next_tx(scenario, FIRST_USER_ADDRESS);
        {
            let ids = test_scenario::ids_for_address<Coin<SUI>>(FIRST_USER_ADDRESS);
            assert!(vector::length(&ids) == 0, 0);
            let auction = test_scenario::take_shared<AuctionHouse>(scenario);
            let suins = test_scenario::take_shared<SuiNS>(scenario);

            get_entry_util(&mut auction, DOMAIN_NAME, START_AN_AUCTION_AT + 1, 1200 * configuration::mist_per_sui(), 0, FIRST_USER_ADDRESS, true);
            assert!(registrar::record_exists(&suins, SUI_REGISTRAR, DOMAIN_NAME), 0);
            assert!(
                registrar::name_expires_at(&suins, utf8(SUI_REGISTRAR), utf8(DOMAIN_NAME))
                    == START_AN_AUCTION_AT + 1 + BIDDING_PERIOD + REVEAL_PERIOD + 365,
                0
            );
            assert!(registry::owner(&suins, utf8(DOMAIN_NAME_SUI)) == FIRST_USER_ADDRESS, 0);
            assert!(registry::ttl(&suins, utf8(DOMAIN_NAME_SUI)) == 0, 0);
            assert!(auction::get_balance(&auction) == 0, 0);
            assert!(controller::get_balance(&suins) == START_AN_AUCTION_FEE + 1200 * configuration::mist_per_sui() + BIDDING_FEE, 0);

            test_scenario::return_shared(suins);
            test_scenario::return_shared(auction);
        };
        test_scenario::end(scenario_val);
    }

    #[test]
    fun test_finalize_auction_if_winning_bid_has_mask_equals_actual_value() {
        let scenario_val = test_init();
        let scenario = &mut scenario_val;
        start_an_auction_util(scenario, DOMAIN_NAME);

        let seal_bid = make_seal_bid(DOMAIN_NAME, FIRST_USER_ADDRESS, 1200 * configuration::mist_per_sui(), FIRST_SECRET);
        place_bid_util(scenario, seal_bid, 1200 * configuration::mist_per_sui(), FIRST_USER_ADDRESS, 0, option::none(), 10);
        test_scenario::next_tx(scenario, FIRST_USER_ADDRESS);
        {
            let auction = test_scenario::take_shared<AuctionHouse>(scenario);
            let config = test_scenario::take_shared<Configuration>(scenario);

            get_bid_util(&auction, seal_bid, FIRST_USER_ADDRESS, some(1200 * configuration::mist_per_sui()));
            reveal_bid_util(
                &mut auction,
                &config,
                START_AN_AUCTION_AT + 1 + BIDDING_PERIOD,
                DOMAIN_NAME,
                1200 * configuration::mist_per_sui(),
                FIRST_SECRET,
                FIRST_USER_ADDRESS,
                2
            );
            assert!(auction::get_balance(&auction) == 1200 * configuration::mist_per_sui(), 0);

            test_scenario::return_shared(auction);
            test_scenario::return_shared(config);
        };
        test_scenario::next_tx(scenario, FIRST_USER_ADDRESS);
        {
            let auction = test_scenario::take_shared<AuctionHouse>(scenario);
            finalize_auction_util(
                scenario,
                &mut auction,
                DOMAIN_NAME,
                FIRST_USER_ADDRESS,
                START_AN_AUCTION_AT + 1 + BIDDING_PERIOD + REVEAL_PERIOD,
                10
            );
            test_scenario::return_shared(auction);
        };
        test_scenario::next_tx(scenario, FIRST_USER_ADDRESS);
        {
            let ids = test_scenario::ids_for_address<Coin<SUI>>(FIRST_USER_ADDRESS);
            assert!(vector::length(&ids) == 0, 0);
            let auction = test_scenario::take_shared<AuctionHouse>(scenario);
            let suins = test_scenario::take_shared<SuiNS>(scenario);

            get_entry_util(&mut auction, DOMAIN_NAME, START_AN_AUCTION_AT + 1, 1200 * configuration::mist_per_sui(), 0, FIRST_USER_ADDRESS, true);
            assert!(registrar::record_exists(&suins, SUI_REGISTRAR, DOMAIN_NAME), 0);
            assert!(
                registrar::name_expires_at(&suins, utf8(SUI_REGISTRAR), utf8(DOMAIN_NAME))
                    == START_AN_AUCTION_AT + 1 + BIDDING_PERIOD + REVEAL_PERIOD + 365,
                0
            );
            assert!(registry::owner(&suins, utf8(DOMAIN_NAME_SUI)) == FIRST_USER_ADDRESS, 0);
            assert!(registry::ttl(&suins, utf8(DOMAIN_NAME_SUI)) == 0, 0);

            assert!(auction::get_balance(&auction) == 0, 0);
            assert!(controller::get_balance(&suins) == START_AN_AUCTION_FEE + 1200 * configuration::mist_per_sui() + BIDDING_FEE, 0);

            test_scenario::return_shared(suins);
            test_scenario::return_shared(auction);
        };
        test_scenario::end(scenario_val);
    }

    #[test]
    fun test_finalize_auction_if_winning_bid_has_mask_equals_actual_value_2() {
        let scenario_val = test_init();
        let scenario = &mut scenario_val;
        start_an_auction_util(scenario, DOMAIN_NAME);

        let seal_bid = make_seal_bid(DOMAIN_NAME, FIRST_USER_ADDRESS, 1200 * configuration::mist_per_sui(), FIRST_SECRET);
        place_bid_util(scenario, seal_bid, 1200 * configuration::mist_per_sui(), FIRST_USER_ADDRESS, 0, option::none(), 10);
        test_scenario::next_tx(scenario, FIRST_USER_ADDRESS);
        {
            let auction = test_scenario::take_shared<AuctionHouse>(scenario);
            let config = test_scenario::take_shared<Configuration>(scenario);

            get_bid_util(&auction, seal_bid, FIRST_USER_ADDRESS, some(1200 * configuration::mist_per_sui()));
            reveal_bid_util(
                &mut auction,
                &config,
                START_AN_AUCTION_AT + 1 + BIDDING_PERIOD,
                DOMAIN_NAME,
                1200 * configuration::mist_per_sui(),
                FIRST_SECRET,
                FIRST_USER_ADDRESS,
                2
            );
            assert!(auction::get_balance(&auction) == 1200 * configuration::mist_per_sui(), 0);

            test_scenario::return_shared(auction);
            test_scenario::return_shared(config);
        };

        let seal_bid = make_seal_bid(DOMAIN_NAME, SECOND_USER_ADDRESS, 1500 * configuration::mist_per_sui(), FIRST_SECRET);
        place_bid_util(scenario, seal_bid, 1500 * configuration::mist_per_sui(), SECOND_USER_ADDRESS, 0, option::some(FIRST_TX_HASH), 10);
        test_scenario::next_tx(scenario, SECOND_USER_ADDRESS);
        {
            let auction = test_scenario::take_shared<AuctionHouse>(scenario);
            let config = test_scenario::take_shared<Configuration>(scenario);

            get_bid_util(&auction, seal_bid, SECOND_USER_ADDRESS, some(1500 * configuration::mist_per_sui()));
            reveal_bid_util(
                &mut auction,
                &config,
                START_AN_AUCTION_AT + 1 + BIDDING_PERIOD,
                DOMAIN_NAME,
                1500 * configuration::mist_per_sui(),
                FIRST_SECRET,
                SECOND_USER_ADDRESS,
                10
            );
            assert!(auction::get_balance(&auction) == 2700 * configuration::mist_per_sui(), 0);

            test_scenario::return_shared(auction);
            test_scenario::return_shared(config);
        };
        test_scenario::next_tx(scenario, SECOND_USER_ADDRESS);
        {
            let auction = test_scenario::take_shared<AuctionHouse>(scenario);
            get_entry_util(&mut auction, DOMAIN_NAME, START_AN_AUCTION_AT + 1, 1500 * configuration::mist_per_sui(), 1200 * configuration::mist_per_sui(), SECOND_USER_ADDRESS, false);

            finalize_auction_util(
                scenario,
                &mut auction,
                DOMAIN_NAME,
                SECOND_USER_ADDRESS,
                START_AN_AUCTION_AT + 1 + BIDDING_PERIOD + REVEAL_PERIOD,
                20
            );
            assert!(auction::get_balance(&auction) == 1200 * configuration::mist_per_sui(), 0);
            test_scenario::return_shared(auction);
        };
        test_scenario::next_tx(scenario, FIRST_USER_ADDRESS);
        {
            let ids = test_scenario::ids_for_address<Coin<SUI>>(FIRST_USER_ADDRESS);
            assert!(vector::length(&ids) == 1, 0);
            let first_coin = test_scenario::take_from_address<Coin<SUI>>(scenario, FIRST_USER_ADDRESS);
            assert!(coin::value(&first_coin) == 60 * configuration::mist_per_sui(), 0);

            let ids = test_scenario::ids_for_address<Coin<SUI>>(SECOND_USER_ADDRESS);
            assert!(vector::length(&ids) == 1, 0);
            let second_coin = test_scenario::take_from_address<Coin<SUI>>(scenario, SECOND_USER_ADDRESS);
            assert!(coin::value(&second_coin) == 300 * configuration::mist_per_sui(), 0);

            let auction = test_scenario::take_shared<AuctionHouse>(scenario);
            let suins = test_scenario::take_shared<SuiNS>(scenario);
            get_entry_util(&mut auction, DOMAIN_NAME, START_AN_AUCTION_AT + 1, 1500 * configuration::mist_per_sui(), 1200 * configuration::mist_per_sui(), SECOND_USER_ADDRESS, true);

            assert!(auction::get_balance(&auction) == 1200 * configuration::mist_per_sui(), 0);
            assert!(controller::get_balance(&suins) == START_AN_AUCTION_FEE + 1140 * configuration::mist_per_sui() + BIDDING_FEE * 2, 0);

            test_scenario::return_shared(auction);
            test_scenario::return_shared(suins);
            test_scenario::return_to_address(FIRST_USER_ADDRESS, first_coin);
            test_scenario::return_to_address(SECOND_USER_ADDRESS, second_coin);
        };
        test_scenario::next_tx(scenario, FIRST_USER_ADDRESS);
        {
            let auction = test_scenario::take_shared<AuctionHouse>(scenario);
            finalize_auction_util(
                scenario,
                &mut auction,
                DOMAIN_NAME,
                FIRST_USER_ADDRESS,
                START_AN_AUCTION_AT + 1 + BIDDING_PERIOD + REVEAL_PERIOD,
                30
            );
            test_scenario::return_shared(auction);
        };
        test_scenario::next_tx(scenario, FIRST_USER_ADDRESS);
        {
            let ids = test_scenario::ids_for_address<Coin<SUI>>(FIRST_USER_ADDRESS);
            assert!(vector::length(&ids) == 2, 0);
            let coin1 = test_scenario::take_from_address<Coin<SUI>>(scenario, FIRST_USER_ADDRESS);
            assert!(coin::value(&coin1) == 1200 * configuration::mist_per_sui(), 0);
            let coin2 = test_scenario::take_from_address<Coin<SUI>>(scenario, FIRST_USER_ADDRESS);
            assert!(coin::value(&coin2) == 60 * configuration::mist_per_sui(), 0);

            let ids = test_scenario::ids_for_address<Coin<SUI>>(SECOND_USER_ADDRESS);
            assert!(vector::length(&ids) == 1, 0);
            let coin3 = test_scenario::take_from_address<Coin<SUI>>(scenario, SECOND_USER_ADDRESS);
            assert!(coin::value(&coin3) == 300 * configuration::mist_per_sui(), 0);

            let auction = test_scenario::take_shared<AuctionHouse>(scenario);
            let suins = test_scenario::take_shared<SuiNS>(scenario);
            get_entry_util(&mut auction, DOMAIN_NAME, START_AN_AUCTION_AT + 1, 1500 * configuration::mist_per_sui(), 1200 * configuration::mist_per_sui(), SECOND_USER_ADDRESS, true);

            assert!(auction::get_balance(&auction) == 0, 0);
            assert!(controller::get_balance(&suins) == START_AN_AUCTION_FEE + 1140 * configuration::mist_per_sui() + BIDDING_FEE * 2, 0);

            test_scenario::return_shared(auction);
            test_scenario::return_shared(suins);
            test_scenario::return_to_address(FIRST_USER_ADDRESS, coin1);
            test_scenario::return_to_address(FIRST_USER_ADDRESS, coin2);
            test_scenario::return_to_address(SECOND_USER_ADDRESS, coin3);
        };
        test_scenario::end(scenario_val);
    }

    #[test]
    fun test_finalize_auction_if_winning_bid_has_mask_equals_actual_value_3() {
        let scenario_val = test_init();
        let scenario = &mut scenario_val;
        start_an_auction_util(scenario, DOMAIN_NAME);

        let seal_bid = make_seal_bid(DOMAIN_NAME, FIRST_USER_ADDRESS, 1200 * configuration::mist_per_sui(), FIRST_SECRET);
        place_bid_util(scenario, seal_bid, 1200 * configuration::mist_per_sui(), FIRST_USER_ADDRESS, 0, option::none(), 10);
        test_scenario::next_tx(scenario, FIRST_USER_ADDRESS);
        {
            let auction = test_scenario::take_shared<AuctionHouse>(scenario);
            let config = test_scenario::take_shared<Configuration>(scenario);

            get_bid_util(&auction, seal_bid, FIRST_USER_ADDRESS, some(1200 * configuration::mist_per_sui()));
            reveal_bid_util(
                &mut auction,
                &config,
                START_AN_AUCTION_AT + 1 + BIDDING_PERIOD,
                DOMAIN_NAME,
                1200 * configuration::mist_per_sui(),
                FIRST_SECRET,
                FIRST_USER_ADDRESS,
                2
            );

            test_scenario::return_shared(auction);
            test_scenario::return_shared(config);
        };

        let seal_bid = make_seal_bid(DOMAIN_NAME, SECOND_USER_ADDRESS, 1500 * configuration::mist_per_sui(), FIRST_SECRET);
        place_bid_util(scenario, seal_bid, 1500 * configuration::mist_per_sui(), SECOND_USER_ADDRESS, 0, option::some(FIRST_TX_HASH), 10);
        test_scenario::next_tx(scenario, SECOND_USER_ADDRESS);
        {
            let auction = test_scenario::take_shared<AuctionHouse>(scenario);
            let config = test_scenario::take_shared<Configuration>(scenario);

            get_bid_util(&auction, seal_bid, SECOND_USER_ADDRESS, some(1500 * configuration::mist_per_sui()));
            reveal_bid_util(
                &mut auction,
                &config,
                START_AN_AUCTION_AT + 1 + BIDDING_PERIOD,
                DOMAIN_NAME,
                1500 * configuration::mist_per_sui(),
                FIRST_SECRET,
                SECOND_USER_ADDRESS,
                10
            );

            test_scenario::return_shared(auction);
            test_scenario::return_shared(config);
        };
        test_scenario::next_tx(scenario, SECOND_USER_ADDRESS);
        {
            let auction = test_scenario::take_shared<AuctionHouse>(scenario);
            get_entry_util(&mut auction, DOMAIN_NAME, START_AN_AUCTION_AT + 1, 1500 * configuration::mist_per_sui(), 1200 * configuration::mist_per_sui(), SECOND_USER_ADDRESS, false);

            finalize_auction_util(
                scenario,
                &mut auction,
                DOMAIN_NAME,
                SECOND_USER_ADDRESS,
                START_AN_AUCTION_AT + 1 + BIDDING_PERIOD + REVEAL_PERIOD,
                20
            );
            test_scenario::return_shared(auction);
        };
        test_scenario::next_tx(scenario, FIRST_USER_ADDRESS);
        {
            let ids = test_scenario::ids_for_address<Coin<SUI>>(FIRST_USER_ADDRESS);
            assert!(vector::length(&ids) == 1, 0);
            let first_coin = test_scenario::take_from_address<Coin<SUI>>(scenario, FIRST_USER_ADDRESS);
            assert!(coin::value(&first_coin) == 60 * configuration::mist_per_sui(), 0);

            let ids = test_scenario::ids_for_address<Coin<SUI>>(SECOND_USER_ADDRESS);
            assert!(vector::length(&ids) == 1, 0);
            let second_coin = test_scenario::take_from_address<Coin<SUI>>(scenario, SECOND_USER_ADDRESS);
            assert!(coin::value(&second_coin) == 300 * configuration::mist_per_sui(), 0);

            let auction = test_scenario::take_shared<AuctionHouse>(scenario);
            get_entry_util(&mut auction, DOMAIN_NAME, START_AN_AUCTION_AT + 1, 1500 * configuration::mist_per_sui(), 1200 * configuration::mist_per_sui(), SECOND_USER_ADDRESS, true);

            test_scenario::return_shared(auction);
            test_scenario::return_to_address(FIRST_USER_ADDRESS, first_coin);
            test_scenario::return_to_address(SECOND_USER_ADDRESS, second_coin);
        };
        test_scenario::next_tx(scenario, FIRST_USER_ADDRESS);
        {
            let auction = test_scenario::take_shared<AuctionHouse>(scenario);
            finalize_auction_util(
                scenario,
                &mut auction,
                DOMAIN_NAME,
                FIRST_USER_ADDRESS,
                START_AN_AUCTION_AT + 1 + BIDDING_PERIOD + REVEAL_PERIOD,
                30
            );
            test_scenario::return_shared(auction);
        };
        test_scenario::next_tx(scenario, FIRST_USER_ADDRESS);
        {
            let ids = test_scenario::ids_for_address<Coin<SUI>>(FIRST_USER_ADDRESS);
            assert!(vector::length(&ids) == 2, 0);
            let coin1 = test_scenario::take_from_address<Coin<SUI>>(scenario, FIRST_USER_ADDRESS);
            assert!(coin::value(&coin1) == 1200 * configuration::mist_per_sui(), 0);
            let coin2 = test_scenario::take_from_address<Coin<SUI>>(scenario, FIRST_USER_ADDRESS);
            assert!(coin::value(&coin2) == 60 * configuration::mist_per_sui(), 0);

            let ids = test_scenario::ids_for_address<Coin<SUI>>(SECOND_USER_ADDRESS);
            assert!(vector::length(&ids) == 1, 0);
            let coin3 = test_scenario::take_from_address<Coin<SUI>>(scenario, SECOND_USER_ADDRESS);
            assert!(coin::value(&coin3) == 300 * configuration::mist_per_sui(), 0);

            let auction = test_scenario::take_shared<AuctionHouse>(scenario);
            get_entry_util(&mut auction, DOMAIN_NAME, START_AN_AUCTION_AT + 1, 1500 * configuration::mist_per_sui(), 1200 * configuration::mist_per_sui(), SECOND_USER_ADDRESS, true);
            test_scenario::return_shared(auction);
            test_scenario::return_to_address(FIRST_USER_ADDRESS, coin1);
            test_scenario::return_to_address(FIRST_USER_ADDRESS, coin2);
            test_scenario::return_to_address(SECOND_USER_ADDRESS, coin3);
        };
        test_scenario::end(scenario_val);
    }

    #[test]
    fun test_finalize_auction_has_extra_period() {
        let scenario_val = test_init();
        let scenario = &mut scenario_val;
        start_an_auction_util(scenario, DOMAIN_NAME);

        let seal_bid = make_seal_bid(DOMAIN_NAME, FIRST_USER_ADDRESS, 1200 * configuration::mist_per_sui(), FIRST_SECRET);
        place_bid_util(scenario, seal_bid, 1200 * configuration::mist_per_sui(), FIRST_USER_ADDRESS, 0, option::none(), 10);
        test_scenario::next_tx(scenario, FIRST_USER_ADDRESS);
        {
            let auction = test_scenario::take_shared<AuctionHouse>(scenario);
            let config = test_scenario::take_shared<Configuration>(scenario);

            get_bid_util(&auction, seal_bid, FIRST_USER_ADDRESS, some(1200 * configuration::mist_per_sui()));
            reveal_bid_util(
                &mut auction,
                &config,
                START_AN_AUCTION_AT + 1 + BIDDING_PERIOD,
                DOMAIN_NAME,
                1200 * configuration::mist_per_sui(),
                FIRST_SECRET,
                FIRST_USER_ADDRESS,
                2
            );
            assert!(auction::get_balance(&auction) == 1200 * configuration::mist_per_sui(), 0);

            test_scenario::return_shared(auction);
            test_scenario::return_shared(config);
        };
        test_scenario::next_tx(scenario, FIRST_USER_ADDRESS);
        {
            let ids = test_scenario::ids_for_address<Coin<SUI>>(FIRST_USER_ADDRESS);
            assert!(vector::length(&ids) == 0, 0);
        };
        test_scenario::next_tx(scenario, FIRST_USER_ADDRESS);
        {
            let auction = test_scenario::take_shared<AuctionHouse>(scenario);
            finalize_auction_util(
                scenario,
                &mut auction,
                DOMAIN_NAME,
                FIRST_USER_ADDRESS,
                START_AUCTION_END_AT + 10,
                10
            );
            test_scenario::return_shared(auction);
        };
        test_scenario::next_tx(scenario, FIRST_USER_ADDRESS);
        {
            let ids = test_scenario::ids_for_address<Coin<SUI>>(FIRST_USER_ADDRESS);
            assert!(vector::length(&ids) == 0, 0);
            let auction = test_scenario::take_shared<AuctionHouse>(scenario);
            let suins = test_scenario::take_shared<SuiNS>(scenario);

            get_entry_util(&mut auction, DOMAIN_NAME, START_AN_AUCTION_AT + 1, 1200 * configuration::mist_per_sui(), 0, FIRST_USER_ADDRESS, true);
            assert!(registrar::record_exists(&suins, SUI_REGISTRAR, DOMAIN_NAME), 0);
            assert!(
                registrar::name_expires_at(&suins, utf8(SUI_REGISTRAR), utf8(DOMAIN_NAME))
                    == START_AUCTION_END_AT + 10 + 365,
                0
            );
            assert!(registry::owner(&suins, utf8(DOMAIN_NAME_SUI)) == FIRST_USER_ADDRESS, 0);
            assert!(registry::ttl(&suins, utf8(DOMAIN_NAME_SUI)) == 0, 0);
            assert!(auction::get_balance(&auction) == 0, 0);
            assert!(controller::get_balance(&suins) == START_AN_AUCTION_FEE + 1200 * configuration::mist_per_sui() + BIDDING_FEE, 0);

            test_scenario::return_shared(suins);
            test_scenario::return_shared(auction);
        };
        test_scenario::end(scenario_val);
    }

    #[test, expected_failure(abort_code = auction::EInvalidPhase)]
    fun test_reveal_bid_late() {
        let scenario_val = test_init();
        let scenario = &mut scenario_val;
        let seal_bid = make_seal_bid(DOMAIN_NAME, SECOND_USER_ADDRESS, 1500 * configuration::mist_per_sui(), FIRST_SECRET);
        place_bid_util(scenario, seal_bid, 2000 * configuration::mist_per_sui(), SECOND_USER_ADDRESS, 0, option::none(), 10);
        test_scenario::next_tx(scenario, SECOND_USER_ADDRESS);
        {
            let auction = test_scenario::take_shared<AuctionHouse>(scenario);
            let config = test_scenario::take_shared<Configuration>(scenario);

            reveal_bid_util(
                &mut auction,
                &config,
                START_AN_AUCTION_AT + 1 + BIDDING_PERIOD + REVEAL_PERIOD,
                DOMAIN_NAME,
                1500 * configuration::mist_per_sui(),
                FIRST_SECRET,
                SECOND_USER_ADDRESS,
                10
            );

            test_scenario::return_shared(auction);
            test_scenario::return_shared(config);
        };
        test_scenario::end(scenario_val);
    }

    #[test, expected_failure(abort_code = auction::EInvalidPhase)]
    fun test_reveal_bid_late_2() {
        let scenario_val = test_init();
        let scenario = &mut scenario_val;

        test_scenario::next_tx(scenario, SECOND_USER_ADDRESS);
        {
            let auction = test_scenario::take_shared<AuctionHouse>(scenario);
            let config = test_scenario::take_shared<Configuration>(scenario);
            reveal_bid_util(
                &mut auction,
                &config,
                START_AUCTION_END_AT + BIDDING_PERIOD + REVEAL_PERIOD + 1,
                DOMAIN_NAME,
                1500 * configuration::mist_per_sui(),
                FIRST_SECRET,
                SECOND_USER_ADDRESS,
                10
            );
            test_scenario::return_shared(auction);
            test_scenario::return_shared(config);
        };

        test_scenario::end(scenario_val);
    }

    #[test]
    fun test_reveal_bid_on_time() {
        let scenario_val = test_init();
        let scenario = &mut scenario_val;
        test_scenario::next_tx(scenario, FIRST_USER_ADDRESS);
        {
            let ctx = ctx_new(
                FIRST_USER_ADDRESS,
                x"3a985da74fe225b2045c172d6bd390bd855f086e3e9d525b46bfe24511431532",
                START_AUCTION_END_AT,
                10
            );
            let ctx = &mut ctx;
            let auction = test_scenario::take_shared<AuctionHouse>(scenario);
            let suins = test_scenario::take_shared<SuiNS>(scenario);
            let config = test_scenario::take_shared<Configuration>(scenario);
            let coin = coin::mint_for_testing<SUI>(3 * START_AN_AUCTION_FEE, ctx);

            assert!(auction::get_balance(&auction) == 0, 0);
            auction::start_an_auction(&mut auction, &mut suins, &config, utf8(DOMAIN_NAME), &mut coin, ctx);
            assert!(auction::get_balance(&auction) == 0, 0);
            assert!(controller::get_balance(&suins) == START_AN_AUCTION_FEE, 0);

            test_scenario::return_shared(auction);
            test_scenario::return_shared(suins);
            test_scenario::return_shared(config);
            coin::burn_for_testing(coin);
        };

        test_scenario::next_tx(scenario, FIRST_USER_ADDRESS);
        {
            let seal_bid = make_seal_bid(DOMAIN_NAME, FIRST_USER_ADDRESS, 1500 * configuration::mist_per_sui(), FIRST_SECRET);
            let ctx = ctx_new(
                FIRST_USER_ADDRESS,
                x"3a985da74fe225b2045c172d6bd390bd855f086e3e9d525b46bfe24511431532",
                START_AUCTION_END_AT + BIDDING_PERIOD,
                20
            );
            let auction = test_scenario::take_shared<AuctionHouse>(scenario);
            let clock = test_scenario::take_shared<Clock>(scenario);
            let suins = test_scenario::take_shared<SuiNS>(scenario);
            let coin = coin::mint_for_testing<SUI>(30000 * configuration::mist_per_sui() + BIDDING_FEE, &mut ctx);
            let config = test_scenario::take_shared<Configuration>(scenario);

            auction::place_bid(&mut auction, &mut suins, &config, seal_bid, 2000 * configuration::mist_per_sui(), &mut coin, &clock, &mut ctx);
            assert!(auction::get_balance(&auction) == 2000 * configuration::mist_per_sui(), 0);
            assert!(coin::value(&coin) == 28000 * configuration::mist_per_sui(), 0);

            coin::burn_for_testing(coin);
            test_scenario::return_shared(auction);
            test_scenario::return_shared(suins);
            test_scenario::return_shared(config);
            test_scenario::return_shared(clock);
        };

        test_scenario::next_tx(scenario, FIRST_USER_ADDRESS);
        {
            let auction = test_scenario::take_shared<AuctionHouse>(scenario);
            let config = test_scenario::take_shared<Configuration>(scenario);
            reveal_bid_util(
                &mut auction,
                &config,
                START_AUCTION_END_AT + BIDDING_PERIOD + REVEAL_PERIOD,
                DOMAIN_NAME,
                1500 * configuration::mist_per_sui(),
                FIRST_SECRET,
                FIRST_USER_ADDRESS,
                10
            );
            test_scenario::return_shared(auction);
            test_scenario::return_shared(config);
        };
        test_scenario::end(scenario_val);
    }

    #[test, expected_failure(abort_code = auction::EInvalidPhase)]
    fun test_finalize_auction_late() {
        let scenario_val = test_init();
        let scenario = &mut scenario_val;
        test_scenario::next_tx(scenario, SECOND_USER_ADDRESS);
        {
            let auction = test_scenario::take_shared<AuctionHouse>(scenario);
            finalize_auction_util(
                scenario,
                &mut auction,
                DOMAIN_NAME,
                FIRST_USER_ADDRESS,
                START_AUCTION_END_AT + BIDDING_PERIOD + REVEAL_PERIOD + EXTRA_PERIOD + 1,
                10
            );
            test_scenario::return_shared(auction);
        };
        test_scenario::end(scenario_val);
    }

    #[test]
    fun test_finalize_auction_on_time() {
        let scenario_val = test_init();
        let scenario = &mut scenario_val;

        test_scenario::next_tx(scenario, FIRST_USER_ADDRESS);
        {
            let ctx = ctx_new(
                FIRST_USER_ADDRESS,
                x"3a985da74fe225b2045c172d6bd390bd855f086e3e9d525b46bfe24511431532",
                START_AUCTION_END_AT,
                10
            );
            let ctx = &mut ctx;
            let auction = test_scenario::take_shared<AuctionHouse>(scenario);
            let suins = test_scenario::take_shared<SuiNS>(scenario);
            let config = test_scenario::take_shared<Configuration>(scenario);
            let coin = coin::mint_for_testing<SUI>(30 * START_AN_AUCTION_FEE, ctx);

            auction::start_an_auction(&mut auction, &mut suins, &config, utf8(DOMAIN_NAME), &mut coin, ctx);
            assert!(auction::get_balance(&auction) == 0, 0);

            test_scenario::return_shared(auction);
            test_scenario::return_shared(suins);
            test_scenario::return_shared(config);
            coin::burn_for_testing(coin);
        };

        test_scenario::next_tx(scenario, FIRST_USER_ADDRESS);
        {
            let seal_bid = make_seal_bid(DOMAIN_NAME, FIRST_USER_ADDRESS, 1500 * configuration::mist_per_sui(), FIRST_SECRET);
            let ctx = ctx_new(
                FIRST_USER_ADDRESS,
                x"3a985da74fe225b2045c172d6bd390bd855f086e3e9d525b46bfe24511431532",
                START_AUCTION_END_AT + BIDDING_PERIOD,
                20
            );
            let auction = test_scenario::take_shared<AuctionHouse>(scenario);
            let clock = test_scenario::take_shared<Clock>(scenario);
            let suins = test_scenario::take_shared<SuiNS>(scenario);
            let coin = coin::mint_for_testing<SUI>(2000 * configuration::mist_per_sui() + BIDDING_FEE, &mut ctx);
            let config = test_scenario::take_shared<Configuration>(scenario);

            auction::place_bid(&mut auction, &mut suins, &config, seal_bid, 2000 * configuration::mist_per_sui(), &mut coin, &clock, &mut ctx);
            assert!(auction::get_balance(&auction) == 2000 * configuration::mist_per_sui(), 0);
            assert!(coin::value(&coin) == 0, 0);

            coin::burn_for_testing(coin);
            test_scenario::return_shared(auction);
            test_scenario::return_shared(suins);
            test_scenario::return_shared(config);
            test_scenario::return_shared(clock);
        };

        test_scenario::next_tx(scenario, FIRST_USER_ADDRESS);
        {
            let auction = test_scenario::take_shared<AuctionHouse>(scenario);
            let config = test_scenario::take_shared<Configuration>(scenario);
            reveal_bid_util(
                &mut auction,
                &config,
                START_AUCTION_END_AT + BIDDING_PERIOD + REVEAL_PERIOD,
                DOMAIN_NAME,
                1500 * configuration::mist_per_sui(),
                FIRST_SECRET,
                FIRST_USER_ADDRESS,
                5
            );
            test_scenario::return_shared(auction);
            test_scenario::return_shared(config);
        };
        test_scenario::next_tx(scenario, FIRST_USER_ADDRESS);
        {
            let auction = test_scenario::take_shared<AuctionHouse>(scenario);
            finalize_auction_util(
                scenario,
                &mut auction,
                DOMAIN_NAME,
                FIRST_USER_ADDRESS,
                START_AUCTION_END_AT + BIDDING_PERIOD + REVEAL_PERIOD + EXTRA_PERIOD - 1,
                10
            );
            test_scenario::return_shared(auction);
        };
        test_scenario::next_tx(scenario, FIRST_USER_ADDRESS);
        {
            let coin = test_scenario::take_from_address<Coin<SUI>>(scenario, FIRST_USER_ADDRESS);
            assert!(coin::value(&coin) == 500 * configuration::mist_per_sui(), 0);

            let auction = test_scenario::take_shared<AuctionHouse>(scenario);
            let suins = test_scenario::take_shared<SuiNS>(scenario);

            get_entry_util(&mut auction, DOMAIN_NAME, START_AUCTION_END_AT + 1, 1500 * configuration::mist_per_sui(), 0, FIRST_USER_ADDRESS, true);
            assert!(registrar::record_exists(&suins, SUI_REGISTRAR, DOMAIN_NAME), 0);
            assert!(
                registrar::name_expires_at(&suins, utf8(SUI_REGISTRAR), utf8(DOMAIN_NAME))
                    == START_AUCTION_END_AT + BIDDING_PERIOD + REVEAL_PERIOD + EXTRA_PERIOD - 1 + 365,
                0
            );
            assert!(registry::owner(&suins, utf8(DOMAIN_NAME_SUI)) == FIRST_USER_ADDRESS, 0);
            assert!(registry::ttl(&suins, utf8(DOMAIN_NAME_SUI)) == 0, 0);

            assert!(auction::get_balance(&auction) == 0, 0);
            assert!(controller::get_balance(&suins) == START_AN_AUCTION_FEE + 1500 * configuration::mist_per_sui() + BIDDING_FEE, 0);

            test_scenario::return_shared(suins);
            test_scenario::return_to_address(FIRST_USER_ADDRESS, coin);
            test_scenario::return_shared(auction);
        };
        test_scenario::end(scenario_val);
    }

    #[test]
    fun test_withdraw_bid_that_remains_sealed() {
        let scenario_val = test_init();
        let scenario = &mut scenario_val;
        let seal_bid = make_seal_bid(DOMAIN_NAME, FIRST_USER_ADDRESS, 1500 * configuration::mist_per_sui(), FIRST_SECRET);
        place_bid_util(scenario, seal_bid, 2000 * configuration::mist_per_sui(), FIRST_USER_ADDRESS, 0, option::none(), 10);

        test_scenario::next_tx(scenario, FIRST_USER_ADDRESS);
        {
            let auction = test_scenario::take_shared<AuctionHouse>(scenario);
            let ctx = ctx_new(
                FIRST_USER_ADDRESS,
                x"3a985da74fe225b2045c172d6bd390bd855f086e3e9d525b46bfe24511431532",
                START_AN_AUCTION_AT + 200,
                0
            );
            let bids = get_bids_by_bidder(&auction, FIRST_USER_ADDRESS);
            assert!(vector::length(&bids) == 1, 0);
            assert!(auction::get_balance(&auction) == 2000 * configuration::mist_per_sui(), 0);

            withdraw(&mut auction, &mut ctx);

            let bids = get_bids_by_bidder(&auction, FIRST_USER_ADDRESS);
            assert!(vector::length(&bids) == 0, 0);
            assert!(auction::get_balance(&auction) == 0, 0);
            test_scenario::return_shared(auction);
        };
        test_scenario::next_tx(scenario, FIRST_USER_ADDRESS);
        {
            let ids = test_scenario::ids_for_address<Coin<SUI>>(FIRST_USER_ADDRESS);
            assert!(vector::length(&ids) == 1, 0);

            let coin = test_scenario::take_from_address<Coin<SUI>>(scenario, FIRST_USER_ADDRESS);
            assert!(coin::value(&coin) == 2000 * configuration::mist_per_sui(), 0);
            test_scenario::return_to_address(FIRST_USER_ADDRESS, coin);
        };
        test_scenario::end(scenario_val);
    }

    #[test]
    fun test_withdraw_bids() {
        let scenario_val = test_init();
        let scenario = &mut scenario_val;
        let seal_bid = make_seal_bid(DOMAIN_NAME, FIRST_USER_ADDRESS, 1500 * configuration::mist_per_sui(), FIRST_SECRET);
        place_bid_util(scenario, seal_bid, 2000 * configuration::mist_per_sui(), FIRST_USER_ADDRESS, 0, option::none(), 10);

        test_scenario::next_tx(scenario, FIRST_USER_ADDRESS);
        {
            let ctx = ctx_new(
                FIRST_USER_ADDRESS,
                x"3a985da74fe225b2045c172d6bd390bd855f086e3e9d525b46bfe24511431532",
                START_AN_AUCTION_AT - 1,
                2
            );
            let ctx = &mut ctx;
            let auction = test_scenario::take_shared<AuctionHouse>(scenario);
            let suins = test_scenario::take_shared<SuiNS>(scenario);
            let coin = coin::mint_for_testing<SUI>(2000 * configuration::mist_per_sui() + BIDDING_FEE, ctx);
            let seal_bid = make_seal_bid(DOMAIN_NAME, FIRST_USER_ADDRESS, 1100 * configuration::mist_per_sui(), FIRST_SECRET);
            let clock = test_scenario::take_shared<Clock>(scenario);
            let config = test_scenario::take_shared<Configuration>(scenario);

            assert!(auction::get_balance(&auction) == 2000 * configuration::mist_per_sui(), 0);
            auction::place_bid(&mut auction, &mut suins, &config, seal_bid, 1300 * configuration::mist_per_sui(), &mut coin, &clock, ctx);
            assert!(auction::get_balance(&auction) == 3300 * configuration::mist_per_sui(), 0);
            assert!(coin::value(&coin) == 700 * configuration::mist_per_sui(), 0);

            coin::burn_for_testing(coin);
            test_scenario::return_shared(auction);
            test_scenario::return_shared(suins);
            test_scenario::return_shared(config);
            test_scenario::return_shared(clock);
        };

        test_scenario::next_tx(scenario, FIRST_USER_ADDRESS);
        {
            let auction = test_scenario::take_shared<AuctionHouse>(scenario);
            let ctx = ctx_new(
                FIRST_USER_ADDRESS,
                x"3a985da74fe225b2045c172d6bd390bd855f086e3e9d525b46bfe24511431532",
                START_AN_AUCTION_AT + 200,
                0
            );
            let bids = get_bids_by_bidder(&auction, FIRST_USER_ADDRESS);
            assert!(vector::length(&bids) == 2, 0);

            withdraw(&mut auction, &mut ctx);

            let bids = get_bids_by_bidder(&auction, FIRST_USER_ADDRESS);
            assert!(vector::length(&bids) == 0, 0);
            assert!(auction::get_balance(&auction) == 0, 0);
            test_scenario::return_shared(auction);
        };
        test_scenario::next_tx(scenario, FIRST_USER_ADDRESS);
        {
            let ids = test_scenario::ids_for_address<Coin<SUI>>(FIRST_USER_ADDRESS);
            assert!(vector::length(&ids) == 2, 0);

            let first_coin = test_scenario::take_from_address<Coin<SUI>>(scenario, FIRST_USER_ADDRESS);
            assert!(coin::value(&first_coin) == 1300 * configuration::mist_per_sui(), 0);
            let second_coin = test_scenario::take_from_address<Coin<SUI>>(scenario, FIRST_USER_ADDRESS);
            assert!(coin::value(&second_coin) == 2000 * configuration::mist_per_sui(), 0);

            test_scenario::return_to_address(FIRST_USER_ADDRESS, first_coin);
            test_scenario::return_to_address(FIRST_USER_ADDRESS, second_coin);
        };
        test_scenario::end(scenario_val);
    }

    #[test]
    fun test_cannt_withdraw_winning_bid() {
        let scenario_val = test_init();
        let scenario = &mut scenario_val;
        start_an_auction_util(scenario, DOMAIN_NAME);
        let seal_bid = make_seal_bid(DOMAIN_NAME, FIRST_USER_ADDRESS, 1500 * configuration::mist_per_sui(), FIRST_SECRET);
        place_bid_util(scenario, seal_bid, 2000 * configuration::mist_per_sui(), FIRST_USER_ADDRESS, 0, option::none(), 10);

        test_scenario::next_tx(scenario, FIRST_USER_ADDRESS);
        {
            let auction = test_scenario::take_shared<AuctionHouse>(scenario);
            let config = test_scenario::take_shared<Configuration>(scenario);
            reveal_bid_util(
                &mut auction,
                &config,
                START_AN_AUCTION_AT + 1 + BIDDING_PERIOD,
                DOMAIN_NAME,
                1500 * configuration::mist_per_sui(),
                FIRST_SECRET,
                FIRST_USER_ADDRESS,
                5
            );
            test_scenario::return_shared(auction);
            test_scenario::return_shared(config);
        };
        test_scenario::next_tx(scenario, FIRST_USER_ADDRESS);
        {
            let auction = test_scenario::take_shared<AuctionHouse>(scenario);
            let ctx = ctx_new(
                FIRST_USER_ADDRESS,
                x"3a985da74fe225b2045c172d6bd390bd855f086e3e9d525b46bfe24511431532",
                START_AUCTION_END_AT + BIDDING_PERIOD + REVEAL_PERIOD + 1,
                0
            );
            let bids = get_bids_by_bidder(&auction, FIRST_USER_ADDRESS);
            assert!(vector::length(&bids) == 1, 0);
            assert!(auction::get_balance(&auction) == 2000 * configuration::mist_per_sui(), 0);

            withdraw(&mut auction, &mut ctx);
            // it is the winning bid, cannot be withdrawed at this point
            let bids = get_bids_by_bidder(&auction, FIRST_USER_ADDRESS);
            assert!(vector::length(&bids) == 1, 0);
            assert!(auction::get_balance(&auction) == 2000 * configuration::mist_per_sui(), 0);
            test_scenario::return_shared(auction);
        };

        test_scenario::next_tx(scenario, FIRST_USER_ADDRESS);
        {
            let auction = test_scenario::take_shared<AuctionHouse>(scenario);
            let suins = test_scenario::take_shared<SuiNS>(scenario);
            let ctx = ctx_new(
                FIRST_USER_ADDRESS,
                x"3a985da74fe225b2045c172d6bd390bd855f086e3e9d525b46bfe24511431532",
                START_AUCTION_END_AT + BIDDING_PERIOD + REVEAL_PERIOD + EXTRA_PERIOD + 1,
                0
            );
            let bids = get_bids_by_bidder(&auction, FIRST_USER_ADDRESS);
            assert!(vector::length(&bids) == 1, 0);

            withdraw(&mut auction, &mut ctx);

            let bids = get_bids_by_bidder(&auction, FIRST_USER_ADDRESS);
            assert!(vector::length(&bids) == 1, 0);
            assert!(auction::get_balance(&auction) == 2000 * configuration::mist_per_sui(), 0);
            assert!(controller::get_balance(&suins) == START_AN_AUCTION_FEE + BIDDING_FEE, 0);

            test_scenario::return_shared(suins);

            test_scenario::return_shared(auction);
        };

        test_scenario::next_tx(scenario, FIRST_USER_ADDRESS);
        {
            let ids = test_scenario::ids_for_address<Coin<SUI>>(FIRST_USER_ADDRESS);
            assert!(vector::length(&ids) == 0, 0);
        };
        test_scenario::end(scenario_val);
    }

    #[test]
    fun test_reveal_invalid_bid_that_is_less_than_minimum_amount_and_not_have_a_winner() {
        // auction receives only 1 bid and it is invalid
        let scenario_val = test_init();
        let scenario = &mut scenario_val;
        start_an_auction_util(scenario, DOMAIN_NAME);

        let seal_bid = make_seal_bid(DOMAIN_NAME, SECOND_USER_ADDRESS, 500, FIRST_SECRET);
        place_bid_util(scenario, seal_bid, 2000 * configuration::mist_per_sui(), SECOND_USER_ADDRESS, 0, option::none(), 10);
        test_scenario::next_tx(scenario, SECOND_USER_ADDRESS);
        {
            let auction = test_scenario::take_shared<AuctionHouse>(scenario);
            let config = test_scenario::take_shared<Configuration>(scenario);

            assert!(
                state_util(
                    &auction,
                    DOMAIN_NAME,
                    START_AN_AUCTION_AT + 1 + BIDDING_PERIOD + REVEAL_PERIOD
                ) == AUCTION_STATE_REOPENED,
                0
            );
            assert!(auction::get_balance(&auction) == 2000 * configuration::mist_per_sui(), 0);
            reveal_bid_util(
                &mut auction,
                &config,
                START_AN_AUCTION_AT + 1 + BIDDING_PERIOD,
                DOMAIN_NAME,
                500,
                FIRST_SECRET,
                SECOND_USER_ADDRESS,
                2
            );
            assert!(auction::get_balance(&auction) == 2000 * configuration::mist_per_sui(), 0);
            assert!(
                state_util(
                    &auction,
                    DOMAIN_NAME,
                    START_AN_AUCTION_AT + 1 + BIDDING_PERIOD + REVEAL_PERIOD
                ) == AUCTION_STATE_REOPENED,
                0
            );
            test_scenario::return_shared(auction);
            test_scenario::return_shared(config);
        };
        test_scenario::next_tx(scenario, FIRST_USER_ADDRESS);
        {
            let auction = test_scenario::take_shared<AuctionHouse>(scenario);
            finalize_auction_util(
                scenario,
                &mut auction,
                DOMAIN_NAME,
                SECOND_USER_ADDRESS,
                START_AN_AUCTION_AT + 1 + BIDDING_PERIOD + REVEAL_PERIOD,
                10
            );
            assert!(auction::get_balance(&auction) == 0, 0);
            test_scenario::return_shared(auction);
        };
        test_scenario::next_tx(scenario, FIRST_USER_ADDRESS);
        {
            let ids = test_scenario::ids_for_address<Coin<SUI>>(SECOND_USER_ADDRESS);
            assert!(vector::length(&ids) == 1, 0);
            let coin = test_scenario::take_from_address<Coin<SUI>>(scenario, SECOND_USER_ADDRESS);
            assert!(coin::value(&coin) == 2000 * configuration::mist_per_sui(), 0);

            let suins = test_scenario::take_shared<SuiNS>(scenario);
            assert!(controller::get_balance(&suins) == START_AN_AUCTION_FEE + BIDDING_FEE, 0);

            test_scenario::return_shared(suins);
            test_scenario::return_to_address(SECOND_USER_ADDRESS, coin);
        };
        test_scenario::next_tx(scenario, SECOND_USER_ADDRESS);
        {
            let auction = test_scenario::take_shared<AuctionHouse>(scenario);
            get_entry_util(&auction, DOMAIN_NAME, START_AN_AUCTION_AT + 1, 0, 0, @0x0, false);
            test_scenario::return_shared(auction);
        };
        test_scenario::end(scenario_val);
    }

    #[test]
    fun test_reveal_multiple_invalid_bids_that_are_less_than_minimum_amount_and_not_have_a_winner() {
        // auction receives 2 bids and they are invalid
        let scenario_val = test_init();
        let scenario = &mut scenario_val;
        start_an_auction_util(scenario, SECOND_DOMAIN_NAME);

<<<<<<< HEAD
        let seal_bid = make_seal_bid(DOMAIN_NAME, SECOND_USER_ADDRESS, 500, FIRST_SECRET);
=======
        let seal_bid = make_seal_bid(SECOND_DOMAIN_NAME, SECOND_USER_ADDRESS, 40 * configuration::mist_per_sui(), FIRST_SECRET);
>>>>>>> 6c2bda65
        place_bid_util(scenario, seal_bid, 2000 * configuration::mist_per_sui(), SECOND_USER_ADDRESS, 0, option::none(), 15);
        test_scenario::next_tx(scenario, SECOND_USER_ADDRESS);
        {
            let auction = test_scenario::take_shared<AuctionHouse>(scenario);
            let config = test_scenario::take_shared<Configuration>(scenario);

            assert!(
                state_util(
                    &auction,
                    SECOND_DOMAIN_NAME,
                    START_AN_AUCTION_AT + 1 + BIDDING_PERIOD + REVEAL_PERIOD
                ) == AUCTION_STATE_REOPENED,
                0
            );

            assert!(auction::get_balance(&auction) == 2000 * configuration::mist_per_sui(), 0);
            reveal_bid_util(
                &mut auction,
                &config,
                START_AN_AUCTION_AT + 1 + BIDDING_PERIOD,
<<<<<<< HEAD
                DOMAIN_NAME,
                500,
=======
                SECOND_DOMAIN_NAME,
                40 * configuration::mist_per_sui(),
>>>>>>> 6c2bda65
                FIRST_SECRET,
                SECOND_USER_ADDRESS,
                2
            );
            assert!(auction::get_balance(&auction) == 2000 * configuration::mist_per_sui(), 0);
            assert!(
                state_util(
                    &auction,
                    SECOND_DOMAIN_NAME,
                    START_AN_AUCTION_AT + 1 + BIDDING_PERIOD + REVEAL_PERIOD
                ) == AUCTION_STATE_REOPENED,
                0
            );
            test_scenario::return_shared(auction);
            test_scenario::return_shared(config);
        };

<<<<<<< HEAD
        let seal_bid = make_seal_bid(DOMAIN_NAME, SECOND_USER_ADDRESS, 400, FIRST_SECRET);
=======
        let seal_bid = make_seal_bid(SECOND_DOMAIN_NAME, SECOND_USER_ADDRESS, 30 * configuration::mist_per_sui(), FIRST_SECRET);
>>>>>>> 6c2bda65
        place_bid_util(scenario, seal_bid, 3000 * configuration::mist_per_sui(), SECOND_USER_ADDRESS, 0, option::none(), 20);
        test_scenario::next_tx(scenario, SECOND_USER_ADDRESS);
        {
            let auction = test_scenario::take_shared<AuctionHouse>(scenario);
            let config = test_scenario::take_shared<Configuration>(scenario);

            assert!(auction::get_balance(&auction) == 5000 * configuration::mist_per_sui(), 0);
            reveal_bid_util(
                &mut auction,
                &config,
                START_AN_AUCTION_AT + 1 + BIDDING_PERIOD,
<<<<<<< HEAD
                DOMAIN_NAME,
                400,
=======
                SECOND_DOMAIN_NAME,
                30 * configuration::mist_per_sui(),
>>>>>>> 6c2bda65
                FIRST_SECRET,
                SECOND_USER_ADDRESS,
                5
            );
            assert!(auction::get_balance(&auction) == 5000 * configuration::mist_per_sui(), 0);

            test_scenario::return_shared(auction);
            test_scenario::return_shared(config);
        };
        test_scenario::next_tx(scenario, FIRST_USER_ADDRESS);
        {
            let auction = test_scenario::take_shared<AuctionHouse>(scenario);
            finalize_auction_util(
                scenario,
                &mut auction,
                SECOND_DOMAIN_NAME,
                SECOND_USER_ADDRESS,
                START_AN_AUCTION_AT + 1 + BIDDING_PERIOD + REVEAL_PERIOD,
                10
            );
            assert!(auction::get_balance(&auction) == 0, 0);

            test_scenario::return_shared(auction);
        };
        test_scenario::next_tx(scenario, SECOND_USER_ADDRESS);
        {
            let ids = test_scenario::ids_for_address<Coin<SUI>>(SECOND_USER_ADDRESS);
            assert!(vector::length(&ids) == 2, 0);

            let first_coin = test_scenario::take_from_address<Coin<SUI>>(scenario, SECOND_USER_ADDRESS);
            let second_coin = test_scenario::take_from_address<Coin<SUI>>(scenario, SECOND_USER_ADDRESS);

            assert!(coin::value(&first_coin) == 3000 * configuration::mist_per_sui(), 0);
            assert!(coin::value(&second_coin) == 2000 * configuration::mist_per_sui(), 0);

            let suins = test_scenario::take_shared<SuiNS>(scenario);
            assert!(controller::get_balance(&suins) == START_AN_AUCTION_FEE + BIDDING_FEE * 2, 0);

            test_scenario::return_shared(suins);
            test_scenario::return_to_address(SECOND_USER_ADDRESS, second_coin);
            test_scenario::return_to_address(SECOND_USER_ADDRESS, first_coin);
        };
        test_scenario::next_tx(scenario, SECOND_USER_ADDRESS);
        {
            let auction = test_scenario::take_shared<AuctionHouse>(scenario);
            get_entry_util(&auction, SECOND_DOMAIN_NAME, START_AN_AUCTION_AT + 1, 0, 0, @0x0, false);
            test_scenario::return_shared(auction);
        };
        test_scenario::end(scenario_val);
    }

    #[test]
    fun test_reveal_invalid_bid_that_is_less_than_minimum_amount_and_has_a_winner() {
        // auction receives only 1 bid and it is invalid
        let scenario_val = test_init();
        let scenario = &mut scenario_val;
        start_an_auction_util(scenario, DOMAIN_NAME);

        // mock a winner
        let seal_bid = make_seal_bid(DOMAIN_NAME, FIRST_USER_ADDRESS, 1500 * configuration::mist_per_sui(), FIRST_SECRET);
        place_bid_util(scenario, seal_bid, 2000 * configuration::mist_per_sui(), FIRST_USER_ADDRESS, 0, option::none(), 10);
        test_scenario::next_tx(scenario, SECOND_USER_ADDRESS);
        {
            let auction = test_scenario::take_shared<AuctionHouse>(scenario);
            let config = test_scenario::take_shared<Configuration>(scenario);

            assert!(auction::get_balance(&auction) == 2000 * configuration::mist_per_sui(), 0);
            reveal_bid_util(
                &mut auction,
                &config,
                START_AN_AUCTION_AT + 1 + BIDDING_PERIOD,
                DOMAIN_NAME,
                1500 * configuration::mist_per_sui(),
                FIRST_SECRET,
                FIRST_USER_ADDRESS,
                2
            );

            test_scenario::return_shared(auction);
            test_scenario::return_shared(config);
        };
        let seal_bid = make_seal_bid(DOMAIN_NAME, SECOND_USER_ADDRESS, 500, FIRST_SECRET);
        place_bid_util(scenario, seal_bid, 2200 * configuration::mist_per_sui(), SECOND_USER_ADDRESS, 0, option::some(FIRST_TX_HASH), 10);
        test_scenario::next_tx(scenario, SECOND_USER_ADDRESS);
        {
            let auction = test_scenario::take_shared<AuctionHouse>(scenario);
            let config = test_scenario::take_shared<Configuration>(scenario);

            assert!(
                state_util(
                    &auction,
                    DOMAIN_NAME,
                    START_AN_AUCTION_AT + 1 + BIDDING_PERIOD + REVEAL_PERIOD
                ) == AUCTION_STATE_FINALIZING,
                0
            );
            assert!(auction::get_balance(&auction) == 4200 * configuration::mist_per_sui(), 0);
            reveal_bid_util(
                &mut auction,
                &config,
                START_AN_AUCTION_AT + 1 + BIDDING_PERIOD,
                DOMAIN_NAME,
                500,
                FIRST_SECRET,
                SECOND_USER_ADDRESS,
                2
            );
            assert!(auction::get_balance(&auction) == 4200 * configuration::mist_per_sui(), 0);
            assert!(
                state_util(
                    &auction,
                    DOMAIN_NAME,
                    START_AN_AUCTION_AT + 1 + BIDDING_PERIOD + REVEAL_PERIOD
                ) == AUCTION_STATE_FINALIZING,
                0
            );

            test_scenario::return_shared(auction);
            test_scenario::return_shared(config);
        };
        test_scenario::next_tx(scenario, FIRST_USER_ADDRESS);
        {
            let auction = test_scenario::take_shared<AuctionHouse>(scenario);
            finalize_auction_util(
                scenario,
                &mut auction,
                DOMAIN_NAME,
                SECOND_USER_ADDRESS,
                START_AN_AUCTION_AT + 1 + BIDDING_PERIOD + REVEAL_PERIOD,
                10
            );
            assert!(auction::get_balance(&auction) == 2000 * configuration::mist_per_sui(), 0);
            test_scenario::return_shared(auction);
        };
        test_scenario::next_tx(scenario, FIRST_USER_ADDRESS);
        {
            let ids = test_scenario::ids_for_address<Coin<SUI>>(SECOND_USER_ADDRESS);
            assert!(vector::length(&ids) == 1, 0);
            let coin = test_scenario::take_from_address<Coin<SUI>>(scenario, SECOND_USER_ADDRESS);
            assert!(coin::value(&coin) == 2200 * configuration::mist_per_sui(), 0);

            let suins = test_scenario::take_shared<SuiNS>(scenario);
            assert!(controller::get_balance(&suins) == START_AN_AUCTION_FEE + BIDDING_FEE * 2, 0);

            test_scenario::return_shared(suins);
            test_scenario::return_to_address(SECOND_USER_ADDRESS, coin);
        };
        test_scenario::next_tx(scenario, SECOND_USER_ADDRESS);
        {
            let auction = test_scenario::take_shared<AuctionHouse>(scenario);
            get_entry_util(&auction, DOMAIN_NAME, START_AN_AUCTION_AT + 1, 1500 * configuration::mist_per_sui(), 0, FIRST_USER_ADDRESS, false);
            test_scenario::return_shared(auction);
        };
        test_scenario::end(scenario_val);
    }

    #[test]
    fun test_reveal_multiple_invalid_bids_that_are_less_than_minimum_amount_and_has_a_winner() {
        let scenario_val = test_init();
        let scenario = &mut scenario_val;
        start_an_auction_util(scenario, SECOND_DOMAIN_NAME);

        // mock a winner
        let seal_bid = make_seal_bid(SECOND_DOMAIN_NAME, FIRST_USER_ADDRESS, 1500 * configuration::mist_per_sui(), FIRST_SECRET);
        place_bid_util(scenario, seal_bid, 2000 * configuration::mist_per_sui(), FIRST_USER_ADDRESS, 0, option::none(), 15);
        test_scenario::next_tx(scenario, SECOND_USER_ADDRESS);
        {
            let auction = test_scenario::take_shared<AuctionHouse>(scenario);
            let config = test_scenario::take_shared<Configuration>(scenario);

            assert!(
                state_util(
                    &auction,
                    SECOND_DOMAIN_NAME,
                    START_AN_AUCTION_AT + 1 + BIDDING_PERIOD + REVEAL_PERIOD
                ) == AUCTION_STATE_REOPENED,
                0
            );
            assert!(auction::get_balance(&auction) == 2000 * configuration::mist_per_sui(), 0);

            reveal_bid_util(
                &mut auction,
                &config,
                START_AN_AUCTION_AT + 1 + BIDDING_PERIOD,
                SECOND_DOMAIN_NAME,
                1500 * configuration::mist_per_sui(),
                FIRST_SECRET,
                FIRST_USER_ADDRESS,
                2
            );

            assert!(
                state_util(
                    &auction,
                    SECOND_DOMAIN_NAME,
                    START_AN_AUCTION_AT + 1 + BIDDING_PERIOD + REVEAL_PERIOD
                ) == AUCTION_STATE_FINALIZING,
                0
            );
            test_scenario::return_shared(auction);
            test_scenario::return_shared(config);
        };

        let seal_bid = make_seal_bid(SECOND_DOMAIN_NAME, SECOND_USER_ADDRESS, 40, FIRST_SECRET);
        place_bid_util(scenario, seal_bid, 2200 * configuration::mist_per_sui(), SECOND_USER_ADDRESS, 0, option::some(FIRST_TX_HASH), 20);
        test_scenario::next_tx(scenario, SECOND_USER_ADDRESS);
        {
            let auction = test_scenario::take_shared<AuctionHouse>(scenario);
            let config = test_scenario::take_shared<Configuration>(scenario);

            assert!(
                state_util(
                    &auction,
                    SECOND_DOMAIN_NAME,
                    START_AN_AUCTION_AT + 1 + BIDDING_PERIOD + REVEAL_PERIOD
                ) == AUCTION_STATE_FINALIZING,
                0
            );
            assert!(auction::get_balance(&auction) == 4200 * configuration::mist_per_sui(), 0);
            reveal_bid_util(
                &mut auction,
                &config,
                START_AN_AUCTION_AT + 1 + BIDDING_PERIOD,
                SECOND_DOMAIN_NAME,
                40,
                FIRST_SECRET,
                SECOND_USER_ADDRESS,
                2
            );
            assert!(
                state_util(
                    &auction,
                    SECOND_DOMAIN_NAME,
                    START_AN_AUCTION_AT + 1 + BIDDING_PERIOD + REVEAL_PERIOD
                ) == AUCTION_STATE_FINALIZING,
                0
            );

            test_scenario::return_shared(auction);
            test_scenario::return_shared(config);
        };

<<<<<<< HEAD
        let seal_bid = make_seal_bid(DOMAIN_NAME, SECOND_USER_ADDRESS, 900, FIRST_SECRET);
=======
        let seal_bid = make_seal_bid(SECOND_DOMAIN_NAME, SECOND_USER_ADDRESS, 45 * configuration::mist_per_sui(), FIRST_SECRET);
>>>>>>> 6c2bda65
        place_bid_util(scenario, seal_bid, 1200 * configuration::mist_per_sui(), SECOND_USER_ADDRESS, 0, option::some(SECOND_TX_HASH), 25);
        test_scenario::next_tx(scenario, SECOND_USER_ADDRESS);
        {
            let auction = test_scenario::take_shared<AuctionHouse>(scenario);
            let config = test_scenario::take_shared<Configuration>(scenario);

            assert!(auction::get_balance(&auction) == 5400 * configuration::mist_per_sui(), 0);
            reveal_bid_util(
                &mut auction,
                &config,
                START_AN_AUCTION_AT + 1 + BIDDING_PERIOD,
<<<<<<< HEAD
                DOMAIN_NAME,
                900,
=======
                SECOND_DOMAIN_NAME,
                45 * configuration::mist_per_sui(),
>>>>>>> 6c2bda65
                FIRST_SECRET,
                SECOND_USER_ADDRESS,
                2
            );

            test_scenario::return_shared(auction);
            test_scenario::return_shared(config);
        };

        test_scenario::next_tx(scenario, FIRST_USER_ADDRESS);
        {
            let auction = test_scenario::take_shared<AuctionHouse>(scenario);
            finalize_auction_util(
                scenario,
                &mut auction,
                SECOND_DOMAIN_NAME,
                SECOND_USER_ADDRESS,
                START_AN_AUCTION_AT + 1 + BIDDING_PERIOD + REVEAL_PERIOD,
                10
            );
            assert!(auction::get_balance(&auction) == 2000 * configuration::mist_per_sui(), 0);

            test_scenario::return_shared(auction);
        };
        test_scenario::next_tx(scenario, FIRST_USER_ADDRESS);
        {
            let ids = test_scenario::ids_for_address<Coin<SUI>>(SECOND_USER_ADDRESS);
            assert!(vector::length(&ids) == 2, 0);

            let first_coin = test_scenario::take_from_address<Coin<SUI>>(scenario, SECOND_USER_ADDRESS);
            let second_coin = test_scenario::take_from_address<Coin<SUI>>(scenario, SECOND_USER_ADDRESS);

            assert!(coin::value(&first_coin) == 1200 * configuration::mist_per_sui(), 0);
            assert!(coin::value(&second_coin) == 2200 * configuration::mist_per_sui(), 0);

            let suins = test_scenario::take_shared<SuiNS>(scenario);
            assert!(controller::get_balance(&suins) == START_AN_AUCTION_FEE + BIDDING_FEE * 3, 0);

            test_scenario::return_shared(suins);
            test_scenario::return_to_address(SECOND_USER_ADDRESS, first_coin);
            test_scenario::return_to_address(SECOND_USER_ADDRESS, second_coin);
        };
        test_scenario::next_tx(scenario, SECOND_USER_ADDRESS);
        {
            let auction = test_scenario::take_shared<AuctionHouse>(scenario);
            get_entry_util(&auction, SECOND_DOMAIN_NAME, START_AN_AUCTION_AT + 1, 1500 * configuration::mist_per_sui(), 0, FIRST_USER_ADDRESS, false);
            test_scenario::return_shared(auction);
        };
        test_scenario::end(scenario_val);
    }

    #[test, expected_failure(abort_code = auction::EInvalidPhase)]
    fun test_reveal_invalid_bids_that_are_less_than_minimum_amount_and_has_no_winner_and_auction_is_restarted_abort() {
        // auction receives only 1 bid and it is invalid
        let scenario_val = test_init();
        let scenario = &mut scenario_val;
        start_an_auction_util(scenario, DOMAIN_NAME);

        let seal_bid = make_seal_bid(DOMAIN_NAME, SECOND_USER_ADDRESS, 500, FIRST_SECRET);
        place_bid_util(scenario, seal_bid, 2200 * configuration::mist_per_sui(), SECOND_USER_ADDRESS, 0, option::none(), 10);
        test_scenario::next_tx(scenario, SECOND_USER_ADDRESS);
        {
            let auction = test_scenario::take_shared<AuctionHouse>(scenario);
            let config = test_scenario::take_shared<Configuration>(scenario);

            assert!(
                state_util(
                    &auction,
                    DOMAIN_NAME,
                    START_AN_AUCTION_AT + 1 + BIDDING_PERIOD + REVEAL_PERIOD
                ) == AUCTION_STATE_REOPENED,
                0
            );
            reveal_bid_util(
                &mut auction,
                &config,
                START_AN_AUCTION_AT + 1 + BIDDING_PERIOD,
                DOMAIN_NAME,
                500,
                FIRST_SECRET,
                SECOND_USER_ADDRESS,
                2
            );
            assert!(
                state_util(
                    &auction,
                    DOMAIN_NAME,
                    START_AN_AUCTION_AT + 1 + BIDDING_PERIOD + REVEAL_PERIOD
                ) == AUCTION_STATE_REOPENED,
                0
            );

            test_scenario::return_shared(auction);
            test_scenario::return_shared(config);
        };

        test_scenario::next_tx(scenario, SECOND_USER_ADDRESS);
        {
            let auction = test_scenario::take_shared<AuctionHouse>(scenario);
            let suins = test_scenario::take_shared<SuiNS>(scenario);
            let config = test_scenario::take_shared<Configuration>(scenario);
            let ctx = ctx_new(
                SECOND_USER_ADDRESS,
                x"3a985da74fe225b2045c172d6bd390bd855f086e3e9d525b46bfe24511431532",
                START_AN_AUCTION_AT + 1 + BIDDING_PERIOD + REVEAL_PERIOD,
                10
            );
            let coin = coin::mint_for_testing<SUI>(3 * START_AN_AUCTION_FEE, &mut ctx);

            auction::start_an_auction(&mut auction, &mut suins, &config, utf8(DOMAIN_NAME), &mut coin, &mut ctx);

            coin::burn_for_testing(coin);
            test_scenario::return_shared(suins);
            test_scenario::return_shared(auction);
            test_scenario::return_shared(config);
        };

        test_scenario::next_tx(scenario, FIRST_USER_ADDRESS);
        {
            let auction = test_scenario::take_shared<AuctionHouse>(scenario);
            finalize_auction_util(
                scenario,
                &mut auction,
                DOMAIN_NAME,
                SECOND_USER_ADDRESS,
                START_AN_AUCTION_AT + 1 + BIDDING_PERIOD + REVEAL_PERIOD,
                10
            );
            test_scenario::return_shared(auction);
        };
        test_scenario::end(scenario_val);
    }

    #[test]
    fun test_reveal_invalid_bids_that_bid_less_than_minimum_amount_and_has_no_winner_and_auction_is_restarted() {
        // auction receives only 1 bid and it is invalid
        let scenario_val = test_init();
        let scenario = &mut scenario_val;
        start_an_auction_util(scenario, DOMAIN_NAME);

        let seal_bid = make_seal_bid(DOMAIN_NAME, SECOND_USER_ADDRESS, 500, FIRST_SECRET);
        place_bid_util(scenario, seal_bid, 2200 * configuration::mist_per_sui(), SECOND_USER_ADDRESS, 0, option::none(), 10);
        test_scenario::next_tx(scenario, SECOND_USER_ADDRESS);
        {
            let auction = test_scenario::take_shared<AuctionHouse>(scenario);
            let config = test_scenario::take_shared<Configuration>(scenario);

            assert!(
                state_util(
                    &auction,
                    DOMAIN_NAME,
                    START_AN_AUCTION_AT + 1 + BIDDING_PERIOD + REVEAL_PERIOD
                ) == AUCTION_STATE_REOPENED,
                0
            );
            reveal_bid_util(
                &mut auction,
                &config,
                START_AN_AUCTION_AT + 1 + BIDDING_PERIOD,
                DOMAIN_NAME,
                500,
                FIRST_SECRET,
                SECOND_USER_ADDRESS,
                2
            );
            assert!(auction::get_balance(&auction) == 2200 * configuration::mist_per_sui(), 0);
            assert!(
                state_util(
                    &auction,
                    DOMAIN_NAME,
                    START_AN_AUCTION_AT + 1 + BIDDING_PERIOD + REVEAL_PERIOD
                ) == AUCTION_STATE_REOPENED,
                0
            );

            test_scenario::return_shared(auction);
            test_scenario::return_shared(config);
        };
        test_scenario::next_tx(scenario, SECOND_USER_ADDRESS);
        {
            let auction = test_scenario::take_shared<AuctionHouse>(scenario);
            let suins = test_scenario::take_shared<SuiNS>(scenario);
            let config = test_scenario::take_shared<Configuration>(scenario);
            let ctx = ctx_new(
                SECOND_USER_ADDRESS,
                x"3a985da74fe225b2045c172d6bd390bd855f086e3e9d525b46bfe24511431532",
                START_AN_AUCTION_AT + 1 + BIDDING_PERIOD + REVEAL_PERIOD,
                10
            );
            let coin = coin::mint_for_testing<SUI>(3 * START_AN_AUCTION_FEE, &mut ctx);

            auction::start_an_auction(&mut auction, &mut suins, &config, utf8(DOMAIN_NAME), &mut coin, &mut ctx);

            assert!(auction::get_balance(&auction) == 2200 * configuration::mist_per_sui(), 0);
            assert!(controller::get_balance(&suins) == 2 * START_AN_AUCTION_FEE + BIDDING_FEE, 0);

            coin::burn_for_testing(coin);
            test_scenario::return_shared(suins);
            test_scenario::return_shared(auction);
            test_scenario::return_shared(config);
        };

        test_scenario::next_tx(scenario, FIRST_USER_ADDRESS);
        {
            let auction = test_scenario::take_shared<AuctionHouse>(scenario);
            finalize_auction_util(
                scenario,
                &mut auction,
                DOMAIN_NAME,
                SECOND_USER_ADDRESS,
                START_AN_AUCTION_AT + 1 + BIDDING_PERIOD + REVEAL_PERIOD + 1 + BIDDING_PERIOD + REVEAL_PERIOD,
                10
            );
            assert!(auction::get_balance(&auction) == 0, 0);
            test_scenario::return_shared(auction);
        };

        test_scenario::next_tx(scenario, FIRST_USER_ADDRESS);
        {
            let ids = test_scenario::ids_for_address<Coin<SUI>>(SECOND_USER_ADDRESS);
            assert!(vector::length(&ids) == 1, 0);

            let first_coin = test_scenario::take_from_address<Coin<SUI>>(scenario, SECOND_USER_ADDRESS);
            assert!(coin::value(&first_coin) == 2200 * configuration::mist_per_sui(), 0);

            let suins = test_scenario::take_shared<SuiNS>(scenario);
            assert!(controller::get_balance(&suins) == START_AN_AUCTION_FEE * 2 + BIDDING_FEE, 0);

            test_scenario::return_shared(suins);
            test_scenario::return_to_address(SECOND_USER_ADDRESS, first_coin);
        };
        test_scenario::end(scenario_val);
    }

    #[test]
    fun test_winner_finalize_auction_get_the_extra_payment() {
        let scenario_val = test_init();
        let scenario = &mut scenario_val;
        start_an_auction_util(scenario, DOMAIN_NAME);

        let seal_bid = make_seal_bid(DOMAIN_NAME, SECOND_USER_ADDRESS, 1500 * configuration::mist_per_sui(), FIRST_SECRET);
        place_bid_util(scenario, seal_bid, 2200 * configuration::mist_per_sui(), SECOND_USER_ADDRESS, 0, option::none(), 10);
        test_scenario::next_tx(scenario, SECOND_USER_ADDRESS);
        {
            let auction = test_scenario::take_shared<AuctionHouse>(scenario);
            let config = test_scenario::take_shared<Configuration>(scenario);

            assert!(
                state_util(
                    &auction,
                    DOMAIN_NAME,
                    START_AN_AUCTION_AT + 1 + BIDDING_PERIOD + REVEAL_PERIOD
                ) == AUCTION_STATE_REOPENED,
                0
            );
            reveal_bid_util(
                &mut auction,
                &config,
                START_AN_AUCTION_AT + 1 + BIDDING_PERIOD,
                DOMAIN_NAME,
                1500 * configuration::mist_per_sui(),
                FIRST_SECRET,
                SECOND_USER_ADDRESS,
                2
            );
            assert!(auction::get_balance(&auction) == 2200 * configuration::mist_per_sui(), 0);
            assert!(
                state_util(
                    &auction,
                    DOMAIN_NAME,
                    START_AN_AUCTION_AT + 1 + BIDDING_PERIOD + REVEAL_PERIOD
                ) == AUCTION_STATE_FINALIZING,
                0
            );

            test_scenario::return_shared(auction);
            test_scenario::return_shared(config);
        };

        let seal_bid = make_seal_bid(DOMAIN_NAME, FIRST_USER_ADDRESS, 1600 * configuration::mist_per_sui(), FIRST_SECRET);
        place_bid_util(scenario, seal_bid, 3000 * configuration::mist_per_sui(), FIRST_USER_ADDRESS, 0, option::some(FIRST_TX_HASH), 10);
        test_scenario::next_tx(scenario, FIRST_USER_ADDRESS);
        {
            let auction = test_scenario::take_shared<AuctionHouse>(scenario);
            let config = test_scenario::take_shared<Configuration>(scenario);

            get_entry_util(&auction, DOMAIN_NAME, START_AN_AUCTION_AT + 1, 1500 * configuration::mist_per_sui(), 0, SECOND_USER_ADDRESS, false);
            reveal_bid_util(
                &mut auction,
                &config,
                START_AN_AUCTION_AT + 1 + BIDDING_PERIOD,
                DOMAIN_NAME,
                1600 * configuration::mist_per_sui(),
                FIRST_SECRET,
                FIRST_USER_ADDRESS,
                5
            );
            assert!(auction::get_balance(&auction) == 5200 * configuration::mist_per_sui(), 0);

            test_scenario::return_shared(auction);
            test_scenario::return_shared(config);
        };

        let seal_bid = make_seal_bid(DOMAIN_NAME, SECOND_USER_ADDRESS, 1700 * configuration::mist_per_sui(), FIRST_SECRET);
        place_bid_util(scenario, seal_bid, 2000 * configuration::mist_per_sui(), SECOND_USER_ADDRESS, 0, option::some(SECOND_TX_HASH), 10);
        test_scenario::next_tx(scenario, SECOND_USER_ADDRESS);
        {
            let auction = test_scenario::take_shared<AuctionHouse>(scenario);
            let config = test_scenario::take_shared<Configuration>(scenario);

            get_entry_util(&auction, DOMAIN_NAME, START_AN_AUCTION_AT + 1, 1600 * configuration::mist_per_sui(), 1500 * configuration::mist_per_sui(), FIRST_USER_ADDRESS, false);
            reveal_bid_util(
                &mut auction,
                &config,
                START_AN_AUCTION_AT + 1 + BIDDING_PERIOD,
                DOMAIN_NAME,
                1700 * configuration::mist_per_sui(),
                FIRST_SECRET,
                SECOND_USER_ADDRESS,
                5
            );
            assert!(auction::get_balance(&auction) == 7200 * configuration::mist_per_sui(), 0);

            test_scenario::return_shared(auction);
            test_scenario::return_shared(config);
        };

        test_scenario::next_tx(scenario, FIRST_USER_ADDRESS);
        {
            let auction = test_scenario::take_shared<AuctionHouse>(scenario);
            get_entry_util(&auction, DOMAIN_NAME, START_AN_AUCTION_AT + 1, 1700 * configuration::mist_per_sui(), 1600 * configuration::mist_per_sui(), SECOND_USER_ADDRESS, false);

            finalize_auction_util(
                scenario,
                &mut auction,
                DOMAIN_NAME,
                FIRST_USER_ADDRESS,
                START_AN_AUCTION_AT + 1 + BIDDING_PERIOD + REVEAL_PERIOD,
                10
            );
            assert!(auction::get_balance(&auction) == 4200 * configuration::mist_per_sui(), 0);
            test_scenario::return_shared(auction);
        };
        test_scenario::next_tx(scenario, FIRST_USER_ADDRESS);
        {
            let ids = test_scenario::ids_for_address<Coin<SUI>>(FIRST_USER_ADDRESS);
            assert!(vector::length(&ids) == 1, 0);
            let coin = test_scenario::take_from_address<Coin<SUI>>(scenario, FIRST_USER_ADDRESS);
            assert!(coin::value(&coin) == 3000 * configuration::mist_per_sui(), 0);

            let ids = test_scenario::ids_for_address<Coin<SUI>>(SECOND_USER_ADDRESS);
            assert!(vector::length(&ids) == 0, 0);

            test_scenario::return_to_address(FIRST_USER_ADDRESS, coin);
        };
        test_scenario::next_tx(scenario, SECOND_USER_ADDRESS);
        {
            let auction = test_scenario::take_shared<AuctionHouse>(scenario);
            get_entry_util(&auction, DOMAIN_NAME, START_AN_AUCTION_AT + 1, 1700 * configuration::mist_per_sui(), 1600 * configuration::mist_per_sui(), SECOND_USER_ADDRESS, false);

            finalize_auction_util(
                scenario,
                &mut auction,
                DOMAIN_NAME,
                SECOND_USER_ADDRESS,
                START_AN_AUCTION_AT + 1 + BIDDING_PERIOD + REVEAL_PERIOD,
                15
            );
            test_scenario::return_shared(auction);
        };
        test_scenario::next_tx(scenario, SECOND_USER_ADDRESS);
        {
            let ids = test_scenario::ids_for_address<Coin<SUI>>(FIRST_USER_ADDRESS);
            assert!(vector::length(&ids) == 2, 0);

            let first_coin = test_scenario::take_from_address<Coin<SUI>>(scenario, FIRST_USER_ADDRESS);
            assert!(coin::value(&first_coin) == 80 * configuration::mist_per_sui(), 0);
            let second_coin = test_scenario::take_from_address<Coin<SUI>>(scenario, FIRST_USER_ADDRESS);
            assert!(coin::value(&second_coin) == 3000 * configuration::mist_per_sui(), 0);
            test_scenario::return_to_address(FIRST_USER_ADDRESS, first_coin);
            test_scenario::return_to_address(FIRST_USER_ADDRESS, second_coin);

            let ids = test_scenario::ids_for_address<Coin<SUI>>(SECOND_USER_ADDRESS);
            assert!(vector::length(&ids) == 2, 0);

            let first_coin = test_scenario::take_from_address<Coin<SUI>>(scenario, SECOND_USER_ADDRESS);
            assert!(coin::value(&first_coin) == 400 * configuration::mist_per_sui(), 0);
            let second_coin = test_scenario::take_from_address<Coin<SUI>>(scenario, SECOND_USER_ADDRESS);
            assert!(coin::value(&second_coin) == 2200 * configuration::mist_per_sui(), 0);

            let auction = test_scenario::take_shared<AuctionHouse>(scenario);
            let suins = test_scenario::take_shared<SuiNS>(scenario);
            assert!(auction::get_balance(&auction) == 0, 0);
            assert!(controller::get_balance(&suins) == START_AN_AUCTION_FEE + 1520 * configuration::mist_per_sui() + BIDDING_FEE * 3, 0);

            test_scenario::return_shared(auction);
            test_scenario::return_shared(suins);
            test_scenario::return_to_address(SECOND_USER_ADDRESS, first_coin);
            test_scenario::return_to_address(SECOND_USER_ADDRESS, second_coin);
        };

        test_scenario::next_tx(scenario, FIRST_USER_ADDRESS);
        {
            let auction = test_scenario::take_shared<AuctionHouse>(scenario);
            // call again and no problem
            finalize_auction_util(
                scenario,
                &mut auction,
                DOMAIN_NAME,
                FIRST_USER_ADDRESS,
                START_AN_AUCTION_AT + 1 + BIDDING_PERIOD + REVEAL_PERIOD,
                15
            );
            test_scenario::return_shared(auction);
        };

        test_scenario::next_tx(scenario, FIRST_USER_ADDRESS);
        {
            let ids = test_scenario::ids_for_address<Coin<SUI>>(FIRST_USER_ADDRESS);
            assert!(vector::length(&ids) == 2, 0);
            let first_coin = test_scenario::take_from_address<Coin<SUI>>(scenario, FIRST_USER_ADDRESS);
            assert!(coin::value(&first_coin) == 3000 * configuration::mist_per_sui(), 0);
            let second_coin = test_scenario::take_from_address<Coin<SUI>>(scenario, FIRST_USER_ADDRESS);
            assert!(coin::value(&second_coin) == 80 * configuration::mist_per_sui(), 0);

            let auction = test_scenario::take_shared<AuctionHouse>(scenario);
            let suins = test_scenario::take_shared<SuiNS>(scenario);
            assert!(auction::get_balance(&auction) == 0, 0);
            assert!(controller::get_balance(&suins) == START_AN_AUCTION_FEE + 1520 * configuration::mist_per_sui() + BIDDING_FEE * 3, 0);

            test_scenario::return_shared(auction);
            test_scenario::return_shared(suins);
            test_scenario::return_to_address(FIRST_USER_ADDRESS, first_coin);
            test_scenario::return_to_address(FIRST_USER_ADDRESS, second_coin);
        };
        test_scenario::end(scenario_val);
    }

    #[test, expected_failure(abort_code = auction::EAlreadyUnsealed)]
    fun test_reveal_bid_abort_if_unseal_twice() {
        let scenario_val = test_init();
        let scenario = &mut scenario_val;
        start_an_auction_util(scenario, DOMAIN_NAME);

        let seal_bid = make_seal_bid(DOMAIN_NAME, FIRST_USER_ADDRESS, 1000 * configuration::mist_per_sui(), FIRST_SECRET);
        place_bid_util(scenario, seal_bid, 1000 * configuration::mist_per_sui(), FIRST_USER_ADDRESS, 0, option::none(), 10);
        test_scenario::next_tx(scenario, FIRST_USER_ADDRESS);
        {
            let auction = test_scenario::take_shared<AuctionHouse>(scenario);
            let config = test_scenario::take_shared<Configuration>(scenario);
            reveal_bid_util(
                &mut auction,
                &config,
                START_AN_AUCTION_AT + 1 + BIDDING_PERIOD,
                DOMAIN_NAME,
                1000 * configuration::mist_per_sui(),
                FIRST_SECRET,
                FIRST_USER_ADDRESS,
                2
            );
            test_scenario::return_shared(auction);
            test_scenario::return_shared(config);
        };
        test_scenario::next_tx(scenario, FIRST_USER_ADDRESS);
        {
            let ids = test_scenario::ids_for_address<Coin<SUI>>(FIRST_USER_ADDRESS);
            assert!(vector::length(&ids) == 0, 0);
        };
        test_scenario::next_tx(scenario, FIRST_USER_ADDRESS);
        {
            let auction = test_scenario::take_shared<AuctionHouse>(scenario);
            let config = test_scenario::take_shared<Configuration>(scenario);
            reveal_bid_util(
                &mut auction,
                &config,
                START_AN_AUCTION_AT + 1 + BIDDING_PERIOD,
                DOMAIN_NAME,
                1000 * configuration::mist_per_sui(),
                FIRST_SECRET,
                FIRST_USER_ADDRESS,
                10
            );
            test_scenario::return_shared(config);
            test_scenario::return_shared(auction);
        };
        test_scenario::end(scenario_val);
    }

    #[test, expected_failure(abort_code = auction::ESealBidNotExists)]
    fun test_reveal_bid_abort_with_wrong_parameter() {
        let scenario_val = test_init();
        let scenario = &mut scenario_val;
        let seal_bid = make_seal_bid(DOMAIN_NAME, FIRST_USER_ADDRESS, 1000 * configuration::mist_per_sui(), FIRST_SECRET);
        start_an_auction_util(scenario, DOMAIN_NAME);
        place_bid_util(scenario, seal_bid, 1000 * configuration::mist_per_sui(), FIRST_USER_ADDRESS, 0, option::none(), 10);
        test_scenario::next_tx(scenario, FIRST_USER_ADDRESS);
        {
            let auction = test_scenario::take_shared<AuctionHouse>(scenario);
            let config = test_scenario::take_shared<Configuration>(scenario);
            reveal_bid_util(
                &mut auction,
                &config,
                START_AN_AUCTION_AT + 1 + BIDDING_PERIOD,
                DOMAIN_NAME,
                1200 * configuration::mist_per_sui(),
                FIRST_SECRET,
                FIRST_USER_ADDRESS,
                2
            );
            test_scenario::return_shared(auction);
            test_scenario::return_shared(config);
        };
        test_scenario::end(scenario_val);
    }

    #[test, expected_failure(abort_code = auction::ESealBidNotExists)]
    fun test_reveal_bid_abort_with_wrong_parameter_2() {
        let scenario_val = test_init();
        let scenario = &mut scenario_val;
        let seal_bid = make_seal_bid(DOMAIN_NAME, FIRST_USER_ADDRESS, 1000 * configuration::mist_per_sui(), FIRST_SECRET);
        start_an_auction_util(scenario, DOMAIN_NAME);
        place_bid_util(scenario, seal_bid, 1400 * configuration::mist_per_sui(), FIRST_USER_ADDRESS, 0, option::none(), 10);
        test_scenario::next_tx(scenario, FIRST_USER_ADDRESS);
        {
            let auction = test_scenario::take_shared<AuctionHouse>(scenario);
            let config = test_scenario::take_shared<Configuration>(scenario);
            reveal_bid_util(
                &mut auction,
                &config,
                START_AN_AUCTION_AT + 1 + BIDDING_PERIOD,
                DOMAIN_NAME,
                1000 * configuration::mist_per_sui(),
                b"wrong_secret",
                FIRST_USER_ADDRESS,
                2
            );
            test_scenario::return_shared(auction);
            test_scenario::return_shared(config);
        };
        test_scenario::end(scenario_val);
    }

    #[test, expected_failure(abort_code = auction::EInvalidPhase)]
    fun test_reveal_bid_abort_with_wrong_parameter_3() {
        let scenario_val = test_init();
        let scenario = &mut scenario_val;

        let seal_bid = make_seal_bid(DOMAIN_NAME, FIRST_USER_ADDRESS, 1000 * configuration::mist_per_sui(), FIRST_SECRET);
        start_an_auction_util(scenario, DOMAIN_NAME);
        place_bid_util(scenario, seal_bid, 10000 * configuration::mist_per_sui(), FIRST_USER_ADDRESS, 0, option::none(), 10);
        test_scenario::next_tx(scenario, FIRST_USER_ADDRESS);
        {
            let auction = test_scenario::take_shared<AuctionHouse>(scenario);
            let config = test_scenario::take_shared<Configuration>(scenario);
            reveal_bid_util(
                &mut auction,
                &config,
                START_AN_AUCTION_AT + 1 + BIDDING_PERIOD,
                b"wrongn",
                1000 * configuration::mist_per_sui(),
                FIRST_SECRET,
                FIRST_USER_ADDRESS,
                2
            );
            test_scenario::return_shared(auction);
            test_scenario::return_shared(config);
        };
        test_scenario::end(scenario_val);
    }

    #[test]
    fun test_reveal_bid_handle_invalid_if_mask_bid_less_than_actual_value() {
        let scenario_val = test_init();
        let scenario = &mut scenario_val;
        let seal_bid = make_seal_bid(DOMAIN_NAME, FIRST_USER_ADDRESS, 3000 * configuration::mist_per_sui(), FIRST_SECRET);
        start_an_auction_util(scenario, DOMAIN_NAME);
        place_bid_util(scenario, seal_bid, 2000 * configuration::mist_per_sui(), FIRST_USER_ADDRESS, 0, option::none(), 10);
        test_scenario::next_tx(scenario, FIRST_USER_ADDRESS);
        {
            let auction = test_scenario::take_shared<AuctionHouse>(scenario);
            let config = test_scenario::take_shared<Configuration>(scenario);
            let coin = test_scenario::most_recent_id_for_address<Coin<SUI>>(FIRST_USER_ADDRESS);
            assert!(option::is_none(&coin), 0);

            reveal_bid_util(
                &mut auction,
                &config,
                START_AN_AUCTION_AT + 1 + BIDDING_PERIOD,
                DOMAIN_NAME,
                3000 * configuration::mist_per_sui(),
                FIRST_SECRET,
                FIRST_USER_ADDRESS,
                2
            );
            assert!(auction::get_balance(&auction) == 2000 * configuration::mist_per_sui(), 0);
            test_scenario::return_shared(auction);
            test_scenario::return_shared(config);
        };
        test_scenario::next_tx(scenario, FIRST_USER_ADDRESS);
        {
            let ids = test_scenario::ids_for_address<Coin<SUI>>(FIRST_USER_ADDRESS);
            assert!(vector::length(&ids) == 0, 0);
        };
        test_scenario::next_tx(scenario, FIRST_USER_ADDRESS);
        {
            let ids = test_scenario::ids_for_address<Coin<SUI>>(FIRST_USER_ADDRESS);
            assert!(vector::length(&ids) == 0, 0);

            let auction = test_scenario::take_shared<AuctionHouse>(scenario);
            get_entry_util(&mut auction, DOMAIN_NAME, START_AN_AUCTION_AT + 1, 0, 0, @0x0, false);
            test_scenario::return_shared(auction);
        };

        test_scenario::next_tx(scenario, FIRST_USER_ADDRESS);
        {
            let auction = test_scenario::take_shared<AuctionHouse>(scenario);
            finalize_auction_util(
                scenario,
                &mut auction,
                DOMAIN_NAME,
                FIRST_USER_ADDRESS,
                START_AN_AUCTION_AT + 1 + BIDDING_PERIOD + REVEAL_PERIOD,
                10
            );
            assert!(auction::get_balance(&auction) == 0, 0);
            test_scenario::return_shared(auction);
        };
        test_scenario::next_tx(scenario, FIRST_USER_ADDRESS);
        {
            let ids = test_scenario::ids_for_address<Coin<SUI>>(FIRST_USER_ADDRESS);
            assert!(vector::length(&ids) == 1, 0);
            let coin = test_scenario::take_from_address<Coin<SUI>>(scenario, FIRST_USER_ADDRESS);
            assert!(coin::value(&coin) == 2000 * configuration::mist_per_sui(), 0);
            let suins = test_scenario::take_shared<SuiNS>(scenario);
            assert!(controller::get_balance(&suins) == START_AN_AUCTION_FEE + BIDDING_FEE, 0);

            test_scenario::return_shared(suins);
            test_scenario::return_to_address(FIRST_USER_ADDRESS, coin);
        };
        test_scenario::end(scenario_val);
    }

    #[test]
    fun test_config_auction() {
        let scenario_val = test_init();
        let scenario = &mut scenario_val;
        test_scenario::next_tx(scenario, SUINS_ADDRESS);
        {
            let ctx = ctx_new(
                FIRST_USER_ADDRESS,
                x"3a985da74fe225b2045c172d6bd390bd855f086e3e9d525b46bfe24511431532",
                114,
                0
            );
            let admin_cap = test_scenario::take_from_sender<AdminCap>(scenario);
            let auction = test_scenario::take_shared<AuctionHouse>(scenario);
            let suins = test_scenario::take_shared<SuiNS>(scenario);
            auction::configure_auction(&admin_cap, &mut auction, &mut suins, 3000, 3001, &mut ctx);
            test_scenario::return_shared(auction);
            test_scenario::return_shared(suins);
            test_scenario::return_to_sender(scenario, admin_cap);
        };
        test_scenario::end(scenario_val);
    }

    #[test, expected_failure(abort_code = auction::EInvalidConfigParam)]
    fun test_config_auction_aborts_if_start_greater_than_end() {
        let scenario_val = test_init();
        let scenario = &mut scenario_val;
        test_scenario::next_tx(scenario, SUINS_ADDRESS);
        {
            let ctx = ctx_new(
                FIRST_USER_ADDRESS,
                x"3a985da74fe225b2045c172d6bd390bd855f086e3e9d525b46bfe24511431532",
                114,
                0
            );
            let admin_cap = test_scenario::take_from_sender<AdminCap>(scenario);
            let auction = test_scenario::take_shared<AuctionHouse>(scenario);
            let suins = test_scenario::take_shared<SuiNS>(scenario);
            auction::configure_auction(&admin_cap, &mut auction, &mut suins,3001, 3000, &mut ctx);
            test_scenario::return_shared(auction);
            test_scenario::return_shared(suins);
            test_scenario::return_to_sender(scenario, admin_cap);
        };
        test_scenario::end(scenario_val);
    }

    #[test, expected_failure(abort_code = auction::EInvalidConfigParam)]
    fun test_config_auction_aborts_if_start_same_as_end() {
        let scenario_val = test_init();
        let scenario = &mut scenario_val;
        test_scenario::next_tx(scenario, SUINS_ADDRESS);
        {
            let ctx = ctx_new(
                FIRST_USER_ADDRESS,
                x"3a985da74fe225b2045c172d6bd390bd855f086e3e9d525b46bfe24511431532",
                114,
                0
            );
            let admin_cap = test_scenario::take_from_sender<AdminCap>(scenario);
            let auction = test_scenario::take_shared<AuctionHouse>(scenario);
            let suins = test_scenario::take_shared<SuiNS>(scenario);
            auction::configure_auction(&admin_cap, &mut auction, &mut suins, 3000 * configuration::mist_per_sui(), 3000 * configuration::mist_per_sui(), &mut ctx);
            test_scenario::return_shared(auction);
            test_scenario::return_shared(suins);
            test_scenario::return_to_sender(scenario, admin_cap);
        };
        test_scenario::end(scenario_val);
    }

    #[test, expected_failure(abort_code = auction::EInvalidConfigParam)]
    fun test_config_auction_aborts_if_start_less_than_current_epoch() {
        let scenario_val = test_init();
        let scenario = &mut scenario_val;
        test_scenario::next_tx(scenario, SUINS_ADDRESS);
        {
            let ctx = ctx_new(
                FIRST_USER_ADDRESS,
                x"3a985da74fe225b2045c172d6bd390bd855f086e3e9d525b46bfe24511431532",
                114,
                0
            );
            let admin_cap = test_scenario::take_from_sender<AdminCap>(scenario);
            let auction = test_scenario::take_shared<AuctionHouse>(scenario);
            let suins = test_scenario::take_shared<SuiNS>(scenario);
            auction::configure_auction(&admin_cap, &mut auction, &mut suins, 100, 300, &mut ctx);
            test_scenario::return_shared(suins);
            test_scenario::return_shared(auction);
            test_scenario::return_to_sender(scenario, admin_cap);
        };
        test_scenario::end(scenario_val);
    }

    #[test, expected_failure(abort_code = auction::EInvalidPhase)]
    fun test_withdraw_abort_if_too_early() {
        let scenario_val = test_init();
        let scenario = &mut scenario_val;
        test_scenario::next_tx(scenario, SUINS_ADDRESS);
        {
            let ctx = ctx_new(
                FIRST_USER_ADDRESS,
                x"3a985da74fe225b2045c172d6bd390bd855f086e3e9d525b46bfe24511431532",
                114,
                2
            );
            let auction = test_scenario::take_shared<AuctionHouse>(scenario);
            withdraw(&mut auction, &mut ctx);
            test_scenario::return_shared(auction);
        };
        test_scenario::end(scenario_val);
    }

    #[test, expected_failure(abort_code = dynamic_field::EFieldDoesNotExist)]
    fun test_withdraw_abort_if_no_bid() {
        let scenario_val = test_init();
        let scenario = &mut scenario_val;
        test_scenario::next_tx(scenario, SUINS_ADDRESS);
        {
            let ctx = ctx_new(
                FIRST_USER_ADDRESS,
                x"3a985da74fe225b2045c172d6bd390bd855f086e3e9d525b46bfe24511431532",
                300,
                2
            );
            let auction = test_scenario::take_shared<AuctionHouse>(scenario);
            withdraw(&mut auction, &mut ctx);
            test_scenario::return_shared(auction);
        };
        test_scenario::end(scenario_val);
    }

    #[test, expected_failure(abort_code = auction::EInvalidPhase)]
    fun test_start_an_auction_aborts_if_set_auction_config_not_called() {
        let scenario = test_scenario::begin(SUINS_ADDRESS);
        {
            let ctx = ctx(&mut scenario);
            auction::test_init(ctx);
            configuration::test_init(ctx);
            entity::test_init(ctx);
            clock::share_for_testing(clock::create_for_testing(ctx));
        };
        test_scenario::next_tx(&mut scenario, FIRST_USER_ADDRESS);
        {
            let ctx = ctx_new(
                FIRST_USER_ADDRESS,
                x"3a985da74fe225b2045c172d6bd390bd855f086e3e9d525b46bfe24511431532",
                START_AN_AUCTION_AT,
                10
            );
            let ctx = &mut ctx;
            let auction = test_scenario::take_shared<AuctionHouse>(&mut scenario);
            let suins = test_scenario::take_shared<SuiNS>(&mut scenario);
            let config = test_scenario::take_shared<Configuration>(&mut scenario);
            let coin = coin::mint_for_testing<SUI>(3 * START_AN_AUCTION_FEE, ctx);

            auction::start_an_auction(&mut auction, &mut suins, &config, utf8(DOMAIN_NAME), &mut coin, ctx);

            test_scenario::return_shared(auction);
            test_scenario::return_shared(config);
            test_scenario::return_shared(suins);
            coin::burn_for_testing(coin);
        };
        test_scenario::end(scenario);
    }

    #[test, expected_failure(abort_code = auction::EInvalidPhase)]
    fun test_place_bid_aborts_if_set_auction_config_not_called() {
        let scenario = test_scenario::begin(SUINS_ADDRESS);
        {
            let ctx = ctx(&mut scenario);
            auction::test_init(ctx);
            configuration::test_init(ctx);
            entity::test_init(ctx);
            clock::share_for_testing(clock::create_for_testing(ctx));
        };
        test_scenario::next_tx(&mut scenario, FIRST_USER_ADDRESS);
        {
            let ctx = ctx_new(
                FIRST_USER_ADDRESS,
                DEFAULT_TX_HASH,
                START_AN_AUCTION_AT + 1,
                15
            );
            let ctx = &mut ctx;
            let auction = test_scenario::take_shared<AuctionHouse>(&mut scenario);
            let suins = test_scenario::take_shared<SuiNS>(&mut scenario);
            let coin = coin::mint_for_testing<SUI>(BIDDING_FEE * 3, ctx);
            let clock = test_scenario::take_shared<Clock>(&mut scenario);
            let config = test_scenario::take_shared<Configuration>(&mut scenario);

            auction::place_bid(&mut auction, &mut suins, &config, FIRST_SECRET, 1000 * configuration::mist_per_sui(), &mut coin, &clock, ctx);

            coin::burn_for_testing(coin);
            test_scenario::return_shared(auction);
            test_scenario::return_shared(suins);
            test_scenario::return_shared(config);
            test_scenario::return_shared(clock);
        };
        test_scenario::end(scenario);
    }

    #[test, expected_failure(abort_code = auction::EInvalidPhase)]
    fun test_reveal_bid_aborts_if_set_auction_config_not_called() {
        let scenario = test_scenario::begin(SUINS_ADDRESS);
        {
            let ctx = ctx(&mut scenario);
            auction::test_init(ctx);
            configuration::test_init(ctx);
            entity::test_init(ctx);
            clock::share_for_testing(clock::create_for_testing(ctx));
        };
        test_scenario::next_tx(&mut scenario, FIRST_USER_ADDRESS);
        {
            let ctx = ctx_new(
                FIRST_USER_ADDRESS,
                x"3a985da74fe225b2045c172d6bd390bd855f086e3e9d525b46bfe24511431532",
                START_AN_AUCTION_AT,
                10
            );
            let auction = test_scenario::take_shared<AuctionHouse>(&mut scenario);
            let config = test_scenario::take_shared<Configuration>(&mut scenario);
            auction::reveal_bid(&mut auction, &config, utf8(DOMAIN_NAME), 1000 * configuration::mist_per_sui(), FIRST_SECRET, &mut ctx);
            test_scenario::return_shared(auction);
            test_scenario::return_shared(config);
        };
        test_scenario::end(scenario);
    }

    #[test, expected_failure(abort_code = auction::EInvalidPhase)]
    fun test_finalize_auction_aborts_if_set_auction_config_not_called() {
        let scenario = test_scenario::begin(SUINS_ADDRESS);
        {
            let ctx = ctx(&mut scenario);
            auction::test_init(ctx);
            configuration::test_init(ctx);
            entity::test_init(ctx);
            clock::share_for_testing(clock::create_for_testing(ctx));
        };
        test_scenario::next_tx(&mut scenario, FIRST_USER_ADDRESS);
        {
            let ctx = ctx_new(
                FIRST_USER_ADDRESS,
                x"3a985da74fe225b2045c172d6bd390bd855f086e3e9d525b46bfe24511431532",
                START_AN_AUCTION_AT,
                10
            );
            let auction = test_scenario::take_shared<AuctionHouse>(&mut scenario);
            let suins = test_scenario::take_shared<SuiNS>(&mut scenario);
            let config = test_scenario::take_shared<Configuration>(&mut scenario);
            auction::finalize_auction(&mut auction, &mut suins, &config, utf8(DOMAIN_NAME), &mut ctx);
            test_scenario::return_shared(auction);
            test_scenario::return_shared(suins);
            test_scenario::return_shared(config);
        };
        test_scenario::end(scenario);
    }

    #[test, expected_failure(abort_code = auction::EInvalidPhase)]
    fun test_finalize_auction_by_admin_aborts_if_set_auction_config_not_called() {
        let scenario = test_scenario::begin(SUINS_ADDRESS);
        {
            let ctx = ctx(&mut scenario);
            auction::test_init(ctx);
            configuration::test_init(ctx);
            entity::test_init(ctx);
            registry::test_init(ctx);
            clock::share_for_testing(clock::create_for_testing(ctx));
        };
        test_scenario::next_tx(&mut scenario, SUINS_ADDRESS);
        {
            let ctx = ctx_new(
                SUINS_ADDRESS,
                x"3a985da74fe225b2045c172d6bd390bd855f086e3e9d525b46bfe24511431532",
                START_AN_AUCTION_AT,
                10
            );
            let auction = test_scenario::take_shared<AuctionHouse>(&mut scenario);
            let suins = test_scenario::take_shared<SuiNS>(&mut scenario);
            let config = test_scenario::take_shared<Configuration>(&mut scenario);
            let admin_cap = test_scenario::take_from_sender<AdminCap>(&mut scenario);
            auction::finalize_all_auctions_by_admin(&admin_cap, &mut auction, &mut suins, &config, &mut ctx);
            test_scenario::return_shared(auction);
            test_scenario::return_shared(suins);
            test_scenario::return_shared(config);
            test_scenario::return_to_sender(&mut scenario, admin_cap);
        };
        test_scenario::end(scenario);
    }

    #[test, expected_failure(abort_code = auction::EInvalidPhase)]
    fun test_withdraw_aborts_if_set_auction_config_not_called() {
        let scenario = test_scenario::begin(SUINS_ADDRESS);
        {
            let ctx = ctx(&mut scenario);
            auction::test_init(ctx);
            configuration::test_init(ctx);
            clock::share_for_testing(clock::create_for_testing(ctx));
        };
        test_scenario::next_tx(&mut scenario, FIRST_USER_ADDRESS);
        {
            let ctx = ctx_new(
                FIRST_USER_ADDRESS,
                x"3a985da74fe225b2045c172d6bd390bd855f086e3e9d525b46bfe24511431532",
                START_AN_AUCTION_AT,
                10
            );
            let auction = test_scenario::take_shared<AuctionHouse>(&mut scenario);
            auction::withdraw(&mut auction, &mut ctx);
            test_scenario::return_shared(auction);
        };
        test_scenario::end(scenario);
    }

    #[test, expected_failure(abort_code = auction::ELabelUnavailable)]
    fun test_start_an_auction_aborts_if_label_is_reserved() {
        let scenario = test_init();
        test_scenario::next_tx(&mut scenario, SUINS_ADDRESS);
        {
            let admin_cap = test_scenario::take_from_sender<AdminCap>(&mut scenario);
            let suins = test_scenario::take_shared<SuiNS>(&mut scenario);
            let config = test_scenario::take_shared<Configuration>(&mut scenario);
            let ctx = &mut ctx_new(
                SUINS_ADDRESS,
                x"3a985da74fe225b2045c172d6bd390bd855f086e3e9d525b46bfe24511431532",
                50,
                2
            );
            controller::new_reserved_domains(
                &admin_cap,
                &mut suins,
                &config,
                b"abcde.sui",
                @0x0,
                ctx
            );
            test_scenario::return_shared(suins);
            test_scenario::return_shared(config);
            test_scenario::return_to_sender(&mut scenario, admin_cap);
        };
        test_scenario::next_tx(&mut scenario, FIRST_USER_ADDRESS);
        {
            let ctx = ctx_new(
                FIRST_USER_ADDRESS,
                x"3a985da74fe225b2045c172d6bd390bd855f086e3e9d525b46bfe24511431532",
                START_AN_AUCTION_AT,
                10
            );
            let ctx = &mut ctx;
            let auction = test_scenario::take_shared<AuctionHouse>(&mut scenario);
            let suins = test_scenario::take_shared<SuiNS>(&mut scenario);
            let config = test_scenario::take_shared<Configuration>(&mut scenario);
            let coin = coin::mint_for_testing<SUI>(3 * START_AN_AUCTION_FEE, ctx);

            auction::start_an_auction(&mut auction, &mut suins, &config, utf8(b"abcde"), &mut coin, ctx);

            test_scenario::return_shared(auction);
            test_scenario::return_shared(config);
            test_scenario::return_shared(suins);
            coin::burn_for_testing(coin);
        };
        test_scenario::end(scenario);
    }

    #[test]
    fun test_start_an_auction_works_if_label_is_not_reserved() {
        let scenario = test_init();
        test_scenario::next_tx(&mut scenario, FIRST_USER_ADDRESS);
        {
            let ctx = ctx_new(
                FIRST_USER_ADDRESS,
                x"3a985da74fe225b2045c172d6bd390bd855f086e3e9d525b46bfe24511431532",
                START_AN_AUCTION_AT,
                10
            );
            let ctx = &mut ctx;
            let auction = test_scenario::take_shared<AuctionHouse>(&mut scenario);
            let suins = test_scenario::take_shared<SuiNS>(&mut scenario);
            let config = test_scenario::take_shared<Configuration>(&mut scenario);
            let coin = coin::mint_for_testing<SUI>(3 * START_AN_AUCTION_FEE, ctx);

            auction::start_an_auction(&mut auction, &mut suins, &config, utf8(b"abcde"), &mut coin, ctx);

            test_scenario::return_shared(auction);
            test_scenario::return_shared(config);
            test_scenario::return_shared(suins);
            coin::burn_for_testing(coin);
        };
        test_scenario::next_tx(&mut scenario, FIRST_USER_ADDRESS);
        {
            let auction = test_scenario::take_shared<AuctionHouse>(&mut scenario);

            let state = state_util(
                &auction,
                b"abcde",
                START_AN_AUCTION_AT,
            );
            assert!(state == AUCTION_STATE_PENDING, 0);
            let (start_at, highest_bid, second_highest_bid, winner, is_finalized) =
                auction::get_entry(&auction, utf8(b"abcde"));
            assert!(option::extract(&mut start_at) == START_AN_AUCTION_AT + 1, 0);
            assert!(option::extract(&mut highest_bid) == 0, 0);
            assert!(option::extract(&mut second_highest_bid) == 0, 0);
            assert!(option::extract(&mut winner) == @0x0, 0);
            assert!(option::extract(&mut is_finalized) == false, 0);

            test_scenario::return_shared(auction);
        };
        test_scenario::end(scenario);
    }

    #[test, expected_failure(abort_code = auction::EPaymentNotEnough)]
    fun test_place_bid_aborts_if_payment_is_not_enough() {
        let scenario_val = test_init();
        let scenario = &mut scenario_val;
        test_scenario::next_tx(scenario, FIRST_USER_ADDRESS);
        {
            let ctx = ctx_new(
                FIRST_USER_ADDRESS,
                DEFAULT_TX_HASH,
                START_AN_AUCTION_AT + 1,
                15
            );
            let ctx = &mut ctx;
            let auction = test_scenario::take_shared<AuctionHouse>(scenario);
            let suins = test_scenario::take_shared<SuiNS>(scenario);
            let coin = coin::mint_for_testing<SUI>(BIDDING_FEE + 999, ctx);
            let clock = test_scenario::take_shared<Clock>(scenario);
            let config = test_scenario::take_shared<Configuration>(scenario);

            auction::place_bid(&mut auction, &mut suins, &config, FIRST_SECRET, 1000 * configuration::mist_per_sui(), &mut coin, &clock, ctx);

            coin::burn_for_testing(coin);
            test_scenario::return_shared(auction);
            test_scenario::return_shared(suins);
            test_scenario::return_shared(config);
            test_scenario::return_shared(clock);
        };
        test_scenario::end(scenario_val);
    }
}<|MERGE_RESOLUTION|>--- conflicted
+++ resolved
@@ -2988,11 +2988,7 @@
         let scenario = &mut scenario_val;
         start_an_auction_util(scenario, SECOND_DOMAIN_NAME);
 
-<<<<<<< HEAD
-        let seal_bid = make_seal_bid(DOMAIN_NAME, SECOND_USER_ADDRESS, 500, FIRST_SECRET);
-=======
         let seal_bid = make_seal_bid(SECOND_DOMAIN_NAME, SECOND_USER_ADDRESS, 40 * configuration::mist_per_sui(), FIRST_SECRET);
->>>>>>> 6c2bda65
         place_bid_util(scenario, seal_bid, 2000 * configuration::mist_per_sui(), SECOND_USER_ADDRESS, 0, option::none(), 15);
         test_scenario::next_tx(scenario, SECOND_USER_ADDRESS);
         {
@@ -3013,13 +3009,8 @@
                 &mut auction,
                 &config,
                 START_AN_AUCTION_AT + 1 + BIDDING_PERIOD,
-<<<<<<< HEAD
-                DOMAIN_NAME,
-                500,
-=======
                 SECOND_DOMAIN_NAME,
                 40 * configuration::mist_per_sui(),
->>>>>>> 6c2bda65
                 FIRST_SECRET,
                 SECOND_USER_ADDRESS,
                 2
@@ -3037,11 +3028,7 @@
             test_scenario::return_shared(config);
         };
 
-<<<<<<< HEAD
-        let seal_bid = make_seal_bid(DOMAIN_NAME, SECOND_USER_ADDRESS, 400, FIRST_SECRET);
-=======
         let seal_bid = make_seal_bid(SECOND_DOMAIN_NAME, SECOND_USER_ADDRESS, 30 * configuration::mist_per_sui(), FIRST_SECRET);
->>>>>>> 6c2bda65
         place_bid_util(scenario, seal_bid, 3000 * configuration::mist_per_sui(), SECOND_USER_ADDRESS, 0, option::none(), 20);
         test_scenario::next_tx(scenario, SECOND_USER_ADDRESS);
         {
@@ -3053,13 +3040,8 @@
                 &mut auction,
                 &config,
                 START_AN_AUCTION_AT + 1 + BIDDING_PERIOD,
-<<<<<<< HEAD
-                DOMAIN_NAME,
-                400,
-=======
                 SECOND_DOMAIN_NAME,
                 30 * configuration::mist_per_sui(),
->>>>>>> 6c2bda65
                 FIRST_SECRET,
                 SECOND_USER_ADDRESS,
                 5
@@ -3302,11 +3284,7 @@
             test_scenario::return_shared(config);
         };
 
-<<<<<<< HEAD
-        let seal_bid = make_seal_bid(DOMAIN_NAME, SECOND_USER_ADDRESS, 900, FIRST_SECRET);
-=======
         let seal_bid = make_seal_bid(SECOND_DOMAIN_NAME, SECOND_USER_ADDRESS, 45 * configuration::mist_per_sui(), FIRST_SECRET);
->>>>>>> 6c2bda65
         place_bid_util(scenario, seal_bid, 1200 * configuration::mist_per_sui(), SECOND_USER_ADDRESS, 0, option::some(SECOND_TX_HASH), 25);
         test_scenario::next_tx(scenario, SECOND_USER_ADDRESS);
         {
@@ -3318,13 +3296,8 @@
                 &mut auction,
                 &config,
                 START_AN_AUCTION_AT + 1 + BIDDING_PERIOD,
-<<<<<<< HEAD
-                DOMAIN_NAME,
-                900,
-=======
                 SECOND_DOMAIN_NAME,
                 45 * configuration::mist_per_sui(),
->>>>>>> 6c2bda65
                 FIRST_SECRET,
                 SECOND_USER_ADDRESS,
                 2
