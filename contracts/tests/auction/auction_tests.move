--- conflicted
+++ resolved
@@ -57,12 +57,7 @@
         105, // i
     ];
     const SALT: vector<u8> = b"CnRGhPvfCu";
-<<<<<<< HEAD
     const START_AN_AUCTION_AT: u64 = 110;
-=======
-    // epoch at which user calls start_auction, next epoch. e.g START_AUCTION_AT + 1, is starting epoch
-    const START_AUCTION_AT: u64 = 110;
->>>>>>> f681dea9
     const BIDDING_PERIOD: u64 = 3;
     const REVEAL_PERIOD: u64 = 3;
     const AUCTION_STATE_NOT_AVAILABLE: u8 = 0;
@@ -92,15 +87,9 @@
             let tlds_list = test_scenario::take_shared<TLDsList>(&mut scenario);
             let auction = test_scenario::take_shared<Auction>(&mut scenario);
 
-<<<<<<< HEAD
             base_registrar::new_tld(&admin_cap, &mut tlds_list, b"move", ctx(&mut scenario));
             base_registrar::new_tld(&admin_cap, &mut tlds_list, b"sui", ctx(&mut scenario));
             auction::configurate_auction(&admin_cap, &mut auction, AUCTION_OPEN_AT, AUCTION_CLOSE_AT, ctx(&mut scenario));
-=======
-            base_registrar::new_tld(&admin_cap, &mut tlds_list, b"move", test_scenario::ctx(&mut scenario));
-            base_registrar::new_tld(&admin_cap, &mut tlds_list, b"sui", test_scenario::ctx(&mut scenario));
-            auction::configurate_auction(&admin_cap, &mut auction, 100, 200, test_scenario::ctx(&mut scenario));
->>>>>>> f681dea9
 
             test_scenario::return_shared(tlds_list);
             test_scenario::return_shared(auction);
@@ -965,7 +954,7 @@
             assert!(vector::length(&bids) == 0, 0);
             test_scenario::return_shared(auction);
         };
-        test_scenario::next_tx(scenario, SECOND_USER_ADDRESS);
+        test_scenario::next_tx(scenario, FIRST_USER_ADDRESS);
         {
             let ids = test_scenario::ids_for_address<Coin<SUI>>(SECOND_USER_ADDRESS);
             assert!(vector::length(&ids) == 1, 0);
@@ -1050,7 +1039,7 @@
     fun test_unseal_bid_choose_the_one_who_bids_first_as_winner_if_same_value() {
         let scenario_val = test_init();
         let scenario = &mut scenario_val;
-        start_auction_util(scenario, NODE);
+        start_an_auction_util(scenario, NODE);
 
         let seal_bid = make_seal_bid(NODE, FIRST_USER_ADDRESS, 1000, SALT);
         test_scenario::next_tx(scenario, FIRST_USER_ADDRESS);
@@ -1058,14 +1047,14 @@
             let ctx = tx_context::new(
                 FIRST_USER_ADDRESS,
                 x"3a985da74fe225b2045c172d6bd390bd855f086e3e9d525b46bfe24511431532",
-                START_AUCTION_AT + 1,
+                START_AN_AUCTION_AT + 1,
                 10
             );
             let ctx = &mut ctx;
             let auction = test_scenario::take_shared<Auction>(scenario);
             let coin = coin::mint_for_testing<SUI>(30000, ctx);
 
-            auction::new_bid(&mut auction, seal_bid, 1100, &mut coin, ctx);
+            auction::place_bid(&mut auction, seal_bid, 1100, &mut coin, ctx);
 
             coin::destroy_for_testing(coin);
             test_scenario::return_shared(auction);
@@ -1073,9 +1062,9 @@
         test_scenario::next_tx(scenario, FIRST_USER_ADDRESS);
         {
             let auction = test_scenario::take_shared<Auction>(scenario);
-            unseal_bid_util(
-                &mut auction,
-                START_AUCTION_AT + 1 + BIDDING_PERIOD,
+            reveal_bid_util(
+                &mut auction,
+                START_AN_AUCTION_AT + 1 + BIDDING_PERIOD,
                 NODE,
                 1000,
                 SALT,
@@ -1090,14 +1079,14 @@
             let ctx = tx_context::new(
                 SECOND_USER_ADDRESS,
                 x"3a985da74fe225b2045c172d6bd390bd855f086e3e9d525b46bfe24511431532",
-                START_AUCTION_AT + 2,
+                START_AN_AUCTION_AT + 2,
                 10
             );
             let ctx = &mut ctx;
             let auction = test_scenario::take_shared<Auction>(scenario);
             let coin = coin::mint_for_testing<SUI>(30000, ctx);
 
-            auction::new_bid(&mut auction, seal_bid, 1100, &mut coin, ctx);
+            auction::place_bid(&mut auction, seal_bid, 1100, &mut coin, ctx);
 
             coin::destroy_for_testing(coin);
             test_scenario::return_shared(auction);
@@ -1105,9 +1094,9 @@
         test_scenario::next_tx(scenario, SECOND_USER_ADDRESS);
         {
             let auction = test_scenario::take_shared<Auction>(scenario);
-            unseal_bid_util(
-                &mut auction,
-                START_AUCTION_AT + 1 + BIDDING_PERIOD,
+            reveal_bid_util(
+                &mut auction,
+                START_AN_AUCTION_AT + 1 + BIDDING_PERIOD,
                 NODE,
                 1000,
                 SALT,
@@ -1122,7 +1111,7 @@
             get_entry_util(
                 &mut auction,
                 NODE,
-                START_AUCTION_AT + 1,
+                START_AN_AUCTION_AT + 1,
                 1000,
                 1000,
                 FIRST_USER_ADDRESS,
@@ -1137,7 +1126,7 @@
     fun test_unseal_bid_choose_the_one_who_bids_first_as_winner_if_same_value_2() {
         let scenario_val = test_init();
         let scenario = &mut scenario_val;
-        start_auction_util(scenario, NODE);
+        start_an_auction_util(scenario, NODE);
 
         let seal_bid = make_seal_bid(NODE, FIRST_USER_ADDRESS, 1000, SALT);
         test_scenario::next_tx(scenario, FIRST_USER_ADDRESS);
@@ -1145,14 +1134,14 @@
             let ctx = tx_context::new(
                 FIRST_USER_ADDRESS,
                 x"3a985da74fe225b2045c172d6bd390bd855f086e3e9d525b46bfe24511431532",
-                START_AUCTION_AT + 2,
+                START_AN_AUCTION_AT + 2,
                 10
             );
             let ctx = &mut ctx;
             let auction = test_scenario::take_shared<Auction>(scenario);
             let coin = coin::mint_for_testing<SUI>(30000, ctx);
 
-            auction::new_bid(&mut auction, seal_bid, 1100, &mut coin, ctx);
+            auction::place_bid(&mut auction, seal_bid, 1100, &mut coin, ctx);
 
             coin::destroy_for_testing(coin);
             test_scenario::return_shared(auction);
@@ -1160,9 +1149,9 @@
         test_scenario::next_tx(scenario, FIRST_USER_ADDRESS);
         {
             let auction = test_scenario::take_shared<Auction>(scenario);
-            unseal_bid_util(
-                &mut auction,
-                START_AUCTION_AT + 1 + BIDDING_PERIOD,
+            reveal_bid_util(
+                &mut auction,
+                START_AN_AUCTION_AT + 1 + BIDDING_PERIOD,
                 NODE,
                 1000,
                 SALT,
@@ -1177,14 +1166,14 @@
             let ctx = tx_context::new(
                 SECOND_USER_ADDRESS,
                 x"3a985da74fe225b2045c172d6bd390bd855f086e3e9d525b46bfe24511431532",
-                START_AUCTION_AT + 1,
+                START_AN_AUCTION_AT + 1,
                 10
             );
             let ctx = &mut ctx;
             let auction = test_scenario::take_shared<Auction>(scenario);
             let coin = coin::mint_for_testing<SUI>(30000, ctx);
 
-            auction::new_bid(&mut auction, seal_bid, 1100, &mut coin, ctx);
+            auction::place_bid(&mut auction, seal_bid, 1100, &mut coin, ctx);
 
             coin::destroy_for_testing(coin);
             test_scenario::return_shared(auction);
@@ -1192,9 +1181,9 @@
         test_scenario::next_tx(scenario, SECOND_USER_ADDRESS);
         {
             let auction = test_scenario::take_shared<Auction>(scenario);
-            unseal_bid_util(
-                &mut auction,
-                START_AUCTION_AT + 1 + BIDDING_PERIOD,
+            reveal_bid_util(
+                &mut auction,
+                START_AN_AUCTION_AT + 1 + BIDDING_PERIOD,
                 NODE,
                 1000,
                 SALT,
@@ -1209,7 +1198,7 @@
             get_entry_util(
                 &mut auction,
                 NODE,
-                START_AUCTION_AT + 1,
+                START_AN_AUCTION_AT + 1,
                 1000,
                 1000,
                 SECOND_USER_ADDRESS,
@@ -1224,16 +1213,16 @@
     fun test_unseal_bid_choose_the_one_who_reveals_first_as_winner_if_same_value_and_same_created_at() {
         let scenario_val = test_init();
         let scenario = &mut scenario_val;
-        start_auction_util(scenario, NODE);
+        start_an_auction_util(scenario, NODE);
 
         let seal_bid = make_seal_bid(NODE, FIRST_USER_ADDRESS, 1000, SALT);
-        new_bid_util(scenario, seal_bid, 1100, FIRST_USER_ADDRESS);
-        test_scenario::next_tx(scenario, FIRST_USER_ADDRESS);
-        {
-            let auction = test_scenario::take_shared<Auction>(scenario);
-            unseal_bid_util(
-                &mut auction,
-                START_AUCTION_AT + 1 + BIDDING_PERIOD,
+        place_bid_util(scenario, seal_bid, 1100, FIRST_USER_ADDRESS);
+        test_scenario::next_tx(scenario, FIRST_USER_ADDRESS);
+        {
+            let auction = test_scenario::take_shared<Auction>(scenario);
+            reveal_bid_util(
+                &mut auction,
+                START_AN_AUCTION_AT + 1 + BIDDING_PERIOD,
                 NODE,
                 1000,
                 SALT,
@@ -1243,13 +1232,13 @@
             test_scenario::return_shared(auction);
         };
         let seal_bid = make_seal_bid(NODE, SECOND_USER_ADDRESS, 1000, SALT);
-        new_bid_util(scenario, seal_bid, 1100, SECOND_USER_ADDRESS);
-        test_scenario::next_tx(scenario, SECOND_USER_ADDRESS);
-        {
-            let auction = test_scenario::take_shared<Auction>(scenario);
-            unseal_bid_util(
-                &mut auction,
-                START_AUCTION_AT + 1 + BIDDING_PERIOD,
+        place_bid_util(scenario, seal_bid, 1100, SECOND_USER_ADDRESS);
+        test_scenario::next_tx(scenario, SECOND_USER_ADDRESS);
+        {
+            let auction = test_scenario::take_shared<Auction>(scenario);
+            reveal_bid_util(
+                &mut auction,
+                START_AN_AUCTION_AT + 1 + BIDDING_PERIOD,
                 NODE,
                 1000,
                 SALT,
@@ -1264,7 +1253,7 @@
             get_entry_util(
                 &mut auction,
                 NODE,
-                START_AUCTION_AT + 1,
+                START_AN_AUCTION_AT + 1,
                 1000,
                 1000,
                 FIRST_USER_ADDRESS,
@@ -1279,16 +1268,16 @@
     fun test_unseal_bid_choose_the_one_who_reveals_first_as_winner_if_same_value_and_same_created_at_2() {
         let scenario_val = test_init();
         let scenario = &mut scenario_val;
-        start_auction_util(scenario, NODE);
+        start_an_auction_util(scenario, NODE);
 
         let seal_bid = make_seal_bid(NODE, FIRST_USER_ADDRESS, 1000, SALT);
-        new_bid_util(scenario, seal_bid, 1100, FIRST_USER_ADDRESS);
-        test_scenario::next_tx(scenario, FIRST_USER_ADDRESS);
-        {
-            let auction = test_scenario::take_shared<Auction>(scenario);
-            unseal_bid_util(
-                &mut auction,
-                START_AUCTION_AT + 1 + BIDDING_PERIOD,
+        place_bid_util(scenario, seal_bid, 1100, FIRST_USER_ADDRESS);
+        test_scenario::next_tx(scenario, FIRST_USER_ADDRESS);
+        {
+            let auction = test_scenario::take_shared<Auction>(scenario);
+            reveal_bid_util(
+                &mut auction,
+                START_AN_AUCTION_AT + 1 + BIDDING_PERIOD,
                 NODE,
                 1000,
                 SALT,
@@ -1298,13 +1287,13 @@
             test_scenario::return_shared(auction);
         };
         let seal_bid = make_seal_bid(NODE, SECOND_USER_ADDRESS, 1000, SALT);
-        new_bid_util(scenario, seal_bid, 1100, SECOND_USER_ADDRESS);
-        test_scenario::next_tx(scenario, SECOND_USER_ADDRESS);
-        {
-            let auction = test_scenario::take_shared<Auction>(scenario);
-            unseal_bid_util(
-                &mut auction,
-                START_AUCTION_AT + 1 + BIDDING_PERIOD + 1,
+        place_bid_util(scenario, seal_bid, 1100, SECOND_USER_ADDRESS);
+        test_scenario::next_tx(scenario, SECOND_USER_ADDRESS);
+        {
+            let auction = test_scenario::take_shared<Auction>(scenario);
+            reveal_bid_util(
+                &mut auction,
+                START_AN_AUCTION_AT + 1 + BIDDING_PERIOD + 1,
                 NODE,
                 1000,
                 SALT,
@@ -1319,7 +1308,7 @@
             get_entry_util(
                 &mut auction,
                 NODE,
-                START_AUCTION_AT + 1,
+                START_AN_AUCTION_AT + 1,
                 1000,
                 1000,
                 FIRST_USER_ADDRESS,
@@ -2353,7 +2342,7 @@
     }
 
     #[test]
-    fun test_winner_finalize_auction_retrive_payment() {
+    fun test_winner_finalize_auction_get_money_back() {
         let scenario_val = test_init();
         let scenario = &mut scenario_val;
         start_an_auction_util(scenario, NODE);
@@ -3671,7 +3660,7 @@
             );
             test_scenario::return_shared(auction);
         };
-        test_scenario::next_tx(scenario, SECOND_USER_ADDRESS);
+        test_scenario::next_tx(scenario, FIRST_USER_ADDRESS);
         {
             let ids = test_scenario::ids_for_address<Coin<SUI>>(SECOND_USER_ADDRESS);
             assert!(vector::length(&ids) == 1, 0);
