--- conflicted
+++ resolved
@@ -77,7 +77,7 @@
     const DEFAULT_TX_HASH: vector<u8> = x"3a985da74fe225b2045c172d6bd390bd855f086e3e9d525b46bfe24511431532";
     const FIRST_TX_HASH: vector<u8> = x"3a985da74fe225b2045c172d6bd390bd855f086e3e9d525b46bfe24511431533";
     const SECOND_TX_HASH: vector<u8> = x"3a985da74fe225b2045c172d6bd390bd855f086e3e9d525b46bfe24511431534";
-<<<<<<< HEAD
+    const BIDDING_FEE: u64 = 1000000000;
 
     #[test]
     fun test_reveal_bid_handle_low_value_bid() {
@@ -230,9 +230,6 @@
         };
         test_scenario::end(scenario_val);
     }
-=======
-    const BIDDING_FEE: u64 = 1000000000;
->>>>>>> 6ad890cc
 
     #[test, expected_failure(abort_code = auction::EInvalidPhase)]
     fun test_finalize_bid_abort_if_too_early() {
@@ -337,7 +334,6 @@
     }
 
     #[test]
-<<<<<<< HEAD
     fun test_finalize_bid_handle_being_called_twice_by_non_winner() {
         let scenario_val = test_init();
         let scenario = &mut scenario_val;
@@ -461,8 +457,6 @@
     }
 
     #[test]
-=======
->>>>>>> 6ad890cc
     fun test_not_yet_finalized_bid_cannot_be_withdrawed() {
         let scenario_val = test_init();
         let scenario = &mut scenario_val;
