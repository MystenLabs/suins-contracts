#[test_only]
module suins::registrar_tests {

    use sui::test_scenario::{Self, Scenario};
    use sui::url;
    use sui::dynamic_field;
    use suins::entity::{Self, SuiNS};
    use suins::registry::{Self, AdminCap};
    use suins::registrar::{Self, RegistrationNFT, get_record_expired_at, assert_registrar_exists};
    use suins::configuration::{Self, Configuration};
    use std::string::{Self, utf8};
    use suins::auction_tests::ctx_new;

    const SUINS_ADDRESS: address = @0xA001;
    const FIRST_USER: address = @0xB001;
    const SECOND_USER: address = @0xB002;
    const FIRST_LABEL: vector<u8> = b"eastagile";
    const FIRST_DOMAIN_NAME: vector<u8> = b"eastagile.sui";
    const SECOND_LABEL: vector<u8> = b"ea";
    const THIRD_LABEL: vector<u8> = b"eastagil";
    const MOVE_REGISTRAR: vector<u8> = b"move";
    const SUI_REGISTRAR: vector<u8> = b"sui";

    fun test_init(): Scenario {
        let scenario = test_scenario::begin(SUINS_ADDRESS);
        {
            let ctx = test_scenario::ctx(&mut scenario);
            registry::test_init(ctx);
            entity::test_init(ctx);
            configuration::test_init(ctx);
        };
        test_scenario::next_tx(&mut scenario, SUINS_ADDRESS);
        {
            let admin_cap = test_scenario::take_from_sender<AdminCap>(&mut scenario);
            let config = test_scenario::take_shared<Configuration>(&mut scenario);
            let suins = test_scenario::take_shared<SuiNS>(&mut scenario);

            registrar::new_tld(&admin_cap, &mut suins, utf8(MOVE_REGISTRAR), test_scenario::ctx(&mut scenario));
            registrar::new_tld(&admin_cap, &mut suins, utf8(SUI_REGISTRAR), test_scenario::ctx(&mut scenario));
            configuration::set_public_key(
                &admin_cap,
                &mut config,
                x"0445e28df251d0ec0f66f284f7d5598db7e68b1a196396e4e13a3942d1364812ae5ed65ebb3d20cbf073ad50c6bbafa92505dc9b306e30476e57919a63ac824cab"
            );
            test_scenario::return_shared(config);
            test_scenario::return_shared(suins);
            test_scenario::return_to_sender(&mut scenario, admin_cap);
        };
        scenario
    }

    fun register(scenario: &mut Scenario) {
        test_scenario::next_tx(scenario, SUINS_ADDRESS);
        {
            let suins = test_scenario::take_shared<SuiNS>(scenario);
            let image = test_scenario::take_shared<Configuration>(scenario);
            let ctx = ctx_new(
                @0x0,
                x"3a985da74fe225b2045c172d6bd390bd855f086e3e9d525b46bfe24511431532",
                10,
                0
            );

            registrar::register_internal(
                &mut suins,
                utf8(SUI_REGISTRAR),
                &image,
                utf8(FIRST_LABEL),
                FIRST_USER,
                365,
                &mut ctx
            );
            test_scenario::return_shared(suins);
            test_scenario::return_shared(image);
        };

        test_scenario::next_tx(scenario, FIRST_USER);
        {
            let nft = test_scenario::take_from_sender<RegistrationNFT>(scenario);
            let suins = test_scenario::take_shared<SuiNS>(scenario);
            registrar::assert_registrar_exists(&suins, SUI_REGISTRAR);
            let expired_at = get_record_expired_at(&suins, SUI_REGISTRAR, FIRST_LABEL);

            assert!(expired_at == 10 + 365, 0);

            let (name, url) = registrar::get_nft_fields(&nft);
            assert!(name == utf8(FIRST_DOMAIN_NAME), 0);
            assert!(
                url == url::new_unsafe_from_bytes(b"ipfs://QmaLFg4tQYansFpyRqmDfABdkUVy66dHtpnkH15v1LPzcY"),
                0
            );

            let (owner, linked_addr, ttl, name) = registry::get_name_record_all_fields(&suins, utf8(FIRST_DOMAIN_NAME));

            assert!(owner == FIRST_USER, 0);
            assert!(linked_addr == FIRST_USER, 0);
            assert!(ttl == 0, 0);
            assert!(name == utf8(b""), 0);
            test_scenario::return_to_sender(scenario, nft);
            test_scenario::return_shared(suins);
        };
    }

    fun register_with_image(
        scenario: &mut Scenario,
        signature: vector<u8>,
        hashed_msg: vector<u8>,
        raw_msg: vector<u8>
    ) {
        test_scenario::next_tx(scenario, SUINS_ADDRESS);
        {
            let suins = test_scenario::take_shared<SuiNS>(scenario);
            let image = test_scenario::take_shared<Configuration>(scenario);
            let ctx = ctx_new(
                @0x0,
                x"3a985da74fe225b2045c172d6bd390bd855f086e3e9d525b46bfe24511431532",
                10,
                0
            );

            registrar::register_with_image_internal(
                &mut suins,
                utf8(SUI_REGISTRAR),
                &image,
                utf8(FIRST_LABEL),
                FIRST_USER,
                365,
                signature,
                hashed_msg,
                raw_msg,
                &mut ctx
            );
            test_scenario::return_shared(suins);
            test_scenario::return_shared(image);
        };

        test_scenario::next_tx(scenario, FIRST_USER);
        {
            let nft = test_scenario::take_from_sender<RegistrationNFT>(scenario);
            let suins = test_scenario::take_shared<SuiNS>(scenario);
            let (name, url) = registrar::get_nft_fields(&nft);
            registrar::assert_registrar_exists(&suins, SUI_REGISTRAR);
            let expired_at = get_record_expired_at(&suins, SUI_REGISTRAR, FIRST_LABEL);

            assert!(expired_at == 10 + 365, 0);
            assert!(name == utf8(FIRST_DOMAIN_NAME), 0);
            assert!(
                url == url::new_unsafe_from_bytes(b"QmQdesiADN2mPnebRz3pvkGMKcb8Qhyb1ayW2ybvAueJ7k"),
                0
            );

            let (owner, linked_addr, ttl, name) = registry::get_name_record_all_fields(&suins, utf8(FIRST_DOMAIN_NAME));

            assert!(owner == FIRST_USER, 0);
            assert!(linked_addr == FIRST_USER, 0);
            assert!(ttl == 0, 0);
            assert!(name == utf8(b""), 0);

            test_scenario::return_to_sender(scenario, nft);
            test_scenario::return_shared(suins);
        };
    }

    #[test]
    fun test_register() {
        let scenario = test_init();
        register(&mut scenario);

        // test `available` function
        test_scenario::next_tx(&mut scenario, FIRST_USER);
        {
            let suins = test_scenario::take_shared<SuiNS>(&mut scenario);

            let label = utf8(b"eastagile");
            assert!(!registrar::is_available(&suins, utf8(SUI_REGISTRAR), label, test_scenario::ctx(&mut scenario)), 0);

            let label = utf8(b"ea");
            assert!(registrar::is_available(&suins, utf8(SUI_REGISTRAR), label,test_scenario::ctx(&mut scenario)), 0);

            test_scenario::return_shared(suins);
        };

        // test `name_expires` function
        test_scenario::next_tx(&mut scenario, FIRST_USER);
        {
            let suins = test_scenario::take_shared<SuiNS>(&mut scenario);

            assert!(registrar::name_expires_at(&suins, utf8(SUI_REGISTRAR), utf8(b"eastagile")) == 10 + 365, 0);
            assert!(registrar::name_expires_at(&suins, utf8(SUI_REGISTRAR), utf8(b"ea")) == 0, 0);

            test_scenario::return_shared(suins);
        };
        test_scenario::end(scenario);
    }

    #[test, expected_failure(abort_code = registrar::EInvalidDuration)]
    fun test_register_abort_with_zero_duration() {
        let scenario = test_init();
        test_scenario::next_tx(&mut scenario, SUINS_ADDRESS);
        {
            let suins = test_scenario::take_shared<SuiNS>(&mut scenario);
            let image = test_scenario::take_shared<Configuration>(&mut scenario);

            registrar::register_internal(
                &mut suins,
                utf8(SUI_REGISTRAR),
                &image,
                utf8(FIRST_LABEL),
                FIRST_USER,
                0,
                test_scenario::ctx(&mut scenario)
            );

            test_scenario::return_shared(suins);
            test_scenario::return_shared(image);
        };
        test_scenario::end(scenario);
    }

    #[test, expected_failure(abort_code = registrar::ELabelUnavailable)]
    fun test_register_abort_if_label_unavailable() {
        let scenario = test_init();
        register(&mut scenario);
        test_scenario::next_tx(&mut scenario, SUINS_ADDRESS);
        {
            let suins = test_scenario::take_shared<SuiNS>(&mut scenario);
            let image = test_scenario::take_shared<Configuration>(&mut scenario);
            let ctx = ctx_new(
                @0x0,
                x"3a985da74fe225b2045c172d6bd390bd855f086e3e9d525b46bfe24511431532",
                10,
                10,
            );

            registrar::register_internal(
                &mut suins,
                utf8(SUI_REGISTRAR),
                &image,
                utf8(FIRST_LABEL),
                FIRST_USER,
                365,
                &mut ctx,
            );

            test_scenario::return_shared(suins);
            test_scenario::return_shared(image);
        };
        test_scenario::end(scenario);
    }

    #[test]
    fun test_renew() {
        let scenario = test_init();
        register(&mut scenario);
        test_scenario::next_tx(&mut scenario, FIRST_USER);
        {
            let suins = test_scenario::take_shared<SuiNS>(&mut scenario);

            assert!(registrar::name_expires_at(&suins, utf8(SUI_REGISTRAR), utf8(FIRST_LABEL)) == 375, 0);
            let new_expired_at = registrar::renew(&mut suins, utf8(SUI_REGISTRAR), utf8(FIRST_LABEL), 100, test_scenario::ctx(&mut scenario));
            assert!(registrar::name_expires_at(&suins, utf8(SUI_REGISTRAR), utf8(FIRST_LABEL)) == 475, 0);
            assert!(new_expired_at == 475, 0);

            test_scenario::return_shared(suins);
        };
        test_scenario::end(scenario);
    }

    #[test, expected_failure(abort_code = registrar::ELabelNotExists)]
    fun test_renew_abort_if_label_not_exists() {
        let scenario = test_init();
        test_scenario::next_tx(&mut scenario, FIRST_USER);
        {
            let suins = test_scenario::take_shared<SuiNS>(&mut scenario);

            assert!(registrar::name_expires_at(&suins, utf8(SUI_REGISTRAR), utf8(b"SECOND_LABEL")) == 0, 0);

            registrar::renew(&mut suins, utf8(SUI_REGISTRAR), utf8(SECOND_LABEL), 100, test_scenario::ctx(&mut scenario));
            test_scenario::return_shared(suins);
        };
        test_scenario::end(scenario);
    }

    #[test, expected_failure(abort_code = registrar::ELabelExpired)]
    fun test_renew_abort_if_label_expired() {
        let scenario = test_init();
        register(&mut scenario);
        test_scenario::next_tx(&mut scenario, FIRST_USER);
        {
            let suins = test_scenario::take_shared<SuiNS>(&mut scenario);
            let ctx = ctx_new(
                @0x0,
                x"3a985da74fe225b2045c172d6bd390bd855f086e3e9d525b46bfe24511431532",
                500,
                0
            );

            assert!(registrar::name_expires_at(&suins, utf8(SUI_REGISTRAR), utf8(FIRST_LABEL)) == 375, 0);
            registrar::renew(&mut suins, utf8(SUI_REGISTRAR), utf8(FIRST_LABEL), 100, &ctx);
            test_scenario::return_shared(suins);
        };
        test_scenario::end(scenario);
    }

    #[test]
    fun test_reclaim_by_nft_owner() {
        let scenario = test_init();
        register(&mut scenario);

        test_scenario::next_tx(&mut scenario, FIRST_USER);
        {
            let suins = test_scenario::take_shared<SuiNS>(&mut scenario);
            let nft = test_scenario::take_from_sender<RegistrationNFT>(&mut scenario);

            registrar::reclaim_name(
<<<<<<< HEAD
                &mut suins,
=======
>>>>>>> ba3f5cdb
                &nft,
                &mut suins,
                utf8(SUI_REGISTRAR),
                SECOND_USER,
                test_scenario::ctx(&mut scenario)
            );

            test_scenario::return_to_sender(&mut scenario, nft);
            test_scenario::return_shared(suins);
        };

        test_scenario::next_tx(&mut scenario, SUINS_ADDRESS);
        {
            let suins = test_scenario::take_shared<SuiNS>(&mut scenario);

            let owner = registry::owner(&suins, utf8(FIRST_DOMAIN_NAME));
            assert!(SECOND_USER == owner, 0);

            test_scenario::return_shared(suins);
        };
        test_scenario::end(scenario);
    }

<<<<<<< HEAD
=======
    #[test, expected_failure(abort_code = registrar::EInvalidTLD)]
    fun test_reclaim_name_by_nft_owner_abort_with_wrong_base_domain_name() {
        let scenario = test_init();
        register(&mut scenario);

        test_scenario::next_tx(&mut scenario, FIRST_USER);
        {
            let suins = test_scenario::take_shared<SuiNS>(&mut scenario);
            let nft = test_scenario::take_from_sender<RegistrationNFT>(&mut scenario);

            registrar::reclaim_name(
                &nft,
                &mut suins,
                utf8(MOVE_REGISTRAR),
                SECOND_USER,
                test_scenario::ctx(&mut scenario)
            );

            test_scenario::return_to_sender(&mut scenario, nft);
            test_scenario::return_shared(suins);
        };
        test_scenario::end(scenario);
    }

>>>>>>> ba3f5cdb
    #[test, expected_failure(abort_code = dynamic_field::EFieldDoesNotExist)]
    fun test_reclaim_name_by_nft_owner_abort_if_label_not_exists() {
        let scenario = test_init();
        register(&mut scenario);

        test_scenario::next_tx(&mut scenario, FIRST_USER);
        {
            let suins = test_scenario::take_shared<SuiNS>(&mut scenario);
            let nft = test_scenario::take_from_sender<RegistrationNFT>(&mut scenario);
            registrar::set_nft_domain(&mut nft, utf8(b"thisisadomain.sui"));

            registrar::reclaim_name(
<<<<<<< HEAD
                &mut suins,
=======
>>>>>>> ba3f5cdb
                &nft,
                &mut suins,
                utf8(SUI_REGISTRAR),
                SECOND_USER,
                test_scenario::ctx(&mut scenario)
            );

            test_scenario::return_to_sender(&mut scenario, nft);
            test_scenario::return_shared(suins);
        };
        test_scenario::end(scenario);
    }

    #[test, expected_failure(abort_code = registrar::ENFTExpired)]
    fun test_reclaim_name_by_nft_owner_abort_if_nft_expired() {
        let scenario = test_init();
        register(&mut scenario);

        test_scenario::next_tx(&mut scenario, FIRST_USER);
        {
            let suins = test_scenario::take_shared<SuiNS>(&mut scenario);
            let nft = test_scenario::take_from_sender<RegistrationNFT>(&mut scenario);
            let ctx = ctx_new(
                @0x0,
                x"3a985da74fe225b2045c172d6bd390bd855f086e3e9d525b46bfe24511431532",
                500,
                0
            );

            registrar::reclaim_name(
<<<<<<< HEAD
                &mut suins,
=======
>>>>>>> ba3f5cdb
                &nft,
                &mut suins,
                utf8(SUI_REGISTRAR),
                SECOND_USER,
                &mut ctx,
            );

            test_scenario::return_to_sender(&mut scenario, nft);
            test_scenario::return_shared(suins);
        };
        test_scenario::end(scenario);
    }

    #[test]
    fun test_new_tld() {
        let scenario = test_init();

        test_scenario::next_tx(&mut scenario, SUINS_ADDRESS);
        {
            let admin_cap = test_scenario::take_from_sender<AdminCap>(&mut scenario);
            let suins = test_scenario::take_shared<SuiNS>(&mut scenario);

            registrar::new_tld(
                &admin_cap,
                &mut suins,
                utf8(b"com"),
                test_scenario::ctx(&mut scenario)
            );

            test_scenario::return_shared(suins);
            test_scenario::return_to_sender(&mut scenario, admin_cap);
        };

        test_scenario::next_tx(&mut scenario, SUINS_ADDRESS);
        {
            let suins = test_scenario::take_shared<SuiNS>(&mut scenario);

            assert_registrar_exists(&suins, b"com");
            test_scenario::return_shared(suins);
        };

        test_scenario::next_tx(&mut scenario, FIRST_USER);
        {
            let suins = test_scenario::take_shared<SuiNS>(&mut scenario);
            let image = test_scenario::take_shared<Configuration>(&mut scenario);

            registrar::register_internal(
                &mut suins,
                utf8(b"com"),
                &image,
                utf8(FIRST_LABEL),
                FIRST_USER,
                365,
                test_scenario::ctx(&mut scenario)
            );
            test_scenario::return_shared(suins);
            test_scenario::return_shared(image);
        };

        test_scenario::next_tx(&mut scenario, SUINS_ADDRESS);
        {
            let suins = test_scenario::take_shared<SuiNS>(&mut scenario);
            registrar::assert_registrar_exists(&suins, b"com");

            let expired_at = get_record_expired_at(&suins, b"com", FIRST_LABEL);
            assert!(expired_at == 365, 0);

            test_scenario::return_shared(suins);
        };
        test_scenario::end(scenario);
    }

    #[test, expected_failure(abort_code = dynamic_field::EFieldAlreadyExists)]
    fun test_new_tld_abort_with_duplicated_tld() {
        let scenario = test_init();

        test_scenario::next_tx(&mut scenario, SUINS_ADDRESS);
        {
            let admin_cap = test_scenario::take_from_sender<AdminCap>(&mut scenario);
            let suins = test_scenario::take_shared<SuiNS>(&mut scenario);

            registrar::new_tld(
                &admin_cap,
                &mut suins,
                utf8(b"sui"),
                test_scenario::ctx(&mut scenario)
            );

            test_scenario::return_to_sender(&mut scenario, admin_cap);
            test_scenario::return_shared(suins);
        };
        test_scenario::end(scenario);
    }

    #[test]
    fun test_update_image_url() {
        let scenario_val = test_init();
        let scenario = &mut scenario_val;
        register(scenario);

        test_scenario::next_tx(scenario, FIRST_USER);
        {
            let nft = test_scenario::take_from_sender<RegistrationNFT>(scenario);
            let (name, url) = registrar::get_nft_fields(&nft);

            assert!(name == utf8(FIRST_DOMAIN_NAME), 0);
            assert!(
                url == url::new_unsafe_from_bytes(b"ipfs://QmaLFg4tQYansFpyRqmDfABdkUVy66dHtpnkH15v1LPzcY"),
                0
            );
            test_scenario::return_to_sender(scenario, nft);
        };

        test_scenario::next_tx(scenario, FIRST_USER);
        {
            let suins = test_scenario::take_shared<SuiNS>(scenario);
            let config = test_scenario::take_shared<Configuration>(scenario);
            let nft = test_scenario::take_from_sender<RegistrationNFT>(scenario);
            let ctx = ctx_new(
                FIRST_USER,
                x"3a985da74fe225b2045c172d6bd390bd855f086e3e9d525b46bfe24511431532",
                10,
                0
            );

            registrar::update_image_url(
                &mut suins,
<<<<<<< HEAD
=======
                utf8(SUI_REGISTRAR),
>>>>>>> ba3f5cdb
                &config,
                &mut nft,
                x"e041acf25defbb7dd21a7e016eb9e729597eb1cdc3bba31492f5345143ad0d3f7a1e6362ca1ed9902af5600ab08a4fece9125847402ad4b3c2c9298eca436bd5",
                x"48edd2317fd8150bd29b17eaa8837403295f03092e89f3c28e6ddc88ceef9b72",
                b"QmQdesiADN2mPnebRz3pvkGMKcb8Qhyb1ayW2ybvAueJ7k,eastagile.sui,375,,,,,,,",
                &mut ctx
            );
            test_scenario::return_shared(suins);
            test_scenario::return_shared(config);
            test_scenario::return_to_sender(scenario, nft);
        };
        test_scenario::next_tx(scenario, FIRST_USER);
        {
            let nft = test_scenario::take_from_sender<RegistrationNFT>(scenario);
            let (name, url) = registrar::get_nft_fields(&nft);

            assert!(name == utf8(FIRST_DOMAIN_NAME), 0);
            assert!(
                url == url::new_unsafe_from_bytes(b"QmQdesiADN2mPnebRz3pvkGMKcb8Qhyb1ayW2ybvAueJ7k"),
                0
            );
            test_scenario::return_to_sender(scenario, nft);
        };
        test_scenario::end(scenario_val);
    }

    #[test, expected_failure(abort_code = registrar::EInvalidImageMessage)]
    fun test_update_image_url_aborts_with_incorrect_expired_at() {
        let scenario_val = test_init();
        let scenario = &mut scenario_val;
        register(scenario);

        test_scenario::next_tx(scenario, FIRST_USER);
        {
            let suins = test_scenario::take_shared<SuiNS>(scenario);
            let config = test_scenario::take_shared<Configuration>(scenario);
            let nft = test_scenario::take_from_sender<RegistrationNFT>(scenario);

            let ctx = ctx_new(
                FIRST_USER,
                x"3a985da74fe225b2045c172d6bd390bd855f086e3e9d525b46bfe24511431532",
                10,
                0
            );
            registrar::update_image_url(
                &mut suins,
<<<<<<< HEAD
=======
                utf8(SUI_REGISTRAR),
>>>>>>> ba3f5cdb
                &config,
                &mut nft,
                x"e35de3997a3f9f5614b207f4d7516ca1709e8d46bf2c45ada5ac0383c2939df050859994404b04cdc9f01aa200322b3af6738866347fe50d195b58982d5fa725",
                x"fee40dbc963366e0d1eb8337bf2b491c2b96a6958d56aca077484861ef61cf89",
                b"QmQdesiADN2mPnebRz3pvkGMKcb8Qhyb1ayW2ybvAueJ7k,000000000000000000000000000000000000b001,475,abcc",
                &mut ctx
            );
            test_scenario::return_shared(suins);
            test_scenario::return_shared(config);
            test_scenario::return_to_sender(scenario, nft);
        };
        test_scenario::end(scenario_val);
    }

    #[test, expected_failure(abort_code = registrar::EInvalidImageMessage)]
    fun test_update_image_url_aborts_with_incorrect_expired_at_2() {
        let scenario_val = test_init();
        let scenario = &mut scenario_val;
        register(scenario);

        test_scenario::next_tx(scenario, FIRST_USER);
        {
            let suins = test_scenario::take_shared<SuiNS>(scenario);
            let config = test_scenario::take_shared<Configuration>(scenario);
            let nft = test_scenario::take_from_sender<RegistrationNFT>(scenario);

            let ctx = ctx_new(
                FIRST_USER,
                x"3a985da74fe225b2045c172d6bd390bd855f086e3e9d525b46bfe24511431532",
                10,
                0
            );
            registrar::update_image_url(
                &mut suins,
<<<<<<< HEAD
=======
                utf8(SUI_REGISTRAR),
>>>>>>> ba3f5cdb
                &config,
                &mut nft,
                x"b7b041efd085fca2c51390c7b14a7435c03e34108db6fe246042122afdc2eb2c4c1854ef36648687caa544824430789b46600ba1b3f825238c0dc51398be470c",
                x"94d2dee8cbd671f216dea04e603f48372ff53be37903db078ecc2a359489d74f",
                b"QmQdesiADN2mPnebRz3pvkGMKcb8Qhyb1ayW2ybvAueJ7k,000000000000000000000000000000000000b001,0,12323",
                &mut ctx
            );
            test_scenario::return_shared(suins);
            test_scenario::return_shared(config);
            test_scenario::return_to_sender(scenario, nft);
        };
        test_scenario::end(scenario_val);
    }

    #[test, expected_failure(abort_code = registrar::EInvalidImageMessage)]
    fun test_update_image_url_aborts_with_incorrect_expired_at_3() {
        let scenario_val = test_init();
        let scenario = &mut scenario_val;
        register(scenario);

        test_scenario::next_tx(scenario, FIRST_USER);
        {
            let suins = test_scenario::take_shared<SuiNS>(scenario);
            let config = test_scenario::take_shared<Configuration>(scenario);
            let nft = test_scenario::take_from_sender<RegistrationNFT>(scenario);

            let ctx = ctx_new(
                FIRST_USER,
                x"3a985da74fe225b2045c172d6bd390bd855f086e3e9d525b46bfe24511431532",
                10,
                0
            );
            registrar::update_image_url(
                &mut suins,
<<<<<<< HEAD
=======
                utf8(SUI_REGISTRAR),
>>>>>>> ba3f5cdb
                &config,
                &mut nft,
                x"b809099a3de92d522bee0c5b7d99b83c9a00655a2ac7a7362b565e01746fa086774d196101fdadaee4116c0e0e1a0b41fa4ca82a38704f6b7c80f329dba67544",
                x"f19357bae95101a5cac9e88b28b8e46984d7d49bc999ccbe1c1e00ba5ee84ef1",
                b"QmQdesiADN2mPnebRz3pvkGMKcb8Qhyb1ayW2ybvAueJ7k,000000000000000000000000000000000000b001,100,020",
                &mut ctx
            );
            test_scenario::return_shared(suins);
            test_scenario::return_shared(config);
            test_scenario::return_to_sender(scenario, nft);
        };
        test_scenario::end(scenario_val);
    }

    #[test, expected_failure(abort_code = registrar::EInvalidImageMessage)]
    fun test_update_image_url_aborts_with_incorrect_owner() {
        let scenario_val = test_init();
        let scenario = &mut scenario_val;
        register(scenario);

        test_scenario::next_tx(scenario, FIRST_USER);
        {
            let suins = test_scenario::take_shared<SuiNS>(scenario);
            let config = test_scenario::take_shared<Configuration>(scenario);
            let nft = test_scenario::take_from_sender<RegistrationNFT>(scenario);

            let ctx = ctx_new(
                FIRST_USER,
                x"3a985da74fe225b2045c172d6bd390bd855f086e3e9d525b46bfe24511431532",
                10,
                0
            );
            registrar::update_image_url(
                &mut suins,
<<<<<<< HEAD
=======
                utf8(SUI_REGISTRAR),
>>>>>>> ba3f5cdb
                &config,
                &mut nft,
                x"a72170513be09f7056bbf852aff30e7f2c3fb08b14df517930cd54d3639205fb4703e76db29aebbcce96bcbf29a6807847a56dfc94e862fe0aefd90c865f5c96",
                x"915f955c6b0ecf13650ec6f25acaf136e61bebda53a8805cc33e77775e890a63",
                b"QmQdesiADN2mPnebRz3pvkGMKcb8Qhyb1ayW2ybvAueJ7k,000000000000000000000000000000000000b002,375,adasdasdsd,",
                &mut ctx
            );
            test_scenario::return_shared(suins);
            test_scenario::return_shared(config);
            test_scenario::return_to_sender(scenario, nft);
        };
        test_scenario::end(scenario_val);
    }

    #[test, expected_failure(abort_code = registrar::EInvalidImageMessage)]
    fun test_update_image_url_aborts_with_incorrect_owner_2() {
        let scenario_val = test_init();
        let scenario = &mut scenario_val;
        register(scenario);

        test_scenario::next_tx(scenario, FIRST_USER);
        {
            let suins = test_scenario::take_shared<SuiNS>(scenario);
            let config = test_scenario::take_shared<Configuration>(scenario);
            let nft = test_scenario::take_from_sender<RegistrationNFT>(scenario);

            let ctx = ctx_new(
                FIRST_USER,
                x"3a985da74fe225b2045c172d6bd390bd855f086e3e9d525b46bfe24511431532",
                10,
                0
            );
            registrar::update_image_url(
                &mut suins,
<<<<<<< HEAD
=======
                utf8(SUI_REGISTRAR),
>>>>>>> ba3f5cdb
                &config,
                &mut nft,
                x"8bb0345d636835e8a782afaae4083dbeba33eb0557b6f771263f95c6999e8cee0aea6345454e98a58b3d1d2b2eb90a4b1e0d319ccea196ec47e02cf6698a7b6c",
                x"0ae1392cec5d3773213c4fb351aa755b6ced6387428feb3ac00d350c8914026a",
                    b"QmQdesiADN2mPnebRz3pvkGMKcb8Qhyb1ayW2ybvAueJ7k,b001,375,1,",
                &mut ctx
            );
            test_scenario::return_shared(suins);
            test_scenario::return_shared(config);
            test_scenario::return_to_sender(scenario, nft);
        };
        test_scenario::end(scenario_val);
    }

    #[test, expected_failure(abort_code = registrar::ESignatureNotMatch)]
    fun test_update_image_url_aborts_with_incorrect_signature() {
        let scenario_val = test_init();
        let scenario = &mut scenario_val;
        register(scenario);

        test_scenario::next_tx(scenario, FIRST_USER);
        {
            let suins = test_scenario::take_shared<SuiNS>(scenario);
            let config = test_scenario::take_shared<Configuration>(scenario);
            let nft = test_scenario::take_from_sender<RegistrationNFT>(scenario);

            let ctx = ctx_new(
                FIRST_USER,
                x"3a985da74fe225b2045c172d6bd390bd855f086e3e9d525b46bfe24511431532",
                10,
                0
            );
            let signature = x"6aab992032d59442c5418c3f5b29db45518b40a3d76f1b396b70c902b557e93b206b0ce9ab84ce44277d84055da9dd10ff77c490ba8473cd86ead37be874b9662f";
            registrar::update_image_url(
                &mut suins,
<<<<<<< HEAD
=======
                utf8(SUI_REGISTRAR),
>>>>>>> ba3f5cdb
                &config,
                &mut nft,
                signature,
                x"127552ffa7fb7c3718ee61851c49eba03ef7d0dc0933c7c5802cdd98226f6006",
                b"QmQdesiADN2mPnebRz3pvkGMKcb8Qhyb1ayW2ybvAueJ7k,000000000000000000000000000000000000b001,375",
                &mut ctx
            );
            test_scenario::return_shared(suins);
            test_scenario::return_shared(config);
            test_scenario::return_to_sender(scenario, nft);
        };
        test_scenario::end(scenario_val);
    }

    #[test, expected_failure(abort_code = registrar::EHashedMessageNotMatch)]
    fun test_update_image_url_aborts_with_incorrect_hashed_message() {
        let scenario_val = test_init();
        let scenario = &mut scenario_val;
        register(scenario);

        test_scenario::next_tx(scenario, FIRST_USER);
        {
            let suins = test_scenario::take_shared<SuiNS>(scenario);
            let config = test_scenario::take_shared<Configuration>(scenario);
            let nft = test_scenario::take_from_sender<RegistrationNFT>(scenario);

            let ctx = ctx_new(
                FIRST_USER,
                x"3a985da74fe225b2045c172d6bd390bd855f086e3e9d525b46bfe24511431532",
                10,
                0
            );
            registrar::update_image_url(
                &mut suins,
<<<<<<< HEAD
=======
                utf8(SUI_REGISTRAR),
>>>>>>> ba3f5cdb
                &config,
                &mut nft,
                x"6aab9920d59442c5478c3f5b29db45518b40a3d76f1b396b70c902b557e93b206b0ce9ab84ce44277d84055da9dd10ff77c490ba8473cd86ead37be874b9662f",
                x"127552ffa7f12b7c3718ee61851c49eba03ef7d0dc0923c7c5802cdd98226f6006",
                b"QmQdesiADN2mPnebRz3pvkGMKcb8Qhyb1ayW2ybvAueJ7k,000000000000000000000000000000000000b001,375",
                &mut ctx
            );
            test_scenario::return_shared(suins);
            test_scenario::return_shared(config);
            test_scenario::return_to_sender(scenario, nft);
        };
        test_scenario::end(scenario_val);
    }

    #[test, expected_failure(abort_code = registrar::EInvalidImageMessage)]
    fun test_update_image_url_aborts_with_empty_signature() {
        let scenario_val = test_init();
        let scenario = &mut scenario_val;
        register(scenario);

        test_scenario::next_tx(scenario, FIRST_USER);
        {
            let suins = test_scenario::take_shared<SuiNS>(scenario);
            let config = test_scenario::take_shared<Configuration>(scenario);
            let nft = test_scenario::take_from_sender<RegistrationNFT>(scenario);

            let ctx = ctx_new(
                FIRST_USER,
                x"3a985da74fe225b2045c172d6bd390bd855f086e3e9d525b46bfe24511431532",
                10,
                0
            );
            registrar::update_image_url(
                &mut suins,
<<<<<<< HEAD
=======
                utf8(SUI_REGISTRAR),
>>>>>>> ba3f5cdb
                &config,
                &mut nft,
                x"",
                x"3431f0a9e0fe14c885766842f37b43b774e60dbd96f8502cc327e1ac20d06257",
                b"QmQdesiADN2mPnebRz3pvkGMKcb8Qhyb1ayW2ybvAueJ7k,000000000000000000000000000000000000b001,475",
                &mut ctx
            );
            test_scenario::return_shared(suins);
            test_scenario::return_shared(config);
            test_scenario::return_to_sender(scenario, nft);
        };
        test_scenario::end(scenario_val);
    }

    #[test, expected_failure(abort_code = registrar::EInvalidImageMessage)]
    fun test_update_image_url_aborts_with_empty_hashed_msg() {
        let scenario_val = test_init();
        let scenario = &mut scenario_val;
        register(scenario);

        test_scenario::next_tx(scenario, FIRST_USER);
        {
            let suins = test_scenario::take_shared<SuiNS>(scenario);
            let config = test_scenario::take_shared<Configuration>(scenario);
            let nft = test_scenario::take_from_sender<RegistrationNFT>(scenario);

            let ctx = ctx_new(
                FIRST_USER,
                x"3a985da74fe225b2045c172d6bd390bd855f086e3e9d525b46bfe24511431532",
                10,
                0
            );
            registrar::update_image_url(
                &mut suins,
<<<<<<< HEAD
=======
                utf8(SUI_REGISTRAR),
>>>>>>> ba3f5cdb
                &config,
                &mut nft,
                x"6aab9920d59442c5478c3f5b29db45518b40a3d76f1b396b70c902b557e93b206b0ce9ab84ce44277d84055da9dd10ff77c490ba8473cd86ead37be874b9662f",
                x"",
                b"QmQdesiADN2mPnebRz3pvkGMKcb8Qhyb1ayW2ybvAueJ7k,000000000000000000000000000000000000b001,475",
                &mut ctx
            );
            test_scenario::return_shared(suins);
            test_scenario::return_shared(config);
            test_scenario::return_to_sender(scenario, nft);
        };
        test_scenario::end(scenario_val);
    }

    #[test, expected_failure(abort_code = registrar::EInvalidImageMessage)]
    fun test_update_image_url_aborts_with_empty_raw_msg() {
        let scenario_val = test_init();
        let scenario = &mut scenario_val;
        register(scenario);

        test_scenario::next_tx(scenario, FIRST_USER);
        {
            let suins = test_scenario::take_shared<SuiNS>(scenario);
            let config = test_scenario::take_shared<Configuration>(scenario);
            let nft = test_scenario::take_from_sender<RegistrationNFT>(scenario);

            let ctx = ctx_new(
                FIRST_USER,
                x"3a985da74fe225b2045c172d6bd390bd855f086e3e9d525b46bfe24511431532",
                10,
                0
            );
            registrar::update_image_url(
                &mut suins,
<<<<<<< HEAD
=======
                utf8(SUI_REGISTRAR),
>>>>>>> ba3f5cdb
                &config,
                &mut nft,
                x"6aab9920d59442c5478c3f5b29db45518b40a3d76f1b396b70c902b557e93b206b0ce9ab84ce44277d84055da9dd10ff77c490ba8473cd86ead37be874b9662f",
                x"3431f0a9e0fe14c885766842f37b43b774e60dbd96f8502cc327e1ac20d06257",
                b"",
                &mut ctx
            );
            test_scenario::return_shared(suins);
            test_scenario::return_shared(config);
            test_scenario::return_to_sender(scenario, nft);
        };
        test_scenario::end(scenario_val);
    }

    #[test]
    fun test_register_with_image() {
        let scenario = test_init();
        register_with_image(
            &mut scenario,
            x"acba9ddee8ee59cdbdf00cc67d3b9c7edea4dd438da6eb14a4e6f4e4092acf6f7ccd4227dde6fc47c446fa3223ff7c236ef66ec63d88ecb8b8abc1dda76a808c",
            x"63051bdac22fbebcebb1ff3bf7bd9f1bb6bc5b318b47688d7eab9c4753eee4c3",
            b"QmQdesiADN2mPnebRz3pvkGMKcb8Qhyb1ayW2ybvAueJ7k,eastagile.sui,375,375",
        );
        test_scenario::end(scenario);
    }

    #[test, expected_failure(abort_code = registrar::ESignatureNotMatch)]
    fun test_register_with_image_aborts_with_incorrect_signature() {
        let scenario = test_init();
        register_with_image(
            &mut scenario,
            x"98f11a9c73c4eba070b0064f21ac9de4cf2db745ce18332ec294d69f7cb0f12e03741eff428df8ed6a35219887eb2b2effbb3cad40b59021c6c311884df48d21",
            x"1ebe7ce341df8b5c1c56ad54af85924b00ffe38a32e7300d73b65005f3d2b4f4",
            b"QmQdesiADN2mPnebRz3pvkGMKcb8Qhyb1ayW2ybvAueJ7k,eastagile.sui,375,zzzz",
        );
        test_scenario::end(scenario);
    }

    #[test, expected_failure(abort_code = registrar::EHashedMessageNotMatch)]
    fun test_register_with_image_aborts_with_incorrect_hash_msg() {
        let scenario = test_init();
        register_with_image(
            &mut scenario,
            x"6aab9920d59442c5478c3f5b29db45518b40a3d76f1b396b70c902b557e93b206b0ce9ab84ce44277d84055da9dd10ff77c490ba8473cd86ead37be874b9662f",
            x"127552ff17fb7c3718ee61851c49eba03ef7d0dc0933c7c5802cdd98226f6006",
            b"QmQdesiADN2mPnebRz3pvkGMKcb8Qhyb1ayW2ybvAueJ7k,000000000000000000000000000000000000b001,375",
        );
        test_scenario::end(scenario);
    }

    #[test, expected_failure(abort_code = registrar::EInvalidImageMessage)]
    fun test_register_with_image_aborts_with_incorrect_owner() {
        let scenario = test_init();
        register_with_image(
            &mut scenario,
            x"654f29638be12f65e7ab956e6b7a853fe251fdd906fd26a85e7c2c0a3c818d733e4f28daad7237dc44a874cd03580b23e0b1df237790adcb32c6a24d061211a3",
            x"dbb83d406751dab7a0d674454dcdf5622eda7a81093581c174c8d52f91a75273",
            b"QmQdesiADN2mPnebRz3pvkGMKcb8Qhyb1ayW2ybvAueJ7k,000000000000000000000000000000000000b002,375,owner",
        );
        test_scenario::end(scenario);
    }

    #[test, expected_failure(abort_code = registrar::EInvalidImageMessage)]
    fun test_register_with_image_aborts_with_incorrect_owner_2() {
        let scenario = test_init();
        register_with_image(
            &mut scenario,
            x"53a7a61b7ed28b790c59394df858b95759687c2ce5f333e8bb2cb389753c48e5286c827aa6135ddfef84a14419afb3b9fb2138cd85d0131e29089afadbb91e81",
            x"7019634e1149b310540db5256748f5428f45f0030b87f078fb9a7f7874fedadb",
            b"QmQdesiADN2mPnebRz3pvkGMKcb8Qhyb1ayW2ybvAueJ7k,00000000000000000000000b001,375,QmQdesiADN2mPnebRz3pvkGMKcb8Qhyb1ayW2ybvAueJ7k",
        );

        test_scenario::end(scenario);
    }

    #[test, expected_failure(abort_code = registrar::EInvalidImageMessage)]
    fun test_register_with_image_aborts_with_incorrect_expired_at() {
        let scenario = test_init();
        register_with_image(
            &mut scenario,
            x"b85a85727edfce141b6e3e9a1aceb0d3b4e82e553a96b321f8af8038f77a9d943756be43355faa81c674c2ab319a2d4df38eccf6e20a5b4e58cc03c7df080adf",
            x"e07a64047259b2ab6cab9be81bea78817f28304faf517e1f59581cf705ef22ce",
            b"QmQdesiADN2mPnebRz3pvkGMKcb8Qhyb1ayW2ybvAueJ7k,000000000000000000000000000000000000b001,475,500",
        );
        test_scenario::end(scenario);
    }

    #[test, expected_failure(abort_code = registrar::EInvalidImageMessage)]
    fun test_register_with_image_aborts_with_incorrect_expired_at_2() {
        let scenario = test_init();
        register_with_image(
            &mut scenario,
            x"dc9abf416a15e326ba98759e729ba883b9e340a4b6a3a2482e6b5611301d8207173eb825019fd2716bb5a3273a546d5d8db6b5ddfadbd8ce13700b38991e391c",
            x"0b772ef9ced4f7f3ad69ec3e481531b7308900c540c9c64f5519af00dd9d9058",
            b"QmQdesiADN2mPnebRz3pvkGMKcb8Qhyb1ayW2ybvAueJ7k,000000000000000000000000000000000000b001,0,aaaa",
        );
        test_scenario::end(scenario);
    }

    #[test, expected_failure(abort_code = registrar::ENFTExpired)]
    fun test_update_image_url_aborts_if_nft_expired() {
        let scenario_val = test_init();
        let scenario = &mut scenario_val;
        register(scenario);

        test_scenario::next_tx(scenario, FIRST_USER);
        {
            let suins = test_scenario::take_shared<SuiNS>(scenario);
            let config = test_scenario::take_shared<Configuration>(scenario);
            let nft = test_scenario::take_from_sender<RegistrationNFT>(scenario);

            let ctx = ctx_new(
                FIRST_USER,
                x"3a985da74fe225b2045c172d6bd390bd855f086e3e9d525b46bfe24511431532",
                500,
                0
            );
            registrar::update_image_url(
                &mut suins,
<<<<<<< HEAD
=======
                utf8(SUI_REGISTRAR),
>>>>>>> ba3f5cdb
                &config,
                &mut nft,
                x"b85eceafd8685ce006f9ec4f93ca5ffccc125b8720816a6f811cb72039a201870d07b4fa2bbbe1bd8d6e43550eaceda9ce9291535a90435784dbdd31f88d6d84",
                x"88ef894aa6ed87392968c14d3287781517f3bf921b0bafb7e0cd54170b4d8f91",
                b"QmQdesiADN2mPnebRz3pvkGMKcb8Qhyb1ayW2ybvAueJ7k,000000000000000000000000000000000000b001,375,000000000000000000000000000000000000b001",
                &mut ctx
            );
            test_scenario::return_shared(suins);
            test_scenario::return_shared(config);
            test_scenario::return_to_sender(scenario, nft);
        };
        test_scenario::end(scenario_val);
    }

    #[test, expected_failure(abort_code = registrar::ENFTExpired)]
    fun test_update_image_url_aborts_if_nft_expired_2() {
        let scenario_val = test_init();
        let scenario = &mut scenario_val;
        register(scenario);

        test_scenario::next_tx(scenario, FIRST_USER);
        {
            let suins = test_scenario::take_shared<SuiNS>(scenario);
            let config = test_scenario::take_shared<Configuration>(scenario);
            let nft = test_scenario::take_from_sender<RegistrationNFT>(scenario);

            let ctx = ctx_new(
                FIRST_USER,
                x"3a985da74fe225b2045c172d6bd390bd855f086e3e9d525b46bfe24511431532",
                500,
                0
            );
            let signature = x"35fe21d14e11f1df853296a6d3002216a88f1a92a369f85b8ac42e78b2e72f680ab249f808a758a5b0f104a62755f44f212225998fc1368130f6a25270e5cefe";

            registrar::update_image_url(
                &mut suins,
<<<<<<< HEAD
=======
                utf8(SUI_REGISTRAR),
>>>>>>> ba3f5cdb
                &config,
                &mut nft,
                signature,
                x"73f028f35491f06b3daa0fde10b4f408f3d61f293467a6267c700828a0f9750d",
                b"QmQdesiADN2mPnebRz3pvkGMKcb8Qhyb1ayW2ybvAueJ7k,eastagile.sui,675",
                &mut ctx
            );
            test_scenario::return_shared(suins);
            test_scenario::return_shared(config);
            test_scenario::return_to_sender(scenario, nft);
        };
        test_scenario::end(scenario_val);
    }

    #[test, expected_failure(abort_code = registrar::ENFTExpired)]
    fun test_update_image_url_aborts_if_previous_owner_uses_hashed_msg_of_new_owner() {
        let scenario_val = test_init();
        let scenario = &mut scenario_val;
        register(scenario);

        test_scenario::next_tx(scenario, SECOND_USER);
        {
            let suins = test_scenario::take_shared<SuiNS>(scenario);
            let image = test_scenario::take_shared<Configuration>(scenario);
            let ctx = ctx_new(
                @0x0,
                x"3a985da74fe225b2045c172d6bd390bd855f086e3e9d525b46bfe24511431532",
                530,
                10
            );

            registrar::register_internal(
                &mut suins,
                utf8(SUI_REGISTRAR),
                &image,
                utf8(FIRST_LABEL),
                SECOND_USER,
                365,
                &mut ctx
            );
            test_scenario::return_shared(suins);
            test_scenario::return_shared(image);
        };
        test_scenario::next_tx(scenario, FIRST_USER);
        {
            let suins = test_scenario::take_shared<SuiNS>(scenario);
            let config = test_scenario::take_shared<Configuration>(scenario);
            let nft = test_scenario::take_from_sender<RegistrationNFT>(scenario);

            let ctx = ctx_new(
                FIRST_USER,
                x"3a985da74fe225b2045c172d6bd390bd855f086e3e9d525b46bfe24511431532",
                600,
                0
            );

            registrar::update_image_url(
                &mut suins,
<<<<<<< HEAD
=======
                utf8(SUI_REGISTRAR),
>>>>>>> ba3f5cdb
                &config,
                &mut nft,
                x"868d254e6ed4599a3c1bb93492008d2c8995233a02136c88a5f52b606383a7f46b1b4a83f9bf155852fd7e393421131d4b3ef9e5f8a02fd79c4c8a9b37bf67d7",
                x"3fc956b60da3d565cee6c7cc66efa0034bb32ef777b40982191e34b9c76191d8",
                b"QmQdesiADN2mPnebRz3pvkGMKcb8Qhyb1ayW2ybvAueJ7k,eastagile.sui,895",
                &mut ctx
            );
            test_scenario::return_shared(suins);
            test_scenario::return_shared(config);
            test_scenario::return_to_sender(scenario, nft);
        };
        test_scenario::end(scenario_val);
    }

    #[test]
    fun test_update_image_url_works_if_being_called_by_new_owner() {
        let scenario_val = test_init();
        let scenario = &mut scenario_val;
        register(scenario);

        test_scenario::next_tx(scenario, SECOND_USER);
        {
            let suins = test_scenario::take_shared<SuiNS>(scenario);
            let image = test_scenario::take_shared<Configuration>(scenario);
            let ctx = ctx_new(
                @0x0,
                x"3a985da74fe225b2045c172d6bd390bd855f086e3e9d525b46bfe24511431532",
                530,
                10
            );

            registrar::register_internal(
                &mut suins,
                utf8(SUI_REGISTRAR),
                &image,
                utf8(FIRST_LABEL),
                SECOND_USER,
                365,
                &mut ctx
            );
            test_scenario::return_shared(suins);
            test_scenario::return_shared(image);
        };
        test_scenario::next_tx(scenario, SECOND_USER);
        {
            let suins = test_scenario::take_shared<SuiNS>(scenario);
            let config = test_scenario::take_shared<Configuration>(scenario);
            let nft = test_scenario::take_from_sender<RegistrationNFT>(scenario);

            let ctx = ctx_new(
                SECOND_USER,
                x"3a985da74fe225b2045c172d6bd390bd855f086e3e9d525b46bfe24511431532",
                600,
                0
            );

            registrar::update_image_url(
                &mut suins,
<<<<<<< HEAD
=======
                utf8(SUI_REGISTRAR),
>>>>>>> ba3f5cdb
                &config,
                &mut nft,
                x"4f23a349f88e07b26b246fb34e81983c3ce70e8e2c82ce217e433ed7baf2d7152685b713318839cc092e8bd38807a8531196ada8c2502103852381ecd763e91e",
                x"4367073bdc58860b472e5381074b3691ef9aec24ac9b82a615922bf98b3a64ec",
                b"QmQdesiADN2mPnebRz3pvkGMKcb8Qhyb1ayW2ybvAueJ7k,eastagile.sui,895,QmQdesiADN2mPnebRz3pvkGMKcb8Qhyb1ayW2ybvAueJ7k",
                &mut ctx,
            );
            test_scenario::return_shared(suins);
            test_scenario::return_shared(config);
            test_scenario::return_to_sender(scenario, nft);
        };
        test_scenario::end(scenario_val);
    }

    #[test]
    fun test_update_image_url_works_if_user_has_2_nfts_same_domain_and_uses_valid_one() {
        let scenario_val = test_init();
        let scenario = &mut scenario_val;
        register(scenario);

        test_scenario::next_tx(scenario, FIRST_USER);
        {
            let suins = test_scenario::take_shared<SuiNS>(scenario);
            let image = test_scenario::take_shared<Configuration>(scenario);
            let ctx = ctx_new(
                @0x0,
                x"3a985da74fe225b2045c172d6bd390bd855f086e3e9d525b46bfe24511431532",
                530,
                10
            );

            registrar::register_internal(
                &mut suins,
                utf8(SUI_REGISTRAR),
                &image,
                utf8(FIRST_LABEL),
                FIRST_USER,
                365,
                &mut ctx
            );
            test_scenario::return_shared(suins);
            test_scenario::return_shared(image);
        };
        test_scenario::next_tx(scenario, FIRST_USER);
        {
            let suins = test_scenario::take_shared<SuiNS>(scenario);
            let config = test_scenario::take_shared<Configuration>(scenario);
            let new_nft = test_scenario::take_from_sender<RegistrationNFT>(scenario);
            let old_nft = test_scenario::take_from_sender<RegistrationNFT>(scenario);
            let ctx = ctx_new(
                FIRST_USER,
                x"3a985da74fe225b2045c172d6bd390bd855f086e3e9d525b46bfe24511431532",
                600,
                0
            );

            registrar::update_image_url(
                &mut suins,
<<<<<<< HEAD
=======
                utf8(SUI_REGISTRAR),
>>>>>>> ba3f5cdb
                &config,
                &mut new_nft,
                x"5f786520119ea7e0c73e95d779f2a0d8e686101d52dfa83818fa1b8cb2d3ec796c7215479bc9c089818d1b5587e86f3d85ebf151eb7c1d2523646c6593f648dd",
                x"5e37331f6d756fe9df668a8a6f2ead1e121a6f5f35f4c5c7dfd9cd06a5b268dd",
                b"QmQdesiADN2mPnebRz3pvkGMKcb8Qhyb1ayW2ybvAueJ7k,eastagile.sui,895,aaaaz",
                &mut ctx
            );
            test_scenario::return_shared(suins);
            test_scenario::return_shared(config);
            test_scenario::return_to_sender(scenario, old_nft);
            test_scenario::return_to_sender(scenario, new_nft);
        };
        test_scenario::end(scenario_val);
    }

    #[test, expected_failure(abort_code = registrar::ENFTExpired)]
    fun test_update_image_url_works_if_user_has_2_nfts_same_domain_and_uses_expired_one() {
        let scenario_val = test_init();
        let scenario = &mut scenario_val;
        register(scenario);

        test_scenario::next_tx(scenario, FIRST_USER);
        {
            let suins = test_scenario::take_shared<SuiNS>(scenario);
            let image = test_scenario::take_shared<Configuration>(scenario);
            let ctx = ctx_new(
                @0x0,
                x"3a985da74fe225b2045c172d6bd390bd855f086e3e9d525b46bfe24511431532",
                530,
                10
            );

            registrar::register_internal(
                &mut suins,
                utf8(SUI_REGISTRAR),
                &image,
                utf8(FIRST_LABEL),
                FIRST_USER,
                365,
                &mut ctx
            );
            test_scenario::return_shared(suins);
            test_scenario::return_shared(image);
        };
        test_scenario::next_tx(scenario, FIRST_USER);
        {
            let suins = test_scenario::take_shared<SuiNS>(scenario);
            let config = test_scenario::take_shared<Configuration>(scenario);
            let new_nft = test_scenario::take_from_sender<RegistrationNFT>(scenario);
            let old_nft = test_scenario::take_from_sender<RegistrationNFT>(scenario);
            let ctx = ctx_new(
                FIRST_USER,
                x"3a985da74fe225b2045c172d6bd390bd855f086e3e9d525b46bfe24511431532",
                600,
                0
            );

            registrar::update_image_url(
                &mut suins,
<<<<<<< HEAD
=======
                utf8(SUI_REGISTRAR),
>>>>>>> ba3f5cdb
                &config,
                &mut old_nft,
                x"868d254e6ed4599a3c1bb93492008d2c8995233a02136c88a5f52b606383a7f46b1b4a83f9bf155852fd7e393421131d4b3ef9e5f8a02fd79c4c8a9b37bf67d7",
                x"3fc956b60da3d565cee6c7cc66efa0034bb32ef777b40982191e34b9c76191d8",
                b"QmQdesiADN2mPnebRz3pvkGMKcb8Qhyb1ayW2ybvAueJ7k,eastagile.sui,895",
                &mut ctx
            );
            test_scenario::return_shared(suins);
            test_scenario::return_shared(config);
            test_scenario::return_to_sender(scenario, old_nft);
            test_scenario::return_to_sender(scenario, new_nft);
        };
        test_scenario::end(scenario_val);
    }

    #[test]
    fun test_update_image_url_works_if_user_owns_2_different_nft_domains_and_uses_right_one() {
        let scenario_val = test_init();
        let scenario = &mut scenario_val;
        register(scenario);

        test_scenario::next_tx(scenario, FIRST_USER);
        {
            let suins = test_scenario::take_shared<SuiNS>(scenario);
            let image = test_scenario::take_shared<Configuration>(scenario);
            let ctx = ctx_new(
                @0x0,
                x"3a985da74fe225b2045c172d6bd390bd855f086e3e9d525b46bfe24511431532",
                30,
                10
            );

            registrar::register_internal(
                &mut suins,
                utf8(SUI_REGISTRAR),
                &image,
                utf8(THIRD_LABEL),
                FIRST_USER,
                365,
                &mut ctx
            );
            test_scenario::return_shared(suins);
            test_scenario::return_shared(image);
        };
        test_scenario::next_tx(scenario, FIRST_USER);
        {
            let suins = test_scenario::take_shared<SuiNS>(scenario);
            let config = test_scenario::take_shared<Configuration>(scenario);
            let second_nft = test_scenario::take_from_sender<RegistrationNFT>(scenario);
            let first_nft = test_scenario::take_from_sender<RegistrationNFT>(scenario);
            let ctx = ctx_new(
                FIRST_USER,
                x"3a985da74fe225b2045c172d6bd390bd855f086e3e9d525b46bfe24511431532",
                50,
                0
            );

            registrar::update_image_url(
                &mut suins,
<<<<<<< HEAD
=======
                utf8(SUI_REGISTRAR),
>>>>>>> ba3f5cdb
                &config,
                &mut first_nft,
                x"09aedbb41c34fcf9d085667d1aeb650d7dedf7a99d4ef7394b0f9d79b66ce6294f14ccc0a0dc09f14d107c0ba3c76a134763098d1aae2a95df041e421678ffd8",
                x"9a31f44c103a90bb61da20d92c47ee09fb46f0bca2e4c0cbc73de2b5fb1f66eb",
                b"QmQdesiADN2mPnebRz3pvkGMKcb8Qhyb1ayW2ybvAueJ7k,eastagile.sui,375,zz123asd-asd",
                &mut ctx
            );
            test_scenario::return_shared(suins);
            test_scenario::return_shared(config);
            test_scenario::return_to_sender(scenario, first_nft);
            test_scenario::return_to_sender(scenario, second_nft);
        };
        test_scenario::end(scenario_val);
    }

    #[test, expected_failure(abort_code = string::EINVALID_INDEX)]
    fun test_update_image_url_aborts_if_msg_has_wrong_format() {
        let scenario_val = test_init();
        let scenario = &mut scenario_val;
        register(scenario);

        test_scenario::next_tx(scenario, FIRST_USER);
        {
            let suins = test_scenario::take_shared<SuiNS>(scenario);
            let image = test_scenario::take_shared<Configuration>(scenario);
            let ctx = ctx_new(
                @0x0,
                x"3a985da74fe225b2045c172d6bd390bd855f086e3e9d525b46bfe24511431532",
                30,
                10
            );

            registrar::register_internal(
                &mut suins,
                utf8(SUI_REGISTRAR),
                &image,
                utf8(THIRD_LABEL),
                FIRST_USER,
                365,
                &mut ctx
            );
            test_scenario::return_shared(suins);
            test_scenario::return_shared(image);
        };
        test_scenario::next_tx(scenario, FIRST_USER);
        {
            let suins = test_scenario::take_shared<SuiNS>(scenario);
            let config = test_scenario::take_shared<Configuration>(scenario);
            let second_nft = test_scenario::take_from_sender<RegistrationNFT>(scenario);
            let first_nft = test_scenario::take_from_sender<RegistrationNFT>(scenario);
            let ctx = ctx_new(
                FIRST_USER,
                x"3a985da74fe225b2045c172d6bd390bd855f086e3e9d525b46bfe24511431532",
                50,
                0
            );

            registrar::update_image_url(
                &mut suins,
<<<<<<< HEAD
=======
                utf8(SUI_REGISTRAR),
>>>>>>> ba3f5cdb
                &config,
                &mut first_nft,
                x"1750ce9c94af251d3288589b4e98369ee09a41530b42f545eab96763ecbaa8b941f0a814e7440eacd803c507633825ca1f70dc9018b59cb3e49871ca6ddcf704",
                x"c9cbb723ef1dce214552f05378404491ce9cb36429df9ca307b1619268f09335",
                b"QmQdesiADN2mPnebRz3pvkGMKcb8Qhyb1ayW2ybvAueJ7k,eastagile.sui,375",
                &mut ctx
            );
            test_scenario::return_shared(suins);
            test_scenario::return_shared(config);
            test_scenario::return_to_sender(scenario, first_nft);
            test_scenario::return_to_sender(scenario, second_nft);
        };
        test_scenario::end(scenario_val);
    }

    #[test, expected_failure(abort_code = string::EINVALID_INDEX)]
    fun test_update_image_url_aborts_if_msg_has_wrong_format_2() {
        let scenario_val = test_init();
        let scenario = &mut scenario_val;
        register(scenario);

        test_scenario::next_tx(scenario, FIRST_USER);
        {
            let suins = test_scenario::take_shared<SuiNS>(scenario);
            let image = test_scenario::take_shared<Configuration>(scenario);
            let ctx = ctx_new(
                @0x0,
                x"3a985da74fe225b2045c172d6bd390bd855f086e3e9d525b46bfe24511431532",
                30,
                10
            );

            registrar::register_internal(
                &mut suins,
                utf8(SUI_REGISTRAR),
                &image,
                utf8(THIRD_LABEL),
                FIRST_USER,
                365,
                &mut ctx
            );
            test_scenario::return_shared(suins);
            test_scenario::return_shared(image);
        };
        test_scenario::next_tx(scenario, FIRST_USER);
        {
            let suins = test_scenario::take_shared<SuiNS>(scenario);
            let config = test_scenario::take_shared<Configuration>(scenario);
            let second_nft = test_scenario::take_from_sender<RegistrationNFT>(scenario);
            let first_nft = test_scenario::take_from_sender<RegistrationNFT>(scenario);
            let ctx = ctx_new(
                FIRST_USER,
                x"3a985da74fe225b2045c172d6bd390bd855f086e3e9d525b46bfe24511431532",
                50,
                0
            );

            registrar::update_image_url(
                &mut suins,
<<<<<<< HEAD
=======
                utf8(SUI_REGISTRAR),
>>>>>>> ba3f5cdb
                &config,
                &mut first_nft,
                x"1750ce9c94af251d3288589b4e98369ee09a41530b42f545eab96763ecbaa8b941f0a814e7440eacd803c507633825ca1f70dc9018b59cb3e49871ca6ddcf704",
                x"c9cbb723ef1dce214552f05378404491ce9cb36429df9ca307b1619268f09335",
                b"QmQdesiADN2mPnebRz3pvkGMKcb8Qhyb1ayW2ybvAueJ7k,eastagile.sui,375",
                &mut ctx
            );
            test_scenario::return_shared(suins);
            test_scenario::return_shared(config);
            test_scenario::return_to_sender(scenario, first_nft);
            test_scenario::return_to_sender(scenario, second_nft);
        };
        test_scenario::end(scenario_val);
    }

    #[test, expected_failure(abort_code = registrar::EInvalidImageMessage)]
    fun test_update_image_url_works_if_user_owns_2_nfts_and_uses_wrong_one() {
        let scenario_val = test_init();
        let scenario = &mut scenario_val;
        register(scenario);

        test_scenario::next_tx(scenario, FIRST_USER);
        {
            let suins = test_scenario::take_shared<SuiNS>(scenario);
            let image = test_scenario::take_shared<Configuration>(scenario);
            let ctx = ctx_new(
                @0x0,
                x"3a985da74fe225b2045c172d6bd390bd855f086e3e9d525b46bfe24511431532",
                30,
                10
            );

            registrar::register_internal(
                &mut suins,
                utf8(SUI_REGISTRAR),
                &image,
                utf8(THIRD_LABEL),
                FIRST_USER,
                365,
                &mut ctx
            );
            test_scenario::return_shared(suins);
            test_scenario::return_shared(image);
        };
        test_scenario::next_tx(scenario, FIRST_USER);
        {
            let suins = test_scenario::take_shared<SuiNS>(scenario);
            let config = test_scenario::take_shared<Configuration>(scenario);
            let second_nft = test_scenario::take_from_sender<RegistrationNFT>(scenario);
            let first_nft = test_scenario::take_from_sender<RegistrationNFT>(scenario);
            let ctx = ctx_new(
                FIRST_USER,
                x"3a985da74fe225b2045c172d6bd390bd855f086e3e9d525b46bfe24511431532",
                50,
                0
            );

            registrar::update_image_url(
                &mut suins,
<<<<<<< HEAD
=======
                utf8(SUI_REGISTRAR),
>>>>>>> ba3f5cdb
                &config,
                &mut second_nft,
                x"d20dcb2b1a42690935bd7c81bcb43484fe05522eaf46dae633f0a9f8a14fb2bf0f8751c31de29ca34fe161584dca874938e0c6c036b459b7ae7d45811260095b",
                x"d0eae9ebf64029567b1afd715b14c7dc4cac40fe89391c55e5230335a7c5e00a",
                b"QmQdesiADN2mPnebRz3pvkGMKcb8Qhyb1ayW2ybvAueJ7k,eastagile.sui,375,hmm",
                &mut ctx
            );
            test_scenario::return_shared(suins);
            test_scenario::return_shared(config);
            test_scenario::return_to_sender(scenario, first_nft);
            test_scenario::return_to_sender(scenario, second_nft);
        };
        test_scenario::end(scenario_val);
    }

    #[test]
    fun test_reclaim_works_if_user_has_2_nfts_of_same_domains_and_uses_new_one() {
        let scenario = test_init();
        register(&mut scenario);
        test_scenario::next_tx(&mut scenario, FIRST_USER);
        {
            let suins = test_scenario::take_shared<SuiNS>(&mut scenario);
            let image = test_scenario::take_shared<Configuration>(&mut scenario);
            let ctx = ctx_new(
                @0x0,
                x"3a985da74fe225b2045c172d6bd390bd855f086e3e9d525b46bfe24511431532",
                466,
                10
            );

            registrar::register_internal(
                &mut suins,
                utf8(SUI_REGISTRAR),
                &image,
                utf8(FIRST_LABEL),
                FIRST_USER,
                365,
                &mut ctx
            );
            test_scenario::return_shared(suins);
            test_scenario::return_shared(image);
        };

        test_scenario::next_tx(&mut scenario, FIRST_USER);
        {
            let suins = test_scenario::take_shared<SuiNS>(&mut scenario);
            let new_nft = test_scenario::take_from_sender<RegistrationNFT>(&mut scenario);
            let old_nft = test_scenario::take_from_sender<RegistrationNFT>(&mut scenario);

            registrar::reclaim_name(
<<<<<<< HEAD
                &mut suins,
=======
>>>>>>> ba3f5cdb
                &new_nft,
                &mut suins,
                utf8(SUI_REGISTRAR),
                SECOND_USER,
                test_scenario::ctx(&mut scenario)
            );

            test_scenario::return_to_sender(&mut scenario, new_nft);
            test_scenario::return_to_sender(&mut scenario, old_nft);
            test_scenario::return_shared(suins);
        };

        test_scenario::next_tx(&mut scenario, SUINS_ADDRESS);
        {
            let suins = test_scenario::take_shared<SuiNS>(&mut scenario);

            let owner = registry::owner(&suins, utf8(FIRST_DOMAIN_NAME));
            assert!(SECOND_USER == owner, 0);

            test_scenario::return_shared(suins);
        };
        test_scenario::end(scenario);
    }

    #[test, expected_failure(abort_code = registrar::ENFTExpired)]
    fun test_reclaim_aborts_if_user_has_2_nfts_of_same_domains_and_uses_old_one() {
        let scenario = test_init();
        register(&mut scenario);
        test_scenario::next_tx(&mut scenario, FIRST_USER);
        {
            let suins = test_scenario::take_shared<SuiNS>(&mut scenario);
            let image = test_scenario::take_shared<Configuration>(&mut scenario);
            let ctx = ctx_new(
                @0x0,
                x"3a985da74fe225b2045c172d6bd390bd855f086e3e9d525b46bfe24511431532",
                466,
                10
            );

            registrar::register_internal(
                &mut suins,
                utf8(SUI_REGISTRAR),
                &image,
                utf8(FIRST_LABEL),
                FIRST_USER,
                365,
                &mut ctx
            );
            test_scenario::return_shared(suins);
            test_scenario::return_shared(image);
        };

        test_scenario::next_tx(&mut scenario, FIRST_USER);
        {
            let suins = test_scenario::take_shared<SuiNS>(&mut scenario);
            let new_nft = test_scenario::take_from_sender<RegistrationNFT>(&mut scenario);
            let old_nft = test_scenario::take_from_sender<RegistrationNFT>(&mut scenario);

            registrar::reclaim_name(
<<<<<<< HEAD
                &mut suins,
=======
>>>>>>> ba3f5cdb
                &old_nft,
                &mut suins,
                utf8(SUI_REGISTRAR),
                SECOND_USER,
                test_scenario::ctx(&mut scenario)
            );

            test_scenario::return_to_sender(&mut scenario, new_nft);
            test_scenario::return_to_sender(&mut scenario, old_nft);
            test_scenario::return_shared(suins);
        };
        test_scenario::end(scenario);
    }

    #[test]
    fun test_reclaim_works_if_being_called_by_new_owner() {
        let scenario = test_init();
        register(&mut scenario);
        test_scenario::next_tx(&mut scenario, SECOND_USER);
        {
            let suins = test_scenario::take_shared<SuiNS>(&mut scenario);
            let image = test_scenario::take_shared<Configuration>(&mut scenario);
            let ctx = ctx_new(
                @0x0,
                x"3a985da74fe225b2045c172d6bd390bd855f086e3e9d525b46bfe24511431532",
                466,
                20
            );

            registrar::register_internal(
                &mut suins,
                utf8(SUI_REGISTRAR),
                &image,
                utf8(FIRST_LABEL),
                SECOND_USER,
                365,
                &mut ctx
            );
            test_scenario::return_shared(suins);
            test_scenario::return_shared(image);
        };

        test_scenario::next_tx(&mut scenario, SECOND_USER);
        {
            let suins = test_scenario::take_shared<SuiNS>(&mut scenario);
            let nft = test_scenario::take_from_sender<RegistrationNFT>(&mut scenario);

            registrar::reclaim_name(
<<<<<<< HEAD
                &mut suins,
=======
>>>>>>> ba3f5cdb
                &nft,
                &mut suins,
                utf8(SUI_REGISTRAR),
                SECOND_USER,
                test_scenario::ctx(&mut scenario)
            );

            test_scenario::return_to_sender(&mut scenario, nft);
            test_scenario::return_shared(suins);
        };

        test_scenario::next_tx(&mut scenario, SUINS_ADDRESS);
        {
            let suins = test_scenario::take_shared<SuiNS>(&mut scenario);

            let owner = registry::owner(&suins, utf8(FIRST_DOMAIN_NAME));
            assert!(SECOND_USER == owner, 0);

            test_scenario::return_shared(suins);
        };
        test_scenario::end(scenario);
    }

    #[test, expected_failure(abort_code = registrar::ENFTExpired)]
    fun test_reclaim_works_if_being_called_by_old_owner() {
        let scenario = test_init();
        register(&mut scenario);
        test_scenario::next_tx(&mut scenario, SECOND_USER);
        {
            let suins = test_scenario::take_shared<SuiNS>(&mut scenario);
            let image = test_scenario::take_shared<Configuration>(&mut scenario);
            let ctx = ctx_new(
                @0x0,
                x"3a985da74fe225b2045c172d6bd390bd855f086e3e9d525b46bfe24511431532",
                466,
                20
            );

            registrar::register_internal(
                &mut suins,
                utf8(SUI_REGISTRAR),
                &image,
                utf8(FIRST_LABEL),
                SECOND_USER,
                365,
                &mut ctx
            );
            test_scenario::return_shared(suins);
            test_scenario::return_shared(image);
        };

        test_scenario::next_tx(&mut scenario, FIRST_USER);
        {
            let suins = test_scenario::take_shared<SuiNS>(&mut scenario);
            let nft = test_scenario::take_from_sender<RegistrationNFT>(&mut scenario);

            registrar::reclaim_name(
<<<<<<< HEAD
                &mut suins,
=======
>>>>>>> ba3f5cdb
                &nft,
                &mut suins,
                utf8(SUI_REGISTRAR),
                SECOND_USER,
                test_scenario::ctx(&mut scenario)
            );

            test_scenario::return_to_sender(&mut scenario, nft);
            test_scenario::return_shared(suins);
        };
        test_scenario::end(scenario);
    }
}<|MERGE_RESOLUTION|>--- conflicted
+++ resolved
@@ -313,13 +313,8 @@
             let nft = test_scenario::take_from_sender<RegistrationNFT>(&mut scenario);
 
             registrar::reclaim_name(
-<<<<<<< HEAD
-                &mut suins,
-=======
->>>>>>> ba3f5cdb
                 &nft,
                 &mut suins,
-                utf8(SUI_REGISTRAR),
                 SECOND_USER,
                 test_scenario::ctx(&mut scenario)
             );
@@ -340,10 +335,8 @@
         test_scenario::end(scenario);
     }
 
-<<<<<<< HEAD
-=======
-    #[test, expected_failure(abort_code = registrar::EInvalidTLD)]
-    fun test_reclaim_name_by_nft_owner_abort_with_wrong_base_domain_name() {
+    #[test, expected_failure(abort_code = dynamic_field::EFieldDoesNotExist)]
+    fun test_reclaim_name_by_nft_owner_abort_if_label_not_exists() {
         let scenario = test_init();
         register(&mut scenario);
 
@@ -351,11 +344,11 @@
         {
             let suins = test_scenario::take_shared<SuiNS>(&mut scenario);
             let nft = test_scenario::take_from_sender<RegistrationNFT>(&mut scenario);
+            registrar::set_nft_domain(&mut nft, utf8(b"thisisadomain.sui"));
 
             registrar::reclaim_name(
                 &nft,
                 &mut suins,
-                utf8(MOVE_REGISTRAR),
                 SECOND_USER,
                 test_scenario::ctx(&mut scenario)
             );
@@ -366,36 +359,6 @@
         test_scenario::end(scenario);
     }
 
->>>>>>> ba3f5cdb
-    #[test, expected_failure(abort_code = dynamic_field::EFieldDoesNotExist)]
-    fun test_reclaim_name_by_nft_owner_abort_if_label_not_exists() {
-        let scenario = test_init();
-        register(&mut scenario);
-
-        test_scenario::next_tx(&mut scenario, FIRST_USER);
-        {
-            let suins = test_scenario::take_shared<SuiNS>(&mut scenario);
-            let nft = test_scenario::take_from_sender<RegistrationNFT>(&mut scenario);
-            registrar::set_nft_domain(&mut nft, utf8(b"thisisadomain.sui"));
-
-            registrar::reclaim_name(
-<<<<<<< HEAD
-                &mut suins,
-=======
->>>>>>> ba3f5cdb
-                &nft,
-                &mut suins,
-                utf8(SUI_REGISTRAR),
-                SECOND_USER,
-                test_scenario::ctx(&mut scenario)
-            );
-
-            test_scenario::return_to_sender(&mut scenario, nft);
-            test_scenario::return_shared(suins);
-        };
-        test_scenario::end(scenario);
-    }
-
     #[test, expected_failure(abort_code = registrar::ENFTExpired)]
     fun test_reclaim_name_by_nft_owner_abort_if_nft_expired() {
         let scenario = test_init();
@@ -413,13 +376,8 @@
             );
 
             registrar::reclaim_name(
-<<<<<<< HEAD
-                &mut suins,
-=======
->>>>>>> ba3f5cdb
                 &nft,
                 &mut suins,
-                utf8(SUI_REGISTRAR),
                 SECOND_USER,
                 &mut ctx,
             );
@@ -544,10 +502,6 @@
 
             registrar::update_image_url(
                 &mut suins,
-<<<<<<< HEAD
-=======
-                utf8(SUI_REGISTRAR),
->>>>>>> ba3f5cdb
                 &config,
                 &mut nft,
                 x"e041acf25defbb7dd21a7e016eb9e729597eb1cdc3bba31492f5345143ad0d3f7a1e6362ca1ed9902af5600ab08a4fece9125847402ad4b3c2c9298eca436bd5",
@@ -594,10 +548,6 @@
             );
             registrar::update_image_url(
                 &mut suins,
-<<<<<<< HEAD
-=======
-                utf8(SUI_REGISTRAR),
->>>>>>> ba3f5cdb
                 &config,
                 &mut nft,
                 x"e35de3997a3f9f5614b207f4d7516ca1709e8d46bf2c45ada5ac0383c2939df050859994404b04cdc9f01aa200322b3af6738866347fe50d195b58982d5fa725",
@@ -632,10 +582,6 @@
             );
             registrar::update_image_url(
                 &mut suins,
-<<<<<<< HEAD
-=======
-                utf8(SUI_REGISTRAR),
->>>>>>> ba3f5cdb
                 &config,
                 &mut nft,
                 x"b7b041efd085fca2c51390c7b14a7435c03e34108db6fe246042122afdc2eb2c4c1854ef36648687caa544824430789b46600ba1b3f825238c0dc51398be470c",
@@ -670,10 +616,6 @@
             );
             registrar::update_image_url(
                 &mut suins,
-<<<<<<< HEAD
-=======
-                utf8(SUI_REGISTRAR),
->>>>>>> ba3f5cdb
                 &config,
                 &mut nft,
                 x"b809099a3de92d522bee0c5b7d99b83c9a00655a2ac7a7362b565e01746fa086774d196101fdadaee4116c0e0e1a0b41fa4ca82a38704f6b7c80f329dba67544",
@@ -708,10 +650,6 @@
             );
             registrar::update_image_url(
                 &mut suins,
-<<<<<<< HEAD
-=======
-                utf8(SUI_REGISTRAR),
->>>>>>> ba3f5cdb
                 &config,
                 &mut nft,
                 x"a72170513be09f7056bbf852aff30e7f2c3fb08b14df517930cd54d3639205fb4703e76db29aebbcce96bcbf29a6807847a56dfc94e862fe0aefd90c865f5c96",
@@ -746,10 +684,6 @@
             );
             registrar::update_image_url(
                 &mut suins,
-<<<<<<< HEAD
-=======
-                utf8(SUI_REGISTRAR),
->>>>>>> ba3f5cdb
                 &config,
                 &mut nft,
                 x"8bb0345d636835e8a782afaae4083dbeba33eb0557b6f771263f95c6999e8cee0aea6345454e98a58b3d1d2b2eb90a4b1e0d319ccea196ec47e02cf6698a7b6c",
@@ -785,10 +719,6 @@
             let signature = x"6aab992032d59442c5418c3f5b29db45518b40a3d76f1b396b70c902b557e93b206b0ce9ab84ce44277d84055da9dd10ff77c490ba8473cd86ead37be874b9662f";
             registrar::update_image_url(
                 &mut suins,
-<<<<<<< HEAD
-=======
-                utf8(SUI_REGISTRAR),
->>>>>>> ba3f5cdb
                 &config,
                 &mut nft,
                 signature,
@@ -823,10 +753,6 @@
             );
             registrar::update_image_url(
                 &mut suins,
-<<<<<<< HEAD
-=======
-                utf8(SUI_REGISTRAR),
->>>>>>> ba3f5cdb
                 &config,
                 &mut nft,
                 x"6aab9920d59442c5478c3f5b29db45518b40a3d76f1b396b70c902b557e93b206b0ce9ab84ce44277d84055da9dd10ff77c490ba8473cd86ead37be874b9662f",
@@ -861,10 +787,6 @@
             );
             registrar::update_image_url(
                 &mut suins,
-<<<<<<< HEAD
-=======
-                utf8(SUI_REGISTRAR),
->>>>>>> ba3f5cdb
                 &config,
                 &mut nft,
                 x"",
@@ -899,10 +821,6 @@
             );
             registrar::update_image_url(
                 &mut suins,
-<<<<<<< HEAD
-=======
-                utf8(SUI_REGISTRAR),
->>>>>>> ba3f5cdb
                 &config,
                 &mut nft,
                 x"6aab9920d59442c5478c3f5b29db45518b40a3d76f1b396b70c902b557e93b206b0ce9ab84ce44277d84055da9dd10ff77c490ba8473cd86ead37be874b9662f",
@@ -937,10 +855,6 @@
             );
             registrar::update_image_url(
                 &mut suins,
-<<<<<<< HEAD
-=======
-                utf8(SUI_REGISTRAR),
->>>>>>> ba3f5cdb
                 &config,
                 &mut nft,
                 x"6aab9920d59442c5478c3f5b29db45518b40a3d76f1b396b70c902b557e93b206b0ce9ab84ce44277d84055da9dd10ff77c490ba8473cd86ead37be874b9662f",
@@ -1060,10 +974,6 @@
             );
             registrar::update_image_url(
                 &mut suins,
-<<<<<<< HEAD
-=======
-                utf8(SUI_REGISTRAR),
->>>>>>> ba3f5cdb
                 &config,
                 &mut nft,
                 x"b85eceafd8685ce006f9ec4f93ca5ffccc125b8720816a6f811cb72039a201870d07b4fa2bbbe1bd8d6e43550eaceda9ce9291535a90435784dbdd31f88d6d84",
@@ -1100,10 +1010,6 @@
 
             registrar::update_image_url(
                 &mut suins,
-<<<<<<< HEAD
-=======
-                utf8(SUI_REGISTRAR),
->>>>>>> ba3f5cdb
                 &config,
                 &mut nft,
                 signature,
@@ -1162,10 +1068,6 @@
 
             registrar::update_image_url(
                 &mut suins,
-<<<<<<< HEAD
-=======
-                utf8(SUI_REGISTRAR),
->>>>>>> ba3f5cdb
                 &config,
                 &mut nft,
                 x"868d254e6ed4599a3c1bb93492008d2c8995233a02136c88a5f52b606383a7f46b1b4a83f9bf155852fd7e393421131d4b3ef9e5f8a02fd79c4c8a9b37bf67d7",
@@ -1224,10 +1126,6 @@
 
             registrar::update_image_url(
                 &mut suins,
-<<<<<<< HEAD
-=======
-                utf8(SUI_REGISTRAR),
->>>>>>> ba3f5cdb
                 &config,
                 &mut nft,
                 x"4f23a349f88e07b26b246fb34e81983c3ce70e8e2c82ce217e433ed7baf2d7152685b713318839cc092e8bd38807a8531196ada8c2502103852381ecd763e91e",
@@ -1286,10 +1184,6 @@
 
             registrar::update_image_url(
                 &mut suins,
-<<<<<<< HEAD
-=======
-                utf8(SUI_REGISTRAR),
->>>>>>> ba3f5cdb
                 &config,
                 &mut new_nft,
                 x"5f786520119ea7e0c73e95d779f2a0d8e686101d52dfa83818fa1b8cb2d3ec796c7215479bc9c089818d1b5587e86f3d85ebf151eb7c1d2523646c6593f648dd",
@@ -1349,10 +1243,6 @@
 
             registrar::update_image_url(
                 &mut suins,
-<<<<<<< HEAD
-=======
-                utf8(SUI_REGISTRAR),
->>>>>>> ba3f5cdb
                 &config,
                 &mut old_nft,
                 x"868d254e6ed4599a3c1bb93492008d2c8995233a02136c88a5f52b606383a7f46b1b4a83f9bf155852fd7e393421131d4b3ef9e5f8a02fd79c4c8a9b37bf67d7",
@@ -1412,10 +1302,6 @@
 
             registrar::update_image_url(
                 &mut suins,
-<<<<<<< HEAD
-=======
-                utf8(SUI_REGISTRAR),
->>>>>>> ba3f5cdb
                 &config,
                 &mut first_nft,
                 x"09aedbb41c34fcf9d085667d1aeb650d7dedf7a99d4ef7394b0f9d79b66ce6294f14ccc0a0dc09f14d107c0ba3c76a134763098d1aae2a95df041e421678ffd8",
@@ -1475,10 +1361,6 @@
 
             registrar::update_image_url(
                 &mut suins,
-<<<<<<< HEAD
-=======
-                utf8(SUI_REGISTRAR),
->>>>>>> ba3f5cdb
                 &config,
                 &mut first_nft,
                 x"1750ce9c94af251d3288589b4e98369ee09a41530b42f545eab96763ecbaa8b941f0a814e7440eacd803c507633825ca1f70dc9018b59cb3e49871ca6ddcf704",
@@ -1538,10 +1420,6 @@
 
             registrar::update_image_url(
                 &mut suins,
-<<<<<<< HEAD
-=======
-                utf8(SUI_REGISTRAR),
->>>>>>> ba3f5cdb
                 &config,
                 &mut first_nft,
                 x"1750ce9c94af251d3288589b4e98369ee09a41530b42f545eab96763ecbaa8b941f0a814e7440eacd803c507633825ca1f70dc9018b59cb3e49871ca6ddcf704",
@@ -1601,10 +1479,6 @@
 
             registrar::update_image_url(
                 &mut suins,
-<<<<<<< HEAD
-=======
-                utf8(SUI_REGISTRAR),
->>>>>>> ba3f5cdb
                 &config,
                 &mut second_nft,
                 x"d20dcb2b1a42690935bd7c81bcb43484fe05522eaf46dae633f0a9f8a14fb2bf0f8751c31de29ca34fe161584dca874938e0c6c036b459b7ae7d45811260095b",
@@ -1655,13 +1529,8 @@
             let old_nft = test_scenario::take_from_sender<RegistrationNFT>(&mut scenario);
 
             registrar::reclaim_name(
-<<<<<<< HEAD
-                &mut suins,
-=======
->>>>>>> ba3f5cdb
                 &new_nft,
                 &mut suins,
-                utf8(SUI_REGISTRAR),
                 SECOND_USER,
                 test_scenario::ctx(&mut scenario)
             );
@@ -1718,13 +1587,8 @@
             let old_nft = test_scenario::take_from_sender<RegistrationNFT>(&mut scenario);
 
             registrar::reclaim_name(
-<<<<<<< HEAD
-                &mut suins,
-=======
->>>>>>> ba3f5cdb
                 &old_nft,
                 &mut suins,
-                utf8(SUI_REGISTRAR),
                 SECOND_USER,
                 test_scenario::ctx(&mut scenario)
             );
@@ -1770,13 +1634,8 @@
             let nft = test_scenario::take_from_sender<RegistrationNFT>(&mut scenario);
 
             registrar::reclaim_name(
-<<<<<<< HEAD
-                &mut suins,
-=======
->>>>>>> ba3f5cdb
                 &nft,
                 &mut suins,
-                utf8(SUI_REGISTRAR),
                 SECOND_USER,
                 test_scenario::ctx(&mut scenario)
             );
@@ -1831,13 +1690,8 @@
             let nft = test_scenario::take_from_sender<RegistrationNFT>(&mut scenario);
 
             registrar::reclaim_name(
-<<<<<<< HEAD
-                &mut suins,
-=======
->>>>>>> ba3f5cdb
                 &nft,
                 &mut suins,
-                utf8(SUI_REGISTRAR),
                 SECOND_USER,
                 test_scenario::ctx(&mut scenario)
             );
