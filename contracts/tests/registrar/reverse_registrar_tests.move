--- conflicted
+++ resolved
@@ -56,11 +56,7 @@
         test_scenario::next_tx(&mut scenario, FIRST_USER_ADDRESS);
         {
             let suins = test_scenario::take_shared<SuiNS>(&mut scenario);
-<<<<<<< HEAD
-            let (owner, addr, ttl, name) = registry::get_name_record_all_fields(&suins, FIRST_DOMAIN_NAME);
-=======
-            let (owner, linked_addr, ttl, name) = registry::get_name_record_all_fields(&suins, FIRST_NODE);
->>>>>>> 15548a63
+            let (owner, linked_addr, ttl, name) = registry::get_name_record_all_fields(&suins, FIRST_DOMAIN_NAME);
             assert!(owner == FIRST_USER_ADDRESS, 0);
             assert!(linked_addr == FIRST_USER_ADDRESS, 0);
             assert!(ttl == 0, 0);
