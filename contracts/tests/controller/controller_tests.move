#[test_only]
module suins::controller_tests {

    use sui::coin::{Self, Coin};
    use sui::test_scenario::{Self, Scenario};
    use sui::tx_context;
    use sui::sui::SUI;
    use sui::url;
    use suins::auction::{Auction, make_seal_bid};
    use suins::auction;
    use suins::auction_tests::{start_an_auction_util, place_bid_util, reveal_bid_util};
    use suins::base_registrar::{Self, RegistrationNFT};
    use suins::base_registry::{Self, AdminCap};
    use suins::configuration::{Self, Configuration};
    use suins::controller;
    use suins::emoji;
    use std::option::{Self, Option, some};
    use std::string::utf8;
    use std::vector;
    use suins::entity::SuiNS;
    use suins::entity;

    const SUINS_ADDRESS: address = @0xA001;
    const FIRST_USER_ADDRESS: address = @0xB001;
    const SECOND_USER_ADDRESS: address = @0xB002;
    const FIRST_RESOLVER_ADDRESS: address = @0xC001;
    const FIRST_LABEL: vector<u8> = b"eastagile-123";
    const FIRST_NODE: vector<u8> = b"eastagile-123.sui";
    const SECOND_LABEL: vector<u8> = b"suinameservice";
    const THIRD_LABEL: vector<u8> = b"thirdsuinameservice";
    const FIRST_SECRET: vector<u8> = b"oKz=QdYd)]ryKB%";
    const SECOND_SECRET: vector<u8> = b"a9f8d4a8daeda2f35f02";
    const FIRST_INVALID_LABEL: vector<u8> = b"east.agile";
    const SECOND_INVALID_LABEL: vector<u8> = b"ea";
    const THIRD_INVALID_LABEL: vector<u8> = b"zkaoxpcbarubhtxkunajudxezneyczueajbggrynkwbepxjqjxrigrtgglhfjpax";
    const AUCTIONED_LABEL: vector<u8> = b"suins";
    const AUCTIONED_NODE: vector<u8> = b"suins.sui";
    const FOURTH_INVALID_LABEL: vector<u8> = b"-eastagile";
    const FIFTH_INVALID_LABEL: vector<u8> = b"east/?agile";
    const REFERRAL_CODE: vector<u8> = b"X43kS8";
    const DISCOUNT_CODE: vector<u8> = b"DC12345";
    const BIDDING_PERIOD: u64 = 3;
    const REVEAL_PERIOD: u64 = 3;
    const AUCTION_START_AT: u64 = 50;
    const AUCTION_END_AT: u64 = 120;
    const EXTRA_PERIOD: u64 = 30;
    const START_AN_AUCTION_AT: u64 = 110;
    const SUI_REGISTRAR: vector<u8> = b"sui";

    fun test_init(): Scenario {
        let scenario = test_scenario::begin(SUINS_ADDRESS);
        {
            let ctx = test_scenario::ctx(&mut scenario);
            base_registry::test_init(ctx);
            configuration::test_init(ctx);
            entity::test_init(ctx);
            auction::test_init(ctx);
        };
        test_scenario::next_tx(&mut scenario, SUINS_ADDRESS);
        {
            let admin_cap = test_scenario::take_from_sender<AdminCap>(&mut scenario);
            let config = test_scenario::take_shared<Configuration>(&mut scenario);
            let suins = test_scenario::take_shared<SuiNS>(&mut scenario);

            base_registrar::new_tld(&admin_cap, &mut suins, SUI_REGISTRAR, test_scenario::ctx(&mut scenario));
            configuration::new_referral_code(&admin_cap, &mut config, REFERRAL_CODE, 10, SECOND_USER_ADDRESS);
            configuration::new_discount_code(&admin_cap, &mut config, DISCOUNT_CODE, 15, FIRST_USER_ADDRESS);
            configuration::set_public_key(
                &admin_cap,
                &mut config,
                x"0445e28df251d0ec0f66f284f7d5598db7e68b1a196396e4e13a3942d1364812ae5ed65ebb3d20cbf073ad50c6bbafa92505dc9b306e30476e57919a63ac824cab"
            );

            test_scenario::return_shared(config);
            test_scenario::return_shared(suins);
            test_scenario::return_to_sender(&mut scenario, admin_cap);
        };
        scenario
    }

    fun make_commitment(scenario: &mut Scenario, label: Option<vector<u8>>) {
        test_scenario::next_tx(scenario, FIRST_USER_ADDRESS);
        {
            let suins = test_scenario::take_shared<SuiNS>(scenario);
            let no_of_commitments = controller::commitment_len(&suins);
            let ctx = tx_context::new(
                @0x0,
                x"3a985da74fe225b2045c172d6bd390bd855f086e3e9d525b46bfe24511431532",
                50,
                0
            );
            if (option::is_none(&label)) label = option::some(FIRST_LABEL);
            let commitment = controller::test_make_commitment(
                SUI_REGISTRAR,
                option::extract(&mut label),
                FIRST_USER_ADDRESS,
                FIRST_SECRET
            );

            controller::commit(
                &mut suins,
                commitment,
                &mut ctx,
            );
            assert!(controller::commitment_len(&suins) - no_of_commitments == 1, 0);

            test_scenario::return_shared(suins);
            };
    }

    fun register(scenario: &mut Scenario) {
        make_commitment(scenario, option::none());

        // register
        test_scenario::next_tx(scenario, FIRST_USER_ADDRESS);
        {
            let suins = test_scenario::take_shared<SuiNS>(scenario);
            let config = test_scenario::take_shared<Configuration>(scenario);
            let auction = test_scenario::take_shared<Auction>(scenario);
            // simulate user wait for next epoch to call `register`
            let ctx = tx_context::new(
                @0x0,
                x"3a985da74fe225b2045c172d6bd390bd855f086e3e9d525b46bfe24511431532",
                51,
                0
            );
            let coin = coin::mint_for_testing<SUI>(1000001, &mut ctx);

            assert!(!base_registrar::record_exists(&suins, SUI_REGISTRAR, FIRST_LABEL), 0);
            assert!(!base_registry::record_exists(&suins, utf8(FIRST_NODE)), 0);
            assert!(controller::balance(&suins) == 0, 0);
            assert!(!test_scenario::has_most_recent_for_sender<RegistrationNFT>(scenario), 0);

            controller::register_with_config(
                &mut suins,
                SUI_REGISTRAR,
                &mut config,
                &auction,
                FIRST_LABEL,
                FIRST_USER_ADDRESS,
                1,
                FIRST_SECRET,
                FIRST_RESOLVER_ADDRESS,
                &mut coin,
                &mut ctx,
            );
            assert!(coin::value(&coin) == 1, 0);

            coin::destroy_for_testing(coin);
            test_scenario::return_shared(config);
            test_scenario::return_shared(auction);
            test_scenario::return_shared(suins);
        };

        test_scenario::next_tx(scenario, FIRST_USER_ADDRESS);
        {
            let suins = test_scenario::take_shared<SuiNS>(scenario);
            let nft = test_scenario::take_from_sender<RegistrationNFT>(scenario);
            let (name, url) = base_registrar::get_nft_fields(&nft);
            base_registrar::assert_registrar_exists(&suins, SUI_REGISTRAR);

            assert!(controller::balance(&suins) == 1000000, 0);
            assert!(name == utf8(FIRST_NODE), 0);
            assert!(
                url == url::new_unsafe_from_bytes(b"ipfs://QmaLFg4tQYansFpyRqmDfABdkUVy66dHtpnkH15v1LPzcY"),
                0
            );

            let (expiry, owner) = base_registrar::get_record_detail(&suins, SUI_REGISTRAR, FIRST_LABEL);
            assert!(expiry == 51 + 365, 0);
            assert!(owner== FIRST_USER_ADDRESS, 0);

            let (owner, resolver, ttl) = base_registry::get_record_by_key(&suins, utf8(FIRST_NODE));
            assert!(owner == FIRST_USER_ADDRESS, 0);
            assert!(resolver == FIRST_RESOLVER_ADDRESS, 0);
            assert!(ttl == 0, 0);


            test_scenario::return_to_sender(scenario, nft);
            test_scenario::return_shared(suins);
        };
    }

    #[test]
    fun test_make_commitment() {
        let scenario = test_init();

        test_scenario::next_tx(&mut scenario, FIRST_USER_ADDRESS);
        {
            let suins = test_scenario::take_shared<SuiNS>(&mut scenario);
            assert!(controller::commitment_len(&suins) == 0, 0);
            test_scenario::return_shared(suins);
        };
        make_commitment(&mut scenario, option::none());
        test_scenario::next_tx(&mut scenario, FIRST_USER_ADDRESS);
        {
            let suins = test_scenario::take_shared<SuiNS>(&mut scenario);
            assert!(controller::commitment_len(&suins) == 1, 0);
            test_scenario::return_shared(suins);
        };
        test_scenario::end(scenario);
    }

    #[test]
    fun test_register() {
        let scenario = test_init();
        make_commitment(&mut scenario, option::none());

        test_scenario::next_tx(&mut scenario, FIRST_USER_ADDRESS);
        {
            let suins = test_scenario::take_shared<SuiNS>(&mut scenario);
            let config = test_scenario::take_shared<Configuration>(&mut scenario);
            let auction = test_scenario::take_shared<Auction>(&mut scenario);
            let ctx = tx_context::new(
                @0x0,
                x"3a985da74fe225b2045c172d6bd390bd855f086e3e9d525b46bfe24511431532",
                21,
                0
            );
            let coin = coin::mint_for_testing<SUI>(3000000, &mut ctx);

            assert!(!base_registrar::record_exists(&suins, SUI_REGISTRAR, FIRST_LABEL), 0);
            assert!(controller::balance(&suins) == 0, 0);
            assert!(controller::commitment_len(&suins) == 1, 0);
            assert!(!base_registry::record_exists(&suins, utf8(FIRST_NODE)), 0);
            assert!(!test_scenario::has_most_recent_for_sender<RegistrationNFT>(&mut scenario), 0);

            controller::register(
                &mut suins,
                SUI_REGISTRAR,
                &mut config,
                &auction,
                FIRST_LABEL,
                FIRST_USER_ADDRESS,
                2,
                FIRST_SECRET,
                &mut coin,
                &mut ctx,
            );
            assert!(coin::value(&coin) == 1000000, 0);
            assert!(controller::commitment_len(&suins) == 0, 0);

            coin::destroy_for_testing(coin);
            test_scenario::return_shared(config);
            test_scenario::return_shared(suins);
            test_scenario::return_shared(auction);
        };

        test_scenario::next_tx(&mut scenario, FIRST_USER_ADDRESS);
        {
            let nft = test_scenario::take_from_sender<RegistrationNFT>(&mut scenario);
            let suins = test_scenario::take_shared<SuiNS>(&mut scenario);
            let (name, url) = base_registrar::get_nft_fields(&nft);
            base_registrar::assert_registrar_exists(&suins, SUI_REGISTRAR);

            assert!(controller::balance(&suins) == 2000000, 0);
            assert!(name == utf8(FIRST_NODE), 0);
            assert!(
                url == url::new_unsafe_from_bytes(b"ipfs://QmaLFg4tQYansFpyRqmDfABdkUVy66dHtpnkH15v1LPzcY"),
                0
            );

            let (expiry, owner) = base_registrar::get_record_detail(&suins, SUI_REGISTRAR, FIRST_LABEL);
            assert!(expiry == 21 + 730, 0);
            assert!(owner == FIRST_USER_ADDRESS, 0);

            let (owner, resolver, ttl) = base_registry::get_record_by_key(&suins, utf8(FIRST_NODE));
            assert!(owner == FIRST_USER_ADDRESS, 0);
            assert!(resolver == @0x0, 0);
            assert!(ttl == 0, 0);

            test_scenario::return_to_sender(&mut scenario, nft);
            test_scenario::return_shared(suins);
        };
        test_scenario::end(scenario);
    }

    #[test, expected_failure(abort_code = controller::ECommitmentNotExists)]
    fun test_register_abort_with_difference_label() {
        let scenario = test_init();
        make_commitment(&mut scenario, option::none());

        test_scenario::next_tx(&mut scenario, FIRST_USER_ADDRESS);
        {
            let suins = test_scenario::take_shared<SuiNS>(&mut scenario);
            let config = test_scenario::take_shared<Configuration>(&mut scenario);
            let auction = test_scenario::take_shared<Auction>(&mut scenario);
            // simulate user wait for next epoch to call `register`
            let ctx = tx_context::new(
                @0x0,
                x"3a985da74fe225b2045c172d6bd390bd855f086e3e9d525b46bfe24511431532",
                51,
                0
            );
            let coin = coin::mint_for_testing<SUI>(1000001, &mut ctx);

            assert!(!base_registrar::record_exists(&suins, SUI_REGISTRAR, SECOND_LABEL), 0);

            controller::register(
                &mut suins,
                SUI_REGISTRAR,
                &mut config,
                &auction,
                SECOND_LABEL,
                FIRST_USER_ADDRESS,
                1,
                FIRST_SECRET,
                &mut coin,
                &mut ctx,
            );

            coin::destroy_for_testing(coin);
            test_scenario::return_shared(suins);
            test_scenario::return_shared(config);
            test_scenario::return_shared(auction);
        };
        test_scenario::end(scenario);
    }

    #[test, expected_failure(abort_code = controller::ECommitmentNotExists)]
    fun test_register_abort_with_wrong_secret() {
        let scenario = test_init();
        make_commitment(&mut scenario, option::none());

        test_scenario::next_tx(&mut scenario, FIRST_USER_ADDRESS);
        {
            let suins = test_scenario::take_shared<SuiNS>(&mut scenario);
            let config = test_scenario::take_shared<Configuration>(&mut scenario);
            let auction = test_scenario::take_shared<Auction>(&mut scenario);
            // simulate user wait for next epoch to call `register`
            let ctx = tx_context::new(
                @0x0,
                x"3a985da74fe225b2045c172d6bd390bd855f086e3e9d525b46bfe24511431532",
                51,
                0
            );
            let coin = coin::mint_for_testing<SUI>(1000001, &mut ctx);
            assert!(!base_registrar::record_exists(&suins, SUI_REGISTRAR, FIRST_LABEL), 0);

            controller::register(
                &mut suins,
                SUI_REGISTRAR,
                &mut config,
                &auction,
                SECOND_LABEL,
                FIRST_USER_ADDRESS,
                1,
                SECOND_SECRET,
                &mut coin,
                &mut ctx,
            );

            coin::destroy_for_testing(coin);
            test_scenario::return_shared(suins);
            test_scenario::return_shared(config);
            test_scenario::return_shared(auction);
        };
        test_scenario::end(scenario);
    }

    #[test, expected_failure(abort_code = controller::ECommitmentNotExists)]
    fun test_register_abort_with_wrong_owner() {
        let scenario = test_init();
        make_commitment(&mut scenario, option::none());

        test_scenario::next_tx(&mut scenario, FIRST_USER_ADDRESS);
        {
            let suins = test_scenario::take_shared<SuiNS>(&mut scenario);
            let config = test_scenario::take_shared<Configuration>(&mut scenario);
            let auction = test_scenario::take_shared<Auction>(&mut scenario);
            let ctx = tx_context::new(
                @0x0,
                x"3a985da74fe225b2045c172d6bd390bd855f086e3e9d525b46bfe24511431532",
                51,
                0
            );
            let coin = coin::mint_for_testing<SUI>(1000001, &mut ctx);
            assert!(!base_registrar::record_exists(&suins, SUI_REGISTRAR, FIRST_LABEL), 0);

            controller::register(
                &mut suins,
                SUI_REGISTRAR,
                &mut config,
                &auction,
                SECOND_LABEL,
                SECOND_USER_ADDRESS,
                1,
                FIRST_SECRET,
                &mut coin,
                &mut ctx,
            );

            coin::destroy_for_testing(coin);
            test_scenario::return_shared(config);
            test_scenario::return_shared(auction);
            test_scenario::return_shared(suins);
        };
        test_scenario::end(scenario);
    }

    #[test, expected_failure(abort_code = controller::ECommitmentTooOld)]
    fun test_register_abort_if_called_too_late() {
        let scenario = test_init();
        make_commitment(&mut scenario, option::none());

        test_scenario::next_tx(&mut scenario, FIRST_USER_ADDRESS);
        {
            let suins = test_scenario::take_shared<SuiNS>(&mut scenario);
            let config = test_scenario::take_shared<Configuration>(&mut scenario);
            let auction = test_scenario::take_shared<Auction>(&mut scenario);
            // simulate user call `register` in the same epoch as `commit`
            let ctx = tx_context::new(
                @0x0,
                x"3a985da74fe225b2045c172d6bd390bd855f086e3e9d525b46bfe24511431532",
                53,
                0
            );
            let coin = coin::mint_for_testing<SUI>(1000000, &mut ctx);

            controller::register(
                &mut suins,
                SUI_REGISTRAR,
                &mut config,
                &auction,
                FIRST_LABEL,
                FIRST_USER_ADDRESS,
                1,
                FIRST_SECRET,
                &mut coin,
                &mut ctx,
            );

            coin::destroy_for_testing(coin);
            test_scenario::return_shared(suins);
            test_scenario::return_shared(config);
            test_scenario::return_shared(auction);
        };
        test_scenario::end(scenario);
    }

    #[test, expected_failure(abort_code = controller::ENotEnoughFee)]
    fun test_register_abort_if_not_enough_fee() {
        let scenario = test_init();
        make_commitment(&mut scenario, option::none());

        test_scenario::next_tx(&mut scenario, FIRST_USER_ADDRESS);
        {
            let suins = test_scenario::take_shared<SuiNS>(&mut scenario);
            let config = test_scenario::take_shared<Configuration>(&mut scenario);
            let auction = test_scenario::take_shared<Auction>(&mut scenario);
            // simulate user wait for next epoch to call `register`
            let ctx = tx_context::new(
                @0x0,
                x"3a985da74fe225b2045c172d6bd390bd855f086e3e9d525b46bfe24511431532",
                52,
                0
            );
            let coin = coin::mint_for_testing<SUI>(9999, &mut ctx);

            controller::register(
                &mut suins,
                SUI_REGISTRAR,
                &mut config,
                &auction,
                FIRST_LABEL,
                FIRST_USER_ADDRESS,
                1,
                FIRST_SECRET,
                &mut coin,
                &mut ctx,
            );

            coin::destroy_for_testing(coin);
            test_scenario::return_shared(config);
            test_scenario::return_shared(suins);
            test_scenario::return_shared(auction);
        };
        test_scenario::end(scenario);
    }

    #[test, expected_failure(abort_code = controller::ELabelUnAvailable)]
    fun test_register_abort_if_label_was_registered_before() {
        let scenario = test_init();
        register(&mut scenario);
        make_commitment(&mut scenario, option::none());

        test_scenario::next_tx(&mut scenario, FIRST_USER_ADDRESS);
        {
            let suins = test_scenario::take_shared<SuiNS>(&mut scenario);
            let config = test_scenario::take_shared<Configuration>(&mut scenario);
            let auction = test_scenario::take_shared<Auction>(&mut scenario);
            // simulate user wait for next epoch to call `register`
            let ctx = tx_context::new(
                @0x0,
                x"3a985da74fe225b2045c172d6bd390bd855f086e3e9d525b46bfe24511431532",
                51,
                0
            );
            let coin = coin::mint_for_testing<SUI>(1000001, &mut ctx);
            assert!(controller::balance(&suins) == 1000000, 0);

            controller::register(
                &mut suins,
                SUI_REGISTRAR,
                &mut config,
                &auction,
                FIRST_LABEL,
                FIRST_USER_ADDRESS,
                1,
                FIRST_SECRET,
                &mut coin,
                &mut ctx,
            );

            coin::destroy_for_testing(coin);
            test_scenario::return_shared(suins);
            test_scenario::return_shared(config);
            test_scenario::return_shared(auction);
        };
        test_scenario::end(scenario);
    }

    #[test]
    fun test_register_works_if_previous_registration_is_expired() {
        let scenario = test_init();
        register(&mut scenario);

        test_scenario::next_tx(&mut scenario, SECOND_USER_ADDRESS);
        {
            let suins = test_scenario::take_shared<SuiNS>(&mut scenario);
            let ctx = tx_context::new(
                @0x0,
                x"3a985da74fe225b2045c172d6bd390bd855f086e3e9d525b46bfe24511431532",
                599,
                10
            );
            let commitment = controller::test_make_commitment(
                SUI_REGISTRAR,
                FIRST_LABEL,
                SECOND_USER_ADDRESS,
                FIRST_SECRET
            );

            controller::commit(
                &mut suins,
                commitment,
                &mut ctx,
            );

            test_scenario::return_shared(suins);
            };

        test_scenario::next_tx(&mut scenario, SECOND_USER_ADDRESS);
        {
            let suins = test_scenario::take_shared<SuiNS>(&mut scenario);
            let config = test_scenario::take_shared<Configuration>(&mut scenario);
            let auction = test_scenario::take_shared<Auction>(&mut scenario);
            // simulate user wait for next epoch to call `register`
            let ctx = tx_context::new(
                @0x0,
                x"3a985da74fe225b2045c172d6bd390bd855f086e3e9d525b46bfe24511431532",
                600,
                20
            );
            let coin = coin::mint_for_testing<SUI>(1000001, &mut ctx);
            assert!(controller::balance(&suins) == 1000000, 0);

            controller::register(
                &mut suins,
                SUI_REGISTRAR,
                &mut config,
                &auction,
                FIRST_LABEL,
                SECOND_USER_ADDRESS,
                1,
                FIRST_SECRET,
                &mut coin,
                &mut ctx,
            );

            coin::destroy_for_testing(coin);
            test_scenario::return_shared(suins);
            test_scenario::return_shared(config);
            test_scenario::return_shared(auction);
        };

        test_scenario::next_tx(&mut scenario, SECOND_USER_ADDRESS);
        {
            let nft = test_scenario::take_from_sender<RegistrationNFT>(&mut scenario);
            let suins = test_scenario::take_shared<SuiNS>(&mut scenario);
            let (name, url) = base_registrar::get_nft_fields(&nft);
            base_registrar::assert_registrar_exists(&suins, SUI_REGISTRAR);

            assert!(controller::balance(&suins) == 2000000, 0);
            assert!(name == utf8(FIRST_NODE), 0);
            assert!(
                url == url::new_unsafe_from_bytes(b"ipfs://QmaLFg4tQYansFpyRqmDfABdkUVy66dHtpnkH15v1LPzcY"),
                0
            );

            let (expiry, owner) = base_registrar::get_record_detail(&suins, SUI_REGISTRAR, FIRST_LABEL);
            assert!(expiry == 600 + 365, 0);
            assert!(owner == SECOND_USER_ADDRESS, 0);

            let (owner, resolver, ttl) = base_registry::get_record_by_key(&suins, utf8(FIRST_NODE));
            assert!(owner == SECOND_USER_ADDRESS, 0);
            assert!(resolver == @0x0, 0);
            assert!(ttl == 0, 0);

            let registrar = base_registrar::get_registrar(&suins, SUI_REGISTRAR);
            base_registrar::assert_nft_not_expires(
                registrar,
                utf8(SUI_REGISTRAR),
                &nft,
                test_scenario::ctx(&mut scenario)
            );

            test_scenario::return_to_sender(&mut scenario, nft);
            test_scenario::return_shared(suins);
        };
        test_scenario::end(scenario);
    }

    #[test, expected_failure(abort_code = base_registrar::ENFTExpired)]
    fun test_register_works_if_previous_registration_is_expired_2() {
        let scenario = test_init();
        register(&mut scenario);

        test_scenario::next_tx(&mut scenario, SECOND_USER_ADDRESS);
        {
            let suins = test_scenario::take_shared<SuiNS>(&mut scenario);
            let ctx = tx_context::new(
                @0x0,
                x"3a985da74fe225b2045c172d6bd390bd855f086e3e9d525b46bfe24511431532",
                599,
                10
            );
            let commitment = controller::test_make_commitment(
                SUI_REGISTRAR,
                FIRST_LABEL,
                SECOND_USER_ADDRESS,
                FIRST_SECRET
            );

            controller::commit(
                &mut suins,
                commitment,
                &mut ctx,
            );

            test_scenario::return_shared(suins);
            };

        test_scenario::next_tx(&mut scenario, SECOND_USER_ADDRESS);
        {
            let suins = test_scenario::take_shared<SuiNS>(&mut scenario);
            let config = test_scenario::take_shared<Configuration>(&mut scenario);
            let auction = test_scenario::take_shared<Auction>(&mut scenario);
            // simulate user wait for next epoch to call `register`
            let ctx = tx_context::new(
                @0x0,
                x"3a985da74fe225b2045c172d6bd390bd855f086e3e9d525b46bfe24511431532",
                600,
                20
            );
            let coin = coin::mint_for_testing<SUI>(1000001, &mut ctx);
            assert!(controller::balance(&suins) == 1000000, 0);

            controller::register(
                &mut suins,
                SUI_REGISTRAR,
                &mut config,
                &auction,
                FIRST_LABEL,
                SECOND_USER_ADDRESS,
                1,
                FIRST_SECRET,
                &mut coin,
                &mut ctx,
            );

            coin::destroy_for_testing(coin);
            test_scenario::return_shared(suins);
            test_scenario::return_shared(config);
            test_scenario::return_shared(auction);
        };

        test_scenario::next_tx(&mut scenario, FIRST_USER_ADDRESS);
        {
            let nft = test_scenario::take_from_sender<RegistrationNFT>(&mut scenario);
            let suins = test_scenario::take_shared<SuiNS>(&mut scenario);

            let registrar = base_registrar::get_registrar(&suins, SUI_REGISTRAR);
            base_registrar::assert_nft_not_expires(
                registrar,
                utf8(SUI_REGISTRAR),
                &nft,
                test_scenario::ctx(&mut scenario)
            );

            test_scenario::return_shared(suins);
            test_scenario::return_to_sender(&mut scenario, nft);
        };
        test_scenario::end(scenario);
    }

    #[test]
    fun test_register_with_config() {
        let scenario = test_init();
        make_commitment(&mut scenario, option::none());

        test_scenario::next_tx(&mut scenario, FIRST_USER_ADDRESS);
        {
            let suins = test_scenario::take_shared<SuiNS>(&mut scenario);
            let config = test_scenario::take_shared<Configuration>(&mut scenario);
            let auction = test_scenario::take_shared<Auction>(&mut scenario);
            let ctx = tx_context::new(
                @0x0,
                x"3a985da74fe225b2045c172d6bd390bd855f086e3e9d525b46bfe24511431532",
                51,
                0
            );
            let coin = coin::mint_for_testing<SUI>(4000001, &mut ctx);

            assert!(!base_registrar::record_exists(&suins, SUI_REGISTRAR, FIRST_LABEL), 0);
            assert!(!base_registry::record_exists(&suins, utf8(FIRST_NODE)), 0);
            assert!(controller::balance(&suins) == 0, 0);
            assert!(!test_scenario::has_most_recent_for_sender<RegistrationNFT>(&mut scenario), 0);

            controller::register_with_config(
                &mut suins,
                SUI_REGISTRAR,
                &mut config,
                &auction,
                FIRST_LABEL,
                FIRST_USER_ADDRESS,
                2,
                FIRST_SECRET,
                FIRST_RESOLVER_ADDRESS,
                &mut coin,
                &mut ctx,
            );
            assert!(coin::value(&coin) == 2000001, 0);

            coin::destroy_for_testing(coin);
            test_scenario::return_shared(config);
            test_scenario::return_shared(suins);
            test_scenario::return_shared(auction);
        };

        test_scenario::next_tx(&mut scenario, FIRST_USER_ADDRESS);
        {
            let nft = test_scenario::take_from_sender<RegistrationNFT>(&mut scenario);
            let suins = test_scenario::take_shared<SuiNS>(&mut scenario);
            let (name, url) = base_registrar::get_nft_fields(&nft);
            base_registrar::assert_registrar_exists(&suins, SUI_REGISTRAR);


            assert!(controller::balance(&suins) == 2000000, 0);
            assert!(name == utf8(FIRST_NODE), 0);
            assert!(
                url == url::new_unsafe_from_bytes(b"ipfs://QmaLFg4tQYansFpyRqmDfABdkUVy66dHtpnkH15v1LPzcY"),
                0
            );

            let (expiry, owner) = base_registrar::get_record_detail(&suins, SUI_REGISTRAR, FIRST_LABEL);
            assert!(expiry == 51 + 730, 0);
            assert!(owner== FIRST_USER_ADDRESS, 0);

            let (owner, resolver, ttl) = base_registry::get_record_by_key(&suins, utf8(FIRST_NODE));
            assert!(owner == FIRST_USER_ADDRESS, 0);
            assert!(resolver == FIRST_RESOLVER_ADDRESS, 0);
            assert!(ttl == 0, 0);

            test_scenario::return_to_sender(&mut scenario, nft);
            test_scenario::return_shared(suins);
        };

        // withdraw
        test_scenario::next_tx(&mut scenario, SUINS_ADDRESS);
        {
            let admin_cap = test_scenario::take_from_sender<AdminCap>(&mut scenario);
            let suins = test_scenario::take_shared<SuiNS>(&mut scenario);

            assert!(controller::balance(&suins) == 2000000, 0);
            assert!(!test_scenario::has_most_recent_for_sender<Coin<SUI>>(&mut scenario), 0);

            controller::withdraw(&admin_cap, &mut suins, test_scenario::ctx(&mut scenario));
            assert!(controller::balance(&suins) == 0, 0);

            test_scenario::return_shared(suins);
            test_scenario::return_to_sender(&mut scenario, admin_cap);
        };

        test_scenario::next_tx(&mut scenario, SUINS_ADDRESS);
        {
            assert!(test_scenario::has_most_recent_for_sender<Coin<SUI>>(&mut scenario), 0);
            let coin = test_scenario::take_from_sender<Coin<SUI>>(&mut scenario);
            assert!(coin::value(&coin) == 2000000, 0);
            test_scenario::return_to_sender(&mut scenario, coin);
        };
        test_scenario::end(scenario);
    }

    #[test, expected_failure(abort_code = emoji::EInvalidLabel)]
    fun test_register_with_config_abort_with_too_short_label() {
        let scenario = test_init();
        make_commitment(&mut scenario, option::none());

        test_scenario::next_tx(&mut scenario, FIRST_USER_ADDRESS);
        {
            let suins = test_scenario::take_shared<SuiNS>(&mut scenario);
            let config = test_scenario::take_shared<Configuration>(&mut scenario);
            let auction = test_scenario::take_shared<Auction>(&mut scenario);
            let coin = coin::mint_for_testing<SUI>(10001, test_scenario::ctx(&mut scenario));

            controller::register_with_config(
                &mut suins,
                SUI_REGISTRAR,
                &mut config,
                &auction,
                SECOND_INVALID_LABEL,
                FIRST_USER_ADDRESS,
                2,
                FIRST_SECRET,
                FIRST_RESOLVER_ADDRESS,
                &mut coin,
                test_scenario::ctx(&mut scenario),
            );

            coin::destroy_for_testing(coin);
            test_scenario::return_shared(suins);
            test_scenario::return_shared(auction);
            test_scenario::return_shared(config);
        };

        test_scenario::end(scenario);
    }

    #[test, expected_failure(abort_code = emoji::EInvalidLabel)]
    fun test_register_with_config_abort_with_too_long_label() {
        let scenario = test_init();
        make_commitment(&mut scenario, option::none());

        test_scenario::next_tx(&mut scenario, FIRST_USER_ADDRESS);
        {
            let suins = test_scenario::take_shared<SuiNS>(&mut scenario);
            let config = test_scenario::take_shared<Configuration>(&mut scenario);
            let auction = test_scenario::take_shared<Auction>(&mut scenario);
            let coin = coin::mint_for_testing<SUI>(1000001, test_scenario::ctx(&mut scenario));

            controller::register_with_config(
                &mut suins,
                SUI_REGISTRAR,
                &mut config,
                &auction,
                THIRD_INVALID_LABEL,
                FIRST_USER_ADDRESS,
                2,
                FIRST_SECRET,
                FIRST_RESOLVER_ADDRESS,
                &mut coin,
                test_scenario::ctx(&mut scenario),
            );

            coin::destroy_for_testing(coin);
            test_scenario::return_shared(config);
            test_scenario::return_shared(auction);
            test_scenario::return_shared(suins);
        };

        test_scenario::end(scenario);
    }

    #[test, expected_failure(abort_code = emoji::EInvalidLabel)]
    fun test_register_with_config_abort_if_label_starts_with_hyphen() {
        let scenario = test_init();
        make_commitment(&mut scenario, option::none());

        test_scenario::next_tx(&mut scenario, FIRST_USER_ADDRESS);
        {
            let suins = test_scenario::take_shared<SuiNS>(&mut scenario);
            let config = test_scenario::take_shared<Configuration>(&mut scenario);
            let auction = test_scenario::take_shared<Auction>(&mut scenario);
            let coin = coin::mint_for_testing<SUI>(10001, test_scenario::ctx(&mut scenario));

            controller::register_with_config(
                &mut suins,
                SUI_REGISTRAR,
                &mut config,
                &auction,
                FOURTH_INVALID_LABEL,
                FIRST_USER_ADDRESS,
                2,
                FIRST_SECRET,
                FIRST_RESOLVER_ADDRESS,
                &mut coin,
                test_scenario::ctx(&mut scenario),
            );

            coin::destroy_for_testing(coin);
            test_scenario::return_shared(auction);
            test_scenario::return_shared(config);
            test_scenario::return_shared(suins);
        };

        test_scenario::end(scenario);
    }

    #[test, expected_failure(abort_code = emoji::EInvalidLabel)]
    fun test_register_with_config_abort_with_invalid_label() {
        let scenario = test_init();
        make_commitment(&mut scenario, option::none());

        test_scenario::next_tx(&mut scenario, FIRST_USER_ADDRESS);
        {
            let suins = test_scenario::take_shared<SuiNS>(&mut scenario);
            let config = test_scenario::take_shared<Configuration>(&mut scenario);
            let auction = test_scenario::take_shared<Auction>(&mut scenario);
            let coin = coin::mint_for_testing<SUI>(1000001, test_scenario::ctx(&mut scenario));

            controller::register_with_config(
                &mut suins,
                SUI_REGISTRAR,
                &mut config,
                &auction,
                FIFTH_INVALID_LABEL,
                FIRST_USER_ADDRESS,
                2,
                FIRST_SECRET,
                FIRST_RESOLVER_ADDRESS,
                &mut coin,
                test_scenario::ctx(&mut scenario),
            );

            coin::destroy_for_testing(coin);
            test_scenario::return_shared(config);
            test_scenario::return_shared(auction);
            test_scenario::return_shared(suins);
        };

        test_scenario::end(scenario);
    }

    #[test, expected_failure(abort_code = controller::ENoProfits)]
    fun test_withdraw_abort_if_no_profits() {
        let scenario = test_init();

        test_scenario::next_tx(&mut scenario, SUINS_ADDRESS);
        {
            let admin_cap = test_scenario::take_from_sender<AdminCap>(&mut scenario);
            let suins = test_scenario::take_shared<SuiNS>(&mut scenario);
            controller::withdraw(&admin_cap, &mut suins, test_scenario::ctx(&mut scenario));
            test_scenario::return_shared(suins);
            test_scenario::return_to_sender(&mut scenario, admin_cap);
        };
        test_scenario::end(scenario);
    }

    #[test, expected_failure(abort_code = emoji::EInvalidLabel)]
    fun test_register_abort_if_label_is_reserved_for_auction() {
        let scenario = test_init();
        make_commitment(&mut scenario, option::none());

        test_scenario::next_tx(&mut scenario, FIRST_USER_ADDRESS);
        {
            let suins = test_scenario::take_shared<SuiNS>(&mut scenario);
            let config = test_scenario::take_shared<Configuration>(&mut scenario);
            let auction = test_scenario::take_shared<Auction>(&mut scenario);
            let coin = coin::mint_for_testing<SUI>(1000001, test_scenario::ctx(&mut scenario));

            controller::register(
                &mut suins,
                SUI_REGISTRAR,
                &mut config,
                &auction,
                AUCTIONED_LABEL,
                FIRST_USER_ADDRESS,
                2,
                FIRST_SECRET,
                &mut coin,
                test_scenario::ctx(&mut scenario),
            );

            coin::destroy_for_testing(coin);
            test_scenario::return_shared(config);
            test_scenario::return_shared(auction);
            test_scenario::return_shared(suins);
        };

        test_scenario::end(scenario);
    }

    #[test, expected_failure(abort_code = emoji::EInvalidLabel)]
    fun test_register_abort_if_label_is_invalid() {
        let scenario = test_init();

        test_scenario::next_tx(&mut scenario, FIRST_USER_ADDRESS);
        {
            let suins = test_scenario::take_shared<SuiNS>(&mut scenario);
            let ctx = tx_context::new(
                @0x0,
                x"3a985da74fe225b2045c172d6bd390bd855f086e3e9d525b46bfe24511431532",
                50,
                0
            );

            assert!(controller::commitment_len(&suins) == 0, 0);

            let commitment = controller::test_make_commitment(
                SUI_REGISTRAR,
                FIRST_INVALID_LABEL,
                FIRST_USER_ADDRESS,
                FIRST_SECRET
            );
            controller::commit(
                &mut suins,
                commitment,
                &mut ctx,
            );
            assert!(controller::commitment_len(&suins) == 1, 0);
            test_scenario::return_shared(suins);
        };

        test_scenario::next_tx(&mut scenario, FIRST_USER_ADDRESS);
        {
            let suins = test_scenario::take_shared<SuiNS>(&mut scenario);
            let config = test_scenario::take_shared<Configuration>(&mut scenario);
            let auction = test_scenario::take_shared<Auction>(&mut scenario);
            let ctx = tx_context::new(
                @0x0,
                x"3a985da74fe225b2045c172d6bd390bd855f086e3e9d525b46bfe24511431532",
                51,
                0
            );
            let coin = coin::mint_for_testing<SUI>(10001, &mut ctx);

            controller::register_with_config(
                &mut suins,
                SUI_REGISTRAR,
                &mut config,
                &auction,
                FIRST_INVALID_LABEL,
                FIRST_USER_ADDRESS,
                2,
                FIRST_SECRET,
                FIRST_RESOLVER_ADDRESS,
                &mut coin,
                &mut ctx,
            );

            coin::destroy_for_testing(coin);
            test_scenario::return_shared(config);
            test_scenario::return_shared(suins);
            test_scenario::return_shared(auction);
        };
        test_scenario::end(scenario);
    }

    #[test]
    fun test_renew() {
        let scenario = test_init();
        register(&mut scenario);

        test_scenario::next_tx(&mut scenario, FIRST_USER_ADDRESS);
        {
            let suins = test_scenario::take_shared<SuiNS>(&mut scenario);
            let ctx = test_scenario::ctx(&mut scenario);
            let coin = coin::mint_for_testing<SUI>(2000001, ctx);

            assert!(base_registrar::name_expires_at(&suins, SUI_REGISTRAR, FIRST_LABEL) == 416, 0);
            assert!(controller::balance(&suins) == 1000000, 0);

            controller::renew(
                &mut suins,
                SUI_REGISTRAR,
                FIRST_LABEL,
                2,
                &mut coin,
                ctx,
            );

            assert!(coin::value(&coin) == 1, 0);
            assert!(base_registrar::name_expires_at(&suins, SUI_REGISTRAR, FIRST_LABEL) == 1146, 0);

            coin::destroy_for_testing(coin);
            test_scenario::return_shared(suins);
        };

        test_scenario::next_tx(&mut scenario, FIRST_USER_ADDRESS);
        {
            let suins = test_scenario::take_shared<SuiNS>(&mut scenario);
            assert!(controller::balance(&suins) == 3000000, 0);
            test_scenario::return_shared(suins);
        };
        test_scenario::end(scenario);
    }

    #[test, expected_failure(abort_code = base_registrar::ELabelNotExists)]
    fun test_renew_abort_if_label_not_exists() {
        let scenario = test_init();

        test_scenario::next_tx(&mut scenario, FIRST_USER_ADDRESS);
        {
            let suins = test_scenario::take_shared<SuiNS>(&mut scenario);
            let ctx = test_scenario::ctx(&mut scenario);
            let coin = coin::mint_for_testing<SUI>(1000001, ctx);

            assert!(!base_registrar::record_exists(&suins, SUI_REGISTRAR, FIRST_LABEL), 0);

            controller::renew(
                &mut suins,
                SUI_REGISTRAR,
                FIRST_LABEL,
                1,
                &mut coin,
                ctx,
            );

            coin::destroy_for_testing(coin);
            test_scenario::return_shared(suins);
        };
        test_scenario::end(scenario);
    }

    #[test, expected_failure(abort_code = base_registrar::ELabelExpired)]
    fun test_renew_abort_if_label_expired() {
        let scenario = test_init();
        register(&mut scenario);

        test_scenario::next_tx(&mut scenario, FIRST_USER_ADDRESS);
        {
            let suins = test_scenario::take_shared<SuiNS>(&mut scenario);
            let ctx = tx_context::new(
                @0x0,
                x"3a985da74fe225b2045c172d6bd390bd855f086e3e9d525b46bfe24511431532",
                1051,
                0
            );
            let coin = coin::mint_for_testing<SUI>(10000001, &mut ctx);

            controller::renew(
                &mut suins,
                SUI_REGISTRAR,
                FIRST_LABEL,
                1,
                &mut coin,
                &mut ctx,
            );

            coin::destroy_for_testing(coin);
            test_scenario::return_shared(suins);
        };
        test_scenario::end(scenario);
    }

    #[test, expected_failure(abort_code = controller::ENotEnoughFee)]
    fun test_renew_abort_if_not_enough_fee() {
        let scenario = test_init();

        test_scenario::next_tx(&mut scenario, FIRST_USER_ADDRESS);
        {
            let suins = test_scenario::take_shared<SuiNS>(&mut scenario);
            let ctx = test_scenario::ctx(&mut scenario);
            let coin = coin::mint_for_testing<SUI>(4, ctx);

            assert!(!base_registrar::record_exists(&suins, SUI_REGISTRAR, FIRST_LABEL), 0);

            controller::renew(
                &mut suins,
                SUI_REGISTRAR,
                FIRST_LABEL,
                1,
                &mut coin,
                ctx,
            );

            coin::destroy_for_testing(coin);
            test_scenario::return_shared(suins);
        };
        test_scenario::end(scenario);
    }

    #[test]
    fun test_set_default_resolver() {
        let scenario = test_init();

        test_scenario::next_tx(&mut scenario, SUINS_ADDRESS);
        {
            let suins = test_scenario::take_shared<SuiNS>(&mut scenario);
            assert!(controller::get_default_resolver(&suins) == @0x0, 0);
            test_scenario::return_shared(suins);
        };

        test_scenario::next_tx(&mut scenario, SUINS_ADDRESS);
        {
            let suins = test_scenario::take_shared<SuiNS>(&mut scenario);
            let admin_cap = test_scenario::take_from_sender<AdminCap>(&mut scenario);
            controller::set_default_resolver(&admin_cap, &mut suins, FIRST_RESOLVER_ADDRESS);
            test_scenario::return_shared(suins);
            test_scenario::return_to_sender(&mut scenario, admin_cap);
        };

        test_scenario::next_tx(&mut scenario, SUINS_ADDRESS);
        {
            let suins = test_scenario::take_shared<SuiNS>(&mut scenario);
            assert!(controller::get_default_resolver(&suins) == FIRST_RESOLVER_ADDRESS, 0);
            test_scenario::return_shared(suins);
        };
        test_scenario::end(scenario);
    }

    #[test]
    fun test_remove_outdated_commitment() {
        let scenario = test_init();
        // outdated commitment
        test_scenario::next_tx(&mut scenario, FIRST_USER_ADDRESS);
        {
            let suins = test_scenario::take_shared<SuiNS>(&mut scenario);
            let ctx = tx_context::new(
                @0x0,
                x"3a985da74fe225b2045c172d6bd390bd855f086e3e9d525b46bfe24511431532",
                10,
                0
            );

            assert!(controller::commitment_len(&suins) == 0, 0);

            let commitment = controller::test_make_commitment(
                SUI_REGISTRAR,
                FIRST_LABEL,
                FIRST_USER_ADDRESS,
                FIRST_SECRET
            );
            controller::commit(
                &mut suins,
                commitment,
                &mut ctx,
            );

            assert!(controller::commitment_len(&suins) == 1, 0);
            test_scenario::return_shared(suins);
        };

        // outdated commitment
        test_scenario::next_tx(&mut scenario, FIRST_USER_ADDRESS);
        {
            let suins = test_scenario::take_shared<SuiNS>(&mut scenario);
            let ctx = tx_context::new(
                @0x0,
                x"3a985da74fe225b2045c172d6bd390bd855f086e3e9d525b46bfe24511431532",
                30,
                0
            );

            let commitment = controller::test_make_commitment(
                SUI_REGISTRAR,
                FIRST_LABEL,
                SECOND_USER_ADDRESS,
                FIRST_SECRET
            );
            controller::commit(
                &mut suins,
                commitment,
                &mut ctx,
            );
            assert!(controller::commitment_len(&suins) == 1, 0);

            test_scenario::return_shared(suins);
        };

        test_scenario::next_tx(&mut scenario, FIRST_USER_ADDRESS);
        {
            let suins = test_scenario::take_shared<SuiNS>(&mut scenario);
            let ctx = tx_context::new(
                @0x0,
                x"3a985da74fe225b2045c172d6bd390bd855f086e3e9d525b46bfe24511431532",
                48,
                0
            );

            let commitment = controller::test_make_commitment(
                SUI_REGISTRAR,
                FIRST_LABEL,
                FIRST_USER_ADDRESS,
                SECOND_SECRET
            );
            controller::commit(
                &mut suins,
                commitment,
                &mut ctx,
            );
            assert!(controller::commitment_len(&suins) == 1, 0);

            test_scenario::return_shared(suins);
        };

        test_scenario::next_tx(&mut scenario, FIRST_USER_ADDRESS);
        {
            let suins = test_scenario::take_shared<SuiNS>(&mut scenario);
            let ctx = tx_context::new(
                @0x0,
                x"3a985da74fe225b2045c172d6bd390bd855f086e3e9d525b46bfe24511431532",
                50,
                0
            );

            let commitment = controller::test_make_commitment(
                SUI_REGISTRAR,
                SECOND_LABEL,
                FIRST_USER_ADDRESS,
                FIRST_SECRET
            );
            controller::commit(
                &mut suins,
                commitment,
                &mut ctx,
            );
            assert!(controller::commitment_len(&suins) == 2, 0);

            test_scenario::return_shared(suins);
        };

        test_scenario::next_tx(&mut scenario, FIRST_USER_ADDRESS);
        {
            let suins = test_scenario::take_shared<SuiNS>(&mut scenario);
            let config = test_scenario::take_shared<Configuration>(&mut scenario);
            let auction = test_scenario::take_shared<Auction>(&mut scenario);
            // simulate user wait for next epoch to call `register`
            let ctx = tx_context::new(
                @0x0,
                x"3a985da74fe225b2045c172d6bd390bd855f086e3e9d525b46bfe24511431532",
                51,
                0
            );
            let coin = coin::mint_for_testing<SUI>(2000001, &mut ctx);

            assert!(controller::commitment_len(&suins) == 2, 0);

            controller::register(
                &mut suins,
                SUI_REGISTRAR,
                &mut config,
                &auction,
                SECOND_LABEL,
                FIRST_USER_ADDRESS,
                2,
                FIRST_SECRET,
                &mut coin,
                &mut ctx,
            );

            assert!(coin::value(&coin) == 1, 0);
            assert!(controller::commitment_len(&suins) == 1, 0);

            coin::destroy_for_testing(coin);
            test_scenario::return_shared(auction);
            test_scenario::return_shared(config);
            test_scenario::return_shared(suins);
        };
        test_scenario::end(scenario);
    }

    #[test]
    fun test_register_with_referral_code() {
        let scenario = test_init();
        make_commitment(&mut scenario, option::none());

        test_scenario::next_tx(&mut scenario, FIRST_USER_ADDRESS);
        {
            let suins = test_scenario::take_shared<SuiNS>(&mut scenario);
            let config = test_scenario::take_shared<Configuration>(&mut scenario);
            let auction = test_scenario::take_shared<Auction>(&mut scenario);
            let ctx = tx_context::new(
                @0x0,
                x"3a985da74fe225b2045c172d6bd390bd855f086e3e9d525b46bfe24511431532",
                51,
                0
            );
            let coin = coin::mint_for_testing<SUI>(3000000, &mut ctx);

            assert!(controller::balance(&suins) == 0, 0);
            assert!(!base_registrar::record_exists(&suins, SUI_REGISTRAR, FIRST_LABEL), 0);
            assert!(!base_registry::record_exists(&suins, utf8(FIRST_NODE)), 0);
            assert!(!test_scenario::has_most_recent_for_sender<RegistrationNFT>(&mut scenario), 0);
            assert!(!test_scenario::has_most_recent_for_address<Coin<SUI>>(SECOND_USER_ADDRESS), 0);

            controller::register_with_code(
                &mut suins,
                SUI_REGISTRAR,
                &mut config,
                &auction,
                FIRST_LABEL,
                FIRST_USER_ADDRESS,
                2,
                FIRST_SECRET,
                &mut coin,
                REFERRAL_CODE,
                b"",
                &mut ctx,
            );

            assert!(coin::value(&coin) == 1000000, 0);

            coin::destroy_for_testing(coin);
            test_scenario::return_shared(config);
            test_scenario::return_shared(suins);
            test_scenario::return_shared(auction);
        };

        test_scenario::next_tx(&mut scenario, FIRST_USER_ADDRESS);
        {
            let nft = test_scenario::take_from_sender<RegistrationNFT>(&mut scenario);
            let suins = test_scenario::take_shared<SuiNS>(&mut scenario);
            let (name, url) = base_registrar::get_nft_fields(&nft);
            let coin = test_scenario::take_from_address<Coin<SUI>>(&mut scenario, SECOND_USER_ADDRESS);

            base_registrar::assert_registrar_exists(&suins, SUI_REGISTRAR);

            assert!(name == utf8(FIRST_NODE), 0);
            assert!(
                url == url::new_unsafe_from_bytes(b"ipfs://QmaLFg4tQYansFpyRqmDfABdkUVy66dHtpnkH15v1LPzcY"),
                0
            );
            assert!(coin::value(&coin) == 200000, 0);
            assert!(controller::balance(&suins) == 1800000, 0);

            let (expiry, owner) = base_registrar::get_record_detail(&suins, SUI_REGISTRAR, FIRST_LABEL);
            assert!(expiry == 51 + 730, 0);
            assert!(owner== FIRST_USER_ADDRESS, 0);

            let (owner, resolver, ttl) = base_registry::get_record_by_key(&suins, utf8(FIRST_NODE));
            assert!(owner == FIRST_USER_ADDRESS, 0);
            assert!(resolver == @0x0, 0);
            assert!(ttl == 0, 0);

            test_scenario::return_to_sender(&mut scenario, nft);
            test_scenario::return_to_address(SECOND_USER_ADDRESS, coin);
            test_scenario::return_shared(suins);
        };
        test_scenario::end(scenario);
    }

    #[test]
    fun test_register_with_config_referral_code() {
        let scenario = test_init();
        make_commitment(&mut scenario, option::none());

        test_scenario::next_tx(&mut scenario, FIRST_USER_ADDRESS);
        {
            let suins = test_scenario::take_shared<SuiNS>(&mut scenario);
            let config = test_scenario::take_shared<Configuration>(&mut scenario);
            let auction = test_scenario::take_shared<Auction>(&mut scenario);
            let ctx = tx_context::new(
                @0x0,
                x"3a985da74fe225b2045c172d6bd390bd855f086e3e9d525b46bfe24511431532",
                51,
                0
            );
            let coin = coin::mint_for_testing<SUI>(4000000, &mut ctx);

            assert!(controller::balance(&suins) == 0, 0);
            assert!(!base_registrar::record_exists(&suins, SUI_REGISTRAR, FIRST_LABEL), 0);
            assert!(!base_registry::record_exists(&suins, utf8(FIRST_NODE)), 0);
            assert!(!test_scenario::has_most_recent_for_sender<RegistrationNFT>(&mut scenario), 0);
            assert!(!test_scenario::has_most_recent_for_address<Coin<SUI>>(SECOND_USER_ADDRESS), 0);

            controller::register_with_config_and_code(
                &mut suins,
                SUI_REGISTRAR,
                &mut config,
                &auction,
                FIRST_LABEL,
                FIRST_USER_ADDRESS,
                3,
                FIRST_SECRET,
                FIRST_RESOLVER_ADDRESS,
                &mut coin,
                REFERRAL_CODE,
                b"",
                &mut ctx,
            );
            assert!(coin::value(&coin) == 1000000, 0);
            coin::destroy_for_testing(coin);
            test_scenario::return_shared(config);
            test_scenario::return_shared(suins);
            test_scenario::return_shared(auction);
        };

        test_scenario::next_tx(&mut scenario, FIRST_USER_ADDRESS);
        {
            let nft = test_scenario::take_from_sender<RegistrationNFT>(&mut scenario);
            let (name, url) = base_registrar::get_nft_fields(&nft);
            let suins = test_scenario::take_shared<SuiNS>(&mut scenario);
            let coin = test_scenario::take_from_address<Coin<SUI>>(&mut scenario, SECOND_USER_ADDRESS);

            base_registrar::assert_registrar_exists(&suins, SUI_REGISTRAR);

            assert!(name == utf8(FIRST_NODE), 0);
            assert!(
                url == url::new_unsafe_from_bytes(b"ipfs://QmaLFg4tQYansFpyRqmDfABdkUVy66dHtpnkH15v1LPzcY"),
                0
            );
            assert!(coin::value(&coin) == 300000, 0);
            assert!(controller::balance(&suins) == 2700000, 0);

            let (expiry, owner) = base_registrar::get_record_detail(&suins, SUI_REGISTRAR, FIRST_LABEL);
            assert!(expiry == 51 + 1095, 0);
            assert!(owner== FIRST_USER_ADDRESS, 0);

            let (owner, resolver, ttl) = base_registry::get_record_by_key(&suins, utf8(FIRST_NODE));
            assert!(owner == FIRST_USER_ADDRESS, 0);
            assert!(resolver == FIRST_RESOLVER_ADDRESS, 0);
            assert!(ttl == 0, 0);

            test_scenario::return_to_sender(&mut scenario, nft);
            test_scenario::return_to_address(SECOND_USER_ADDRESS, coin);
            test_scenario::return_shared(suins);
        };
        test_scenario::end(scenario);
    }

    #[test]
    fun test_apply_referral() {
        let scenario = test_init();
        test_scenario::next_tx(&mut scenario, SECOND_USER_ADDRESS);
        {
            let config =
                test_scenario::take_shared<Configuration>(&mut scenario);
            let ctx = test_scenario::ctx(&mut scenario);
            let coin1 = coin::mint_for_testing<SUI>(4000000, ctx);
            let coin2 = coin::mint_for_testing<SUI>(909, ctx);

            assert!(!test_scenario::has_most_recent_for_address<Coin<SUI>>(SECOND_USER_ADDRESS), 0);
            controller::apply_referral_code_test(&config, &mut coin1, 4000000, REFERRAL_CODE, ctx);
            assert!(coin::value(&coin1) == 3600000, 0);

            controller::apply_referral_code_test(&config, &mut coin2, 909, REFERRAL_CODE, ctx);
            assert!(coin::value(&coin2) == 810, 0);

            coin::destroy_for_testing(coin2);
            coin::destroy_for_testing(coin1);
            test_scenario::return_shared(config);
        };

        test_scenario::next_tx(&mut scenario, SECOND_USER_ADDRESS);
        {
            let coin1 = test_scenario::take_from_address<Coin<SUI>>(&mut scenario, SECOND_USER_ADDRESS);
            let coin2 = test_scenario::take_from_address<Coin<SUI>>(&mut scenario, SECOND_USER_ADDRESS);

            assert!(coin::value(&coin1) == 99, 0);
            assert!(coin::value(&coin2) == 400000, 0);

            test_scenario::return_to_address(SECOND_USER_ADDRESS, coin1);
            test_scenario::return_to_address(SECOND_USER_ADDRESS, coin2);
        };
        test_scenario::end(scenario);
    }

    #[test]
    fun test_register_with_discount_code() {
        let scenario = test_init();
        make_commitment(&mut scenario, option::none());

        test_scenario::next_tx(&mut scenario, FIRST_USER_ADDRESS);
        {
            let suins = test_scenario::take_shared<SuiNS>(&mut scenario);
            let config = test_scenario::take_shared<Configuration>(&mut scenario);
            let auction = test_scenario::take_shared<Auction>(&mut scenario);
            let ctx = tx_context::new(
                FIRST_USER_ADDRESS,
                x"3a985da74fe225b2045c172d6bd390bd855f086e3e9d525b46bfe24511431532",
                51,
                0
            );
            let coin = coin::mint_for_testing<SUI>(3000000, &mut ctx);

            assert!(controller::balance(&suins) == 0, 0);
            assert!(!base_registrar::record_exists(&suins, SUI_REGISTRAR, FIRST_LABEL), 0);
            assert!(!base_registry::record_exists(&suins, utf8(FIRST_NODE)), 0);
            assert!(!test_scenario::has_most_recent_for_sender<RegistrationNFT>(&mut scenario), 0);
            assert!(!test_scenario::has_most_recent_for_address<Coin<SUI>>(SECOND_USER_ADDRESS), 0);

            controller::register_with_code(
                &mut suins,
                SUI_REGISTRAR,
                &mut config,
                &auction,
                FIRST_LABEL,
                FIRST_USER_ADDRESS,
                2,
                FIRST_SECRET,
                &mut coin,
                b"",
                DISCOUNT_CODE,
                &mut ctx,
            );

            assert!(coin::value(&coin) == 1300000, 0);

            coin::destroy_for_testing(coin);
            test_scenario::return_shared(auction);
            test_scenario::return_shared(config);
            test_scenario::return_shared(suins);
        };

        test_scenario::next_tx(&mut scenario, FIRST_USER_ADDRESS);
        {
            let nft = test_scenario::take_from_sender<RegistrationNFT>(&mut scenario);
            let (name, url) = base_registrar::get_nft_fields(&nft);
            let suins = test_scenario::take_shared<SuiNS>(&mut scenario);

            base_registrar::assert_registrar_exists(&suins, SUI_REGISTRAR);

            assert!(!test_scenario::has_most_recent_for_address<Coin<SUI>>(SECOND_USER_ADDRESS), 0);
            assert!(name == utf8(FIRST_NODE), 0);
            assert!(
                url == url::new_unsafe_from_bytes(b"ipfs://QmaLFg4tQYansFpyRqmDfABdkUVy66dHtpnkH15v1LPzcY"),
                0
            );
            assert!(controller::balance(&suins) == 1700000, 0);

            let (expiry, owner) = base_registrar::get_record_detail(&suins, SUI_REGISTRAR, FIRST_LABEL);
            assert!(expiry == 51 + 730, 0);
            assert!(owner== FIRST_USER_ADDRESS, 0);

            let (owner, resolver, ttl) = base_registry::get_record_by_key(&suins, utf8(FIRST_NODE));
            assert!(owner == FIRST_USER_ADDRESS, 0);
            assert!(resolver == @0x0, 0);
            assert!(ttl == 0, 0);

            test_scenario::return_to_sender(&mut scenario, nft);
            test_scenario::return_shared(suins);
        };
        test_scenario::end(scenario);
    }

    #[test, expected_failure(abort_code = configuration::EOwnerUnauthorized)]
    fun test_register_with_discount_code_abort_if_unauthorized() {
        let scenario = test_init();
        make_commitment(&mut scenario, option::none());

        test_scenario::next_tx(&mut scenario, SECOND_USER_ADDRESS);
        {
            let suins = test_scenario::take_shared<SuiNS>(&mut scenario);
            let config = test_scenario::take_shared<Configuration>(&mut scenario);
            let auction = test_scenario::take_shared<Auction>(&mut scenario);
            let ctx = tx_context::new(
                SECOND_USER_ADDRESS,
                x"3a985da74fe225b2045c172d6bd390bd855f086e3e9d525b46bfe24511431532",
                51,
                0
            );
            let coin = coin::mint_for_testing<SUI>(3000000, &mut ctx);

            controller::register_with_code(
                &mut suins,
                SUI_REGISTRAR,
                &mut config,
                &auction,
                FIRST_LABEL,
                FIRST_USER_ADDRESS,
                2,
                FIRST_SECRET,
                &mut coin,
                b"",
                DISCOUNT_CODE,
                &mut ctx,
            );

            coin::destroy_for_testing(coin);
            test_scenario::return_shared(auction);
            test_scenario::return_shared(config);
            test_scenario::return_shared(suins);
        };
        test_scenario::end(scenario);
    }

    #[test, expected_failure(abort_code = configuration::EDiscountCodeNotExists)]
    fun test_register_with_discount_code_abort_with_invalid_code() {
        let scenario = test_init();
        make_commitment(&mut scenario, option::none());

        test_scenario::next_tx(&mut scenario, FIRST_USER_ADDRESS);
        {
            let suins = test_scenario::take_shared<SuiNS>(&mut scenario);
            let config = test_scenario::take_shared<Configuration>(&mut scenario);
            let auction = test_scenario::take_shared<Auction>(&mut scenario);
            let ctx = tx_context::new(
                FIRST_USER_ADDRESS,
                x"3a985da74fe225b2045c172d6bd390bd855f086e3e9d525b46bfe24511431532",
                51,
                0
            );
            let coin = coin::mint_for_testing<SUI>(3000000, &mut ctx);

            controller::register_with_code(
                &mut suins,
                SUI_REGISTRAR,
                &mut config,
                &auction,
                FIRST_LABEL,
                FIRST_USER_ADDRESS,
                2,
                FIRST_SECRET,
                &mut coin,
                b"",
                REFERRAL_CODE,
                &mut ctx,
            );

            coin::destroy_for_testing(coin);
            test_scenario::return_shared(config);
            test_scenario::return_shared(auction);
            test_scenario::return_shared(suins);
        };
        test_scenario::end(scenario);
    }

    #[test]
    fun test_register_with_config_and_discount_code() {
        let scenario = test_init();
        make_commitment(&mut scenario, option::none());

        test_scenario::next_tx(&mut scenario, FIRST_USER_ADDRESS);
        {
            let suins = test_scenario::take_shared<SuiNS>(&mut scenario);
            let config = test_scenario::take_shared<Configuration>(&mut scenario);
            let auction = test_scenario::take_shared<Auction>(&mut scenario);
            let ctx = tx_context::new(
                FIRST_USER_ADDRESS,
                x"3a985da74fe225b2045c172d6bd390bd855f086e3e9d525b46bfe24511431532",
                51,
                0
            );
            let coin = coin::mint_for_testing<SUI>(3000000, &mut ctx);

            assert!(controller::balance(&suins) == 0, 0);
            assert!(!base_registrar::record_exists(&suins, SUI_REGISTRAR, FIRST_LABEL), 0);
            assert!(!base_registry::record_exists(&suins, utf8(FIRST_NODE)), 0);
            assert!(!test_scenario::has_most_recent_for_sender<RegistrationNFT>(&mut scenario), 0);
            assert!(!test_scenario::has_most_recent_for_address<Coin<SUI>>(SECOND_USER_ADDRESS), 0);

            controller::register_with_config_and_code(
                &mut suins,
                SUI_REGISTRAR,
                &mut config,
                &auction,
                FIRST_LABEL,
                FIRST_USER_ADDRESS,
                2,
                FIRST_SECRET,
                FIRST_RESOLVER_ADDRESS,
                &mut coin,
                b"",
                DISCOUNT_CODE,
                &mut ctx,
            );
            assert!(coin::value(&coin) == 1300000, 0);

            coin::destroy_for_testing(coin);
            test_scenario::return_shared(auction);
            test_scenario::return_shared(config);
            test_scenario::return_shared(suins);
        };

        test_scenario::next_tx(&mut scenario, FIRST_USER_ADDRESS);
        {
            let nft = test_scenario::take_from_sender<RegistrationNFT>(&mut scenario);
            let (name, url) = base_registrar::get_nft_fields(&nft);
            let suins = test_scenario::take_shared<SuiNS>(&mut scenario);
            
            base_registrar::assert_registrar_exists(&suins, SUI_REGISTRAR);

            assert!(!test_scenario::has_most_recent_for_address<Coin<SUI>>(SECOND_USER_ADDRESS), 0);
            assert!(name == utf8(FIRST_NODE), 0);
            assert!(
                url == url::new_unsafe_from_bytes(b"ipfs://QmaLFg4tQYansFpyRqmDfABdkUVy66dHtpnkH15v1LPzcY"),
                0
            );
            assert!(controller::balance(&suins) == 1700000, 0);

            let (expiry, owner) = base_registrar::get_record_detail(&suins, SUI_REGISTRAR, FIRST_LABEL);
            assert!(expiry == 51 + 730, 0);
            assert!(owner== FIRST_USER_ADDRESS, 0);

            let (owner, resolver, ttl) = base_registry::get_record_by_key(&suins, utf8(FIRST_NODE));
            assert!(owner == FIRST_USER_ADDRESS, 0);
            assert!(resolver == FIRST_RESOLVER_ADDRESS, 0);
            assert!(ttl == 0, 0);

            test_scenario::return_to_sender(&mut scenario, nft);
            test_scenario::return_shared(suins);
        };
        test_scenario::end(scenario);
    }

    #[test, expected_failure(abort_code = configuration::EOwnerUnauthorized)]
    fun test_register_with_config_and_discount_code_abort_if_unauthorized() {
        let scenario = test_init();
        make_commitment(&mut scenario, option::none());

        test_scenario::next_tx(&mut scenario, SECOND_USER_ADDRESS);
        {
            let suins = test_scenario::take_shared<SuiNS>(&mut scenario);
            let config = test_scenario::take_shared<Configuration>(&mut scenario);
            let auction = test_scenario::take_shared<Auction>(&mut scenario);
            let ctx = tx_context::new(
                SECOND_USER_ADDRESS,
                x"3a985da74fe225b2045c172d6bd390bd855f086e3e9d525b46bfe24511431532",
                51,
                0
            );
            let coin = coin::mint_for_testing<SUI>(3000000, &mut ctx);

            controller::register_with_config_and_code(
                &mut suins,
                SUI_REGISTRAR,
                &mut config,
                &auction,
                FIRST_LABEL,
                FIRST_USER_ADDRESS,
                2,
                FIRST_SECRET,
                FIRST_RESOLVER_ADDRESS,
                &mut coin,
                b"",
                DISCOUNT_CODE,
                &mut ctx,
            );

            coin::destroy_for_testing(coin);
            test_scenario::return_shared(config);
            test_scenario::return_shared(auction);
            test_scenario::return_shared(suins);
        };
        test_scenario::end(scenario);
    }

    #[test, expected_failure(abort_code = configuration::EDiscountCodeNotExists)]
    fun test_register_with_config_and_discount_code_abort_with_invalid_code() {
        let scenario = test_init();
        make_commitment(&mut scenario, option::none());

        test_scenario::next_tx(&mut scenario, FIRST_USER_ADDRESS);
        {
            let suins = test_scenario::take_shared<SuiNS>(&mut scenario);
            let config = test_scenario::take_shared<Configuration>(&mut scenario);
            let auction = test_scenario::take_shared<Auction>(&mut scenario);
            let ctx = tx_context::new(
                FIRST_USER_ADDRESS,
                x"3a985da74fe225b2045c172d6bd390bd855f086e3e9d525b46bfe24511431532",
                51,
                0
            );
            let coin = coin::mint_for_testing<SUI>(3000000, &mut ctx);

            controller::register_with_config_and_code(
                &mut suins,
                SUI_REGISTRAR,
                &mut config,
                &auction,
                FIRST_LABEL,
                FIRST_USER_ADDRESS,
                2,
                FIRST_SECRET,
                FIRST_RESOLVER_ADDRESS,
                &mut coin,
                b"",
                REFERRAL_CODE,
                &mut ctx,
            );

            coin::destroy_for_testing(coin);
            test_scenario::return_shared(config);
            test_scenario::return_shared(auction);
            test_scenario::return_shared(suins);
        };
        test_scenario::end(scenario);
    }

    #[test, expected_failure(abort_code = configuration::EDiscountCodeNotExists)]
    fun test_register_with_discount_code_abort_if_being_used_twice() {
        let scenario = test_init();
        make_commitment(&mut scenario, option::none());

        test_scenario::next_tx(&mut scenario, FIRST_USER_ADDRESS);
        {
            let suins = test_scenario::take_shared<SuiNS>(&mut scenario);
            let config = test_scenario::take_shared<Configuration>(&mut scenario);
            let auction = test_scenario::take_shared<Auction>(&mut scenario);
            let ctx = tx_context::new(
                FIRST_USER_ADDRESS,
                x"3a985da74fe225b2045c172d6bd390bd855f086e3e9d525b46bfe24511431532",
                51,
                0
            );
            let coin = coin::mint_for_testing<SUI>(3000000, &mut ctx);

            controller::register_with_code(
                &mut suins,
                SUI_REGISTRAR,
                &mut config,
                &auction,
                FIRST_LABEL,
                FIRST_USER_ADDRESS,
                2,
                FIRST_SECRET,
                &mut coin,
                b"",
                DISCOUNT_CODE,
                &mut ctx,
            );

            coin::destroy_for_testing(coin);
            test_scenario::return_shared(auction);
            test_scenario::return_shared(config);
            test_scenario::return_shared(suins);
        };

        test_scenario::next_tx(&mut scenario, FIRST_USER_ADDRESS);
        {
            let suins = test_scenario::take_shared<SuiNS>(&mut scenario);
            let ctx = tx_context::new(
                @0x0,
                x"3a985da74fe225b2045c172d6bd390bd855f086e3e9d525b46bfe24511431532",
                60,
                0
            );
            let commitment = controller::test_make_commitment(
                SUI_REGISTRAR,
                SECOND_LABEL,
                FIRST_USER_ADDRESS,
                FIRST_SECRET
            );

            controller::commit(
                &mut suins,
                commitment,
                &mut ctx,
            );

            test_scenario::return_shared(suins);
            };

        test_scenario::next_tx(&mut scenario, FIRST_USER_ADDRESS);
        {
            let suins = test_scenario::take_shared<SuiNS>(&mut scenario);
            let config = test_scenario::take_shared<Configuration>(&mut scenario);
            let auction = test_scenario::take_shared<Auction>(&mut scenario);
            let ctx = tx_context::new(
                FIRST_USER_ADDRESS,
                x"3a985da74fe225b2045c172d6bd390bd855f086e3e9d525b46bfe24511431532",
                61,
                0
            );
            let coin = coin::mint_for_testing<SUI>(3000000, &mut ctx);

            controller::register_with_code(
                &mut suins,
                SUI_REGISTRAR,
                &mut config,
                &auction,
                SECOND_LABEL,
                FIRST_USER_ADDRESS,
                2,
                FIRST_SECRET,
                &mut coin,
                b"",
                DISCOUNT_CODE,
                &mut ctx,
            );

            coin::destroy_for_testing(coin);
            test_scenario::return_shared(config);
            test_scenario::return_shared(suins);
            test_scenario::return_shared(auction);
        };
        test_scenario::end(scenario);
    }

    #[test]
    fun test_register_with_referral_code_works_if_code_is_used_twice() {
        let scenario = test_init();
        make_commitment(&mut scenario, option::none());
        test_scenario::next_tx(&mut scenario, FIRST_USER_ADDRESS);
        {
            let suins = test_scenario::take_shared<SuiNS>(&mut scenario);
            let config = test_scenario::take_shared<Configuration>(&mut scenario);
            let auction = test_scenario::take_shared<Auction>(&mut scenario);
            let ctx = tx_context::new(
                @0x0,
                x"3a985da74fe225b2045c172d6bd390bd855f086e3e9d525b46bfe24511431532",
                51,
                0
            );
            let coin = coin::mint_for_testing<SUI>(3000000, &mut ctx);

            assert!(!base_registrar::record_exists(&suins, SUI_REGISTRAR, FIRST_LABEL), 0);

            controller::register_with_code(
                &mut suins,
                SUI_REGISTRAR,
                &mut config,
                &auction,
                FIRST_LABEL,
                FIRST_USER_ADDRESS,
                2,
                FIRST_SECRET,
                &mut coin,
                REFERRAL_CODE,
                b"",
                &mut ctx,
            );
            assert!(coin::value(&coin) == 1000000, 0);
            coin::destroy_for_testing(coin);
            test_scenario::return_shared(config);
            test_scenario::return_shared(suins);
            test_scenario::return_shared(auction);
        };
        test_scenario::next_tx(&mut scenario, FIRST_USER_ADDRESS);
        {
            let coin = test_scenario::take_from_address<Coin<SUI>>(&mut scenario, SECOND_USER_ADDRESS);
            let suins = test_scenario::take_shared<SuiNS>(&mut scenario);

            assert!(coin::value(&coin) == 200000, 0);
            assert!(controller::balance(&suins) == 1800000, 0);

            test_scenario::return_to_address(SECOND_USER_ADDRESS, coin);
            test_scenario::return_shared(suins);
        };
        make_commitment(&mut scenario, option::some(SECOND_LABEL));
        test_scenario::next_tx(&mut scenario, FIRST_USER_ADDRESS);
        {
            let suins = test_scenario::take_shared<SuiNS>(&mut scenario);
            let config = test_scenario::take_shared<Configuration>(&mut scenario);
            let auction = test_scenario::take_shared<Auction>(&mut scenario);
            // simulate user wait for next epoch to call `register`
            let ctx = tx_context::new(
                @0x0,
                x"3a985da74fe225b2045c172d6bd390bd855f086e3e9d525b46bfe24511431532",
                51,
                2
            );
            let coin = coin::mint_for_testing<SUI>(3000000, &mut ctx);
            assert!(!base_registrar::record_exists(&suins, SUI_REGISTRAR, SECOND_LABEL), 0);

            controller::register_with_code(
                &mut suins,
                SUI_REGISTRAR,
                &mut config,
                &auction,
                SECOND_LABEL,
                FIRST_USER_ADDRESS,
                1,
                FIRST_SECRET,
                &mut coin,
                REFERRAL_CODE,
                b"",
                &mut ctx,
            );
            assert!(coin::value(&coin) == 2000000, 0);
            coin::destroy_for_testing(coin);
            test_scenario::return_shared(config);
            test_scenario::return_shared(auction);
            test_scenario::return_shared(suins);
        };

        test_scenario::next_tx(&mut scenario, FIRST_USER_ADDRESS);
        {
            let coin1 = test_scenario::take_from_address<Coin<SUI>>(&mut scenario, SECOND_USER_ADDRESS);
            let coin2 = test_scenario::take_from_address<Coin<SUI>>(&mut scenario, SECOND_USER_ADDRESS);
            let suins = test_scenario::take_shared<SuiNS>(&mut scenario);

            assert!(coin::value(&coin1) == 100000, 0);
            assert!(coin::value(&coin2) == 200000, 0);
            assert!(controller::balance(&suins) == 2700000, 0);

            test_scenario::return_to_address(SECOND_USER_ADDRESS, coin2);
            test_scenario::return_shared(suins);
            test_scenario::return_to_address(SECOND_USER_ADDRESS, coin1);
        };
        test_scenario::end(scenario);
    }

    #[test, expected_failure(abort_code = configuration::EReferralCodeNotExists)]
    fun test_register_with_referral_code_abort_with_wrong_referral_code() {
        let scenario = test_init();
        make_commitment(&mut scenario, option::none());
        test_scenario::next_tx(&mut scenario, FIRST_USER_ADDRESS);
        {
            let suins = test_scenario::take_shared<SuiNS>(&mut scenario);
            let config = test_scenario::take_shared<Configuration>(&mut scenario);
            let auction = test_scenario::take_shared<Auction>(&mut scenario);
            let ctx = tx_context::new(
                @0x0,
                x"3a985da74fe225b2045c172d6bd390bd855f086e3e9d525b46bfe24511431532",
                51,
                0
            );
            let coin = coin::mint_for_testing<SUI>(3000000, &mut ctx);

            controller::register_with_code(
                &mut suins,
                SUI_REGISTRAR,
                &mut config,
                &auction,
                FIRST_LABEL,
                FIRST_USER_ADDRESS,
                2,
                FIRST_SECRET,
                &mut coin,
                DISCOUNT_CODE,
                b"",
                &mut ctx,
            );

            coin::destroy_for_testing(coin);
            test_scenario::return_shared(auction);
            test_scenario::return_shared(config);
            test_scenario::return_shared(suins);
        };
        test_scenario::end(scenario);
    }

    // #[test]
    fun test_register_with_emoji() {
        let scenario = test_init();
        let label = vector[104, 109, 109, 109, 49, 240, 159, 145, 180];
        make_commitment(&mut scenario, option::some(label));

        test_scenario::next_tx(&mut scenario, FIRST_USER_ADDRESS);
        {
            let suins = test_scenario::take_shared<SuiNS>(&mut scenario);
            let config = test_scenario::take_shared<Configuration>(&mut scenario);
            let auction = test_scenario::take_shared<Auction>(&mut scenario);
            // simulate user wait for next epoch to call `register`
            let ctx = tx_context::new(
                @0x0,
                x"3a985da74fe225b2045c172d6bd390bd855f086e3e9d525b46bfe24511431532",
                51,
                0
            );
            let coin = coin::mint_for_testing<SUI>(3000000, &mut ctx);

            assert!(!base_registrar::record_exists(&suins, SUI_REGISTRAR, FIRST_LABEL), 0);
            assert!(controller::balance(&suins) == 0, 0);
            assert!(controller::commitment_len(&suins) == 1, 0);
            assert!(!base_registry::record_exists(&suins, utf8(FIRST_NODE)), 0);
            assert!(!test_scenario::has_most_recent_for_sender<RegistrationNFT>(&mut scenario), 0);

            controller::register(
                &mut suins,
                SUI_REGISTRAR,
                &mut config,
                &auction,
                label,
                FIRST_USER_ADDRESS,
                2,
                FIRST_SECRET,
                &mut coin,
                &mut ctx,
            );
            assert!(coin::value(&coin) == 1000000, 0);

            coin::destroy_for_testing(coin);
            test_scenario::return_shared(config);
            test_scenario::return_shared(auction);
            test_scenario::return_shared(suins);
        };

        test_scenario::next_tx(&mut scenario, FIRST_USER_ADDRESS);
        {
            let nft = test_scenario::take_from_sender<RegistrationNFT>(&mut scenario);
            let (name, url) = base_registrar::get_nft_fields(&nft);
            let suins = test_scenario::take_shared<SuiNS>(&mut scenario);

            base_registrar::assert_registrar_exists(&suins, SUI_REGISTRAR);

            assert!(controller::balance(&suins) == 2000000, 0);
            assert!(name == utf8(FIRST_NODE), 0);
            assert!(
                url == url::new_unsafe_from_bytes(b"ipfs://QmaLFg4tQYansFpyRqmDfABdkUVy66dHtpnkH15v1LPzcY"),
                0
            );

            let (expiry, owner) = base_registrar::get_record_detail(&suins, SUI_REGISTRAR, FIRST_LABEL);
            assert!(expiry == 51 + 730, 0);
            assert!(owner== FIRST_USER_ADDRESS, 0);

            let (owner, resolver, ttl) = base_registry::get_record_by_key(&suins, utf8(FIRST_NODE));
            assert!(owner == FIRST_USER_ADDRESS, 0);
            assert!(resolver == FIRST_RESOLVER_ADDRESS, 0);
            assert!(ttl == 0, 0);

            test_scenario::return_to_sender(&mut scenario, nft);
            test_scenario::return_shared(suins);
        };
        test_scenario::end(scenario);
    }

    #[test]
    fun test_register_with_code_apply_both_types_of_code() {
        let scenario = test_init();
        make_commitment(&mut scenario, option::none());
        test_scenario::next_tx(&mut scenario, FIRST_USER_ADDRESS);
        {
            let suins = test_scenario::take_shared<SuiNS>(&mut scenario);
            let config = test_scenario::take_shared<Configuration>(&mut scenario);
            let auction = test_scenario::take_shared<Auction>(&mut scenario);
            // simulate user wait for next epoch to call `register`
            let ctx = tx_context::new(
                FIRST_USER_ADDRESS,
                x"3a985da74fe225b2045c172d6bd390bd855f086e3e9d525b46bfe24511431532",
                51,
                0
            );
            let coin = coin::mint_for_testing<SUI>(3000000, &mut ctx);

            assert!(controller::balance(&suins) == 0, 0);
            assert!(!base_registrar::record_exists(&suins, SUI_REGISTRAR, FIRST_LABEL), 0);
            assert!(!base_registry::record_exists(&suins, utf8(FIRST_NODE)), 0);
            assert!(!test_scenario::has_most_recent_for_sender<RegistrationNFT>(&mut scenario), 0);
            assert!(!test_scenario::has_most_recent_for_address<Coin<SUI>>(SECOND_USER_ADDRESS), 0);

            controller::register_with_code(
                &mut suins,
                SUI_REGISTRAR,
                &mut config,
                &auction,
                FIRST_LABEL,
                FIRST_USER_ADDRESS,
                2,
                FIRST_SECRET,
                &mut coin,
                REFERRAL_CODE,
                DISCOUNT_CODE,
                &mut ctx,
            );
            assert!(coin::value(&coin) == 1300000, 0);

            coin::destroy_for_testing(coin);
            test_scenario::return_shared(auction);
            test_scenario::return_shared(config);
            test_scenario::return_shared(suins);
        };

        test_scenario::next_tx(&mut scenario, FIRST_USER_ADDRESS);
        {
            let nft = test_scenario::take_from_sender<RegistrationNFT>(&mut scenario);
            let (name, url) = base_registrar::get_nft_fields(&nft);
            let suins = test_scenario::take_shared<SuiNS>(&mut scenario);
            let coin = test_scenario::take_from_address<Coin<SUI>>(&mut scenario, SECOND_USER_ADDRESS);
            
            base_registrar::assert_registrar_exists(&suins, SUI_REGISTRAR);
            
            assert!(name == utf8(FIRST_NODE), 0);
            assert!(
                url == url::new_unsafe_from_bytes(b"ipfs://QmaLFg4tQYansFpyRqmDfABdkUVy66dHtpnkH15v1LPzcY"),
                0
            );
            assert!(coin::value(&coin) == 170000, 0);
            assert!(controller::balance(&suins) == 1700000 - 170000, 0);

            let (expiry, owner) = base_registrar::get_record_detail(&suins, SUI_REGISTRAR, FIRST_LABEL);
            assert!(expiry == 51 + 730, 0);
            assert!(owner== FIRST_USER_ADDRESS, 0);

            let (owner, resolver, ttl) = base_registry::get_record_by_key(&suins, utf8(FIRST_NODE));
            assert!(owner == FIRST_USER_ADDRESS, 0);
            assert!(resolver == @0x0, 0);
            assert!(ttl == 0, 0);

            coin::destroy_for_testing(coin);
            test_scenario::return_to_sender(&mut scenario, nft);
            test_scenario::return_shared(suins);
        };
        test_scenario::end(scenario);
    }

    #[test, expected_failure(abort_code = configuration::EReferralCodeNotExists)]
    fun test_register_with_code_if_use_wrong_referral_code() {
        let scenario = test_init();
        make_commitment(&mut scenario, option::none());
        test_scenario::next_tx(&mut scenario, FIRST_USER_ADDRESS);
        {
            let suins = test_scenario::take_shared<SuiNS>(&mut scenario);
            let config = test_scenario::take_shared<Configuration>(&mut scenario);
            let auction = test_scenario::take_shared<Auction>(&mut scenario);
            let ctx = tx_context::new(
                FIRST_USER_ADDRESS,
                x"3a985da74fe225b2045c172d6bd390bd855f086e3e9d525b46bfe24511431532",
                51,
                0
            );
            let coin = coin::mint_for_testing<SUI>(3000000, &mut ctx);

            assert!(!base_registrar::record_exists(&suins, SUI_REGISTRAR, FIRST_LABEL), 0);
            controller::register_with_code(
                &mut suins,
                SUI_REGISTRAR,
                &mut config,
                &auction,
                FIRST_LABEL,
                FIRST_USER_ADDRESS,
                2,
                FIRST_SECRET,
                &mut coin,
                DISCOUNT_CODE,
                DISCOUNT_CODE,
                &mut ctx,
            );

            coin::destroy_for_testing(coin);
            test_scenario::return_shared(auction);
            test_scenario::return_shared(config);
            test_scenario::return_shared(suins);
        };
        test_scenario::end(scenario);
    }

    #[test, expected_failure(abort_code = configuration::EDiscountCodeNotExists)]
    fun test_register_with_code_if_use_wrong_discount_code() {
        let scenario = test_init();
        make_commitment(&mut scenario, option::none());
        test_scenario::next_tx(&mut scenario, FIRST_USER_ADDRESS);
        {
            let suins = test_scenario::take_shared<SuiNS>(&mut scenario);
            let config = test_scenario::take_shared<Configuration>(&mut scenario);
            let auction = test_scenario::take_shared<Auction>(&mut scenario);
            let ctx = tx_context::new(
                FIRST_USER_ADDRESS,
                x"3a985da74fe225b2045c172d6bd390bd855f086e3e9d525b46bfe24511431532",
                51,
                0
            );
            let coin = coin::mint_for_testing<SUI>(3000000, &mut ctx);

            assert!(!base_registrar::record_exists(&suins, SUI_REGISTRAR, FIRST_LABEL), 0);
            controller::register_with_code(
                &mut suins,
                SUI_REGISTRAR,
                &mut config,
                &auction,
                FIRST_LABEL,
                FIRST_USER_ADDRESS,
                2,
                FIRST_SECRET,
                &mut coin,
                REFERRAL_CODE,
                REFERRAL_CODE,
                &mut ctx,
            );

            coin::destroy_for_testing(coin);
            test_scenario::return_shared(config);
            test_scenario::return_shared(suins);
            test_scenario::return_shared(auction);
        };
        test_scenario::end(scenario);
    }

    #[test]
    fun test_register_with_config_and_code_apply_both_types_of_code() {
        let scenario = test_init();
        make_commitment(&mut scenario, option::none());
        test_scenario::next_tx(&mut scenario, FIRST_USER_ADDRESS);
        {
            let suins = test_scenario::take_shared<SuiNS>(&mut scenario);
            let config = test_scenario::take_shared<Configuration>(&mut scenario);
            let auction = test_scenario::take_shared<Auction>(&mut scenario);
            let ctx = tx_context::new(
                FIRST_USER_ADDRESS,
                x"3a985da74fe225b2045c172d6bd390bd855f086e3e9d525b46bfe24511431532",
                51,
                0
            );
            let coin = coin::mint_for_testing<SUI>(3000000, &mut ctx);

            assert!(controller::balance(&suins) == 0, 0);
            assert!(!base_registrar::record_exists(&suins, SUI_REGISTRAR, FIRST_LABEL), 0);
            assert!(!base_registry::record_exists(&suins, utf8(FIRST_NODE)), 0);
            assert!(!test_scenario::has_most_recent_for_sender<RegistrationNFT>(&mut scenario), 0);
            assert!(!test_scenario::has_most_recent_for_address<Coin<SUI>>(SECOND_USER_ADDRESS), 0);

            controller::register_with_config_and_code(
                &mut suins,
                SUI_REGISTRAR,
                &mut config,
                &auction,
                FIRST_LABEL,
                FIRST_USER_ADDRESS,
                2,
                FIRST_SECRET,
                FIRST_RESOLVER_ADDRESS,
                &mut coin,
                REFERRAL_CODE,
                DISCOUNT_CODE,
                &mut ctx,
            );
            assert!(coin::value(&coin) == 1300000, 0);
            coin::destroy_for_testing(coin);
            test_scenario::return_shared(config);
            test_scenario::return_shared(auction);
            test_scenario::return_shared(suins);
        };
        test_scenario::next_tx(&mut scenario, FIRST_USER_ADDRESS);
        {
            let nft = test_scenario::take_from_sender<RegistrationNFT>(&mut scenario);
            let (name, url) = base_registrar::get_nft_fields(&nft);
            let suins = test_scenario::take_shared<SuiNS>(&mut scenario);
            let coin = test_scenario::take_from_address<Coin<SUI>>(&mut scenario, SECOND_USER_ADDRESS);
            
            base_registrar::assert_registrar_exists(&suins, SUI_REGISTRAR);
            
            assert!(name == utf8(FIRST_NODE), 0);
            assert!(
                url == url::new_unsafe_from_bytes(b"ipfs://QmaLFg4tQYansFpyRqmDfABdkUVy66dHtpnkH15v1LPzcY"),
                0
            );
            assert!(coin::value(&coin) == 170000, 0);
            assert!(controller::balance(&suins) == 1700000 - 170000, 0);

            let (expiry, owner) = base_registrar::get_record_detail(&suins, SUI_REGISTRAR, FIRST_LABEL);
            assert!(expiry == 51 + 730, 0);
            assert!(owner== FIRST_USER_ADDRESS, 0);

            let (owner, resolver, ttl) = base_registry::get_record_by_key(&suins, utf8(FIRST_NODE));
            assert!(owner == FIRST_USER_ADDRESS, 0);
            assert!(resolver == FIRST_RESOLVER_ADDRESS, 0);
            assert!(ttl == 0, 0);

            coin::destroy_for_testing(coin);
            test_scenario::return_to_sender(&mut scenario, nft);
            test_scenario::return_shared(suins);
        };
        test_scenario::end(scenario);
    }

    #[test, expected_failure(abort_code = configuration::EReferralCodeNotExists)]
    fun test_register_with_config_and_code_if_use_wrong_referral_code() {
        let scenario = test_init();
        make_commitment(&mut scenario, option::none());
        test_scenario::next_tx(&mut scenario, FIRST_USER_ADDRESS);
        {
            let suins = test_scenario::take_shared<SuiNS>(&mut scenario);
            let config = test_scenario::take_shared<Configuration>(&mut scenario);
            let auction = test_scenario::take_shared<Auction>(&mut scenario);
            let ctx = tx_context::new(
                FIRST_USER_ADDRESS,
                x"3a985da74fe225b2045c172d6bd390bd855f086e3e9d525b46bfe24511431532",
                51,
                0
            );
            let coin = coin::mint_for_testing<SUI>(3000000, &mut ctx);

            assert!(!base_registrar::record_exists(&suins, SUI_REGISTRAR, FIRST_LABEL), 0);
            controller::register_with_config_and_code(
                &mut suins,
                SUI_REGISTRAR,
                &mut config,
                &auction,
                FIRST_LABEL,
                FIRST_USER_ADDRESS,
                2,
                FIRST_SECRET,
                FIRST_RESOLVER_ADDRESS,
                &mut coin,
                DISCOUNT_CODE,
                DISCOUNT_CODE,
                &mut ctx,
            );

            coin::destroy_for_testing(coin);
            test_scenario::return_shared(config);
            test_scenario::return_shared(auction);
            test_scenario::return_shared(suins);
        };
        test_scenario::end(scenario);
    }

    #[test, expected_failure(abort_code = configuration::EDiscountCodeNotExists)]
    fun test_register_with_config_and_code_if_use_wrong_discount_code() {
        let scenario = test_init();
        make_commitment(&mut scenario, option::none());
        test_scenario::next_tx(&mut scenario, FIRST_USER_ADDRESS);
        {
            let suins = test_scenario::take_shared<SuiNS>(&mut scenario);
            let config = test_scenario::take_shared<Configuration>(&mut scenario);
            let auction = test_scenario::take_shared<Auction>(&mut scenario);
            let ctx = tx_context::new(
                FIRST_USER_ADDRESS,
                x"3a985da74fe225b2045c172d6bd390bd855f086e3e9d525b46bfe24511431532",
                51,
                0
            );
            let coin = coin::mint_for_testing<SUI>(3000000, &mut ctx);

            assert!(!base_registrar::record_exists(&suins, SUI_REGISTRAR, FIRST_LABEL), 0);
            controller::register_with_config_and_code(
                &mut suins,
                SUI_REGISTRAR,
                &mut config,
                &auction,
                FIRST_LABEL,
                FIRST_USER_ADDRESS,
                2,
                FIRST_SECRET,
                FIRST_RESOLVER_ADDRESS,
                &mut coin,
                REFERRAL_CODE,
                REFERRAL_CODE,
                &mut ctx,
            );
            coin::destroy_for_testing(coin);
            test_scenario::return_shared(config);
            test_scenario::return_shared(suins);
            test_scenario::return_shared(auction);
        };
        test_scenario::end(scenario);
    }

    fun set_auction_config(scenario: &mut Scenario) {
        test_scenario::next_tx(scenario, SUINS_ADDRESS);
        {
            let admin_cap = test_scenario::take_from_sender<AdminCap>(scenario);
            let auction = test_scenario::take_shared<Auction>(scenario);

            auction::configure_auction(
                &admin_cap,
                &mut auction,
                AUCTION_START_AT,
                AUCTION_END_AT,
                test_scenario::ctx(scenario)
            );

            test_scenario::return_shared(auction);
            test_scenario::return_to_sender(scenario, admin_cap);
        };
    }

    #[test, expected_failure(abort_code = emoji::EInvalidLabel)]
    fun test_register_abort_if_register_short_domain_while_auction_not_start_yet() {
        let scenario = test_init();
        set_auction_config(&mut scenario);

        make_commitment(&mut scenario, option::none());
        test_scenario::next_tx(&mut scenario, FIRST_USER_ADDRESS);
        {
            let suins = test_scenario::take_shared<SuiNS>(&mut scenario);
            let config = test_scenario::take_shared<Configuration>(&mut scenario);
            let auction = test_scenario::take_shared<Auction>(&mut scenario);
            let ctx = tx_context::new(
                @0x0,
                x"3a985da74fe225b2045c172d6bd390bd855f086e3e9d525b46bfe24511431532",
                21,
                0
            );
            let coin = coin::mint_for_testing<SUI>(3000000, &mut ctx);

            controller::register(
                &mut suins,
                SUI_REGISTRAR,
                &mut config,
                &auction,
                AUCTIONED_LABEL,
                FIRST_USER_ADDRESS,
                2,
                FIRST_SECRET,
                &mut coin,
                &mut ctx,
            );

            coin::destroy_for_testing(coin);
            test_scenario::return_shared(config);
            test_scenario::return_shared(suins);
            test_scenario::return_shared(auction);
        };
        test_scenario::end(scenario);
    }

    #[test]
    fun test_register_work_if_register_long_domain_while_auction_not_start_yet() {
        let scenario = test_init();
        set_auction_config(&mut scenario);

        make_commitment(&mut scenario, option::none());
        test_scenario::next_tx(&mut scenario, FIRST_USER_ADDRESS);
        {
            let suins = test_scenario::take_shared<SuiNS>(&mut scenario);
            let config = test_scenario::take_shared<Configuration>(&mut scenario);
            let auction = test_scenario::take_shared<Auction>(&mut scenario);
            let ctx = tx_context::new(
                @0x0,
                x"3a985da74fe225b2045c172d6bd390bd855f086e3e9d525b46bfe24511431532",
                21,
                0
            );
            let coin = coin::mint_for_testing<SUI>(3000000, &mut ctx);

            controller::register(
                &mut suins,
                SUI_REGISTRAR,
                &mut config,
                &auction,
                FIRST_LABEL,
                FIRST_USER_ADDRESS,
                1,
                FIRST_SECRET,
                &mut coin,
                &mut ctx,
            );

            coin::destroy_for_testing(coin);
            test_scenario::return_shared(config);
            test_scenario::return_shared(suins);
            test_scenario::return_shared(auction);
        };

        test_scenario::next_tx(&mut scenario, FIRST_USER_ADDRESS);
        {
            let suins = test_scenario::take_shared<SuiNS>(&mut scenario);
            let nft = test_scenario::take_from_sender<RegistrationNFT>(&mut scenario);
            let (name, url) = base_registrar::get_nft_fields(&nft);

            base_registrar::assert_registrar_exists(&suins, SUI_REGISTRAR);

            assert!(controller::balance(&suins) == 1000000, 0);
            assert!(name == utf8(FIRST_NODE), 0);
            assert!(
                url == url::new_unsafe_from_bytes(b"ipfs://QmaLFg4tQYansFpyRqmDfABdkUVy66dHtpnkH15v1LPzcY"),
                0
            );

            let (expiry, owner) = base_registrar::get_record_detail(&suins, SUI_REGISTRAR, FIRST_LABEL);
            assert!(expiry == 21 + 365, 0);
            assert!(owner== FIRST_USER_ADDRESS, 0);

            let (owner, resolver, ttl) = base_registry::get_record_by_key(&suins, utf8(FIRST_NODE));
            assert!(owner == FIRST_USER_ADDRESS, 0);
            assert!(resolver == @0x0, 0);
            assert!(ttl == 0, 0);

            test_scenario::return_to_sender(&mut scenario, nft);
            test_scenario::return_shared(suins);
        };
        test_scenario::end(scenario);
    }

    #[test, expected_failure(abort_code = emoji::EInvalidLabel)]
    fun test_register_abort_if_register_short_domain_while_auction_is_happening() {
        let scenario = test_init();
        set_auction_config(&mut scenario);

        test_scenario::next_tx(&mut scenario, FIRST_USER_ADDRESS);
        {
            let suins = test_scenario::take_shared<SuiNS>(&mut scenario);
            let config = test_scenario::take_shared<Configuration>(&mut scenario);
            let auction = test_scenario::take_shared<Auction>(&mut scenario);
            let ctx = tx_context::new(
                @0x0,
                x"3a985da74fe225b2045c172d6bd390bd855f086e3e9d525b46bfe24511431532",
                71,
                0
            );
            let coin = coin::mint_for_testing<SUI>(3000000, &mut ctx);

            controller::register(
                &mut suins,
                SUI_REGISTRAR,
                &mut config,
                &auction,
                AUCTIONED_LABEL,
                FIRST_USER_ADDRESS,
                2,
                FIRST_SECRET,
                &mut coin,
                &mut ctx,
            );

            coin::destroy_for_testing(coin);
            test_scenario::return_shared(config);
            test_scenario::return_shared(suins);
            test_scenario::return_shared(auction);
        };
        test_scenario::end(scenario);
    }

    #[test]
    fun test_register_work_if_register_lonng_domain_while_auction_is_happening() {
        let scenario = test_init();
        set_auction_config(&mut scenario);

        make_commitment(&mut scenario, some(FIRST_LABEL));
        test_scenario::next_tx(&mut scenario, FIRST_USER_ADDRESS);
        {
            let suins = test_scenario::take_shared<SuiNS>(&mut scenario);
            let config = test_scenario::take_shared<Configuration>(&mut scenario);
            let auction = test_scenario::take_shared<Auction>(&mut scenario);
            let ctx = tx_context::new(
                @0x0,
                x"3a985da74fe225b2045c172d6bd390bd855f086e3e9d525b46bfe24511431532",
                51,
                0
            );
            let coin = coin::mint_for_testing<SUI>(3000000, &mut ctx);

            controller::register(
                &mut suins,
                SUI_REGISTRAR,
                &mut config,
                &auction,
                FIRST_LABEL,
                FIRST_USER_ADDRESS,
                1,
                FIRST_SECRET,
                &mut coin,
                &mut ctx,
            );

            coin::destroy_for_testing(coin);
            test_scenario::return_shared(config);
            test_scenario::return_shared(suins);
            test_scenario::return_shared(auction);
        };
        test_scenario::next_tx(&mut scenario, FIRST_USER_ADDRESS);
        {
            let nft = test_scenario::take_from_sender<RegistrationNFT>(&mut scenario);
            let suins = test_scenario::take_shared<SuiNS>(&mut scenario);
            let (name, url) = base_registrar::get_nft_fields(&nft);

            base_registrar::assert_registrar_exists(&suins, SUI_REGISTRAR);

            assert!(controller::balance(&suins) == 1000000, 0);
            assert!(name == utf8(FIRST_NODE), 0);
            assert!(
                url == url::new_unsafe_from_bytes(b"ipfs://QmaLFg4tQYansFpyRqmDfABdkUVy66dHtpnkH15v1LPzcY"),
                0
            );

            let (expiry, owner) = base_registrar::get_record_detail(&suins, SUI_REGISTRAR, FIRST_LABEL);
            assert!(expiry == 51 + 365, 0);
            assert!(owner== FIRST_USER_ADDRESS, 0);

            let (owner, resolver, ttl) = base_registry::get_record_by_key(&suins, utf8(FIRST_NODE));
            assert!(owner == FIRST_USER_ADDRESS, 0);
            assert!(resolver == @0x0, 0);
            assert!(ttl == 0, 0);

            test_scenario::return_to_sender(&mut scenario, nft);
            test_scenario::return_shared(suins);
        };
        test_scenario::end(scenario);
    }

    #[test]
    fun test_register_work_for_long_domain_if_auction_is_over() {
        let scenario = test_init();
        set_auction_config(&mut scenario);

        test_scenario::next_tx(&mut scenario, FIRST_USER_ADDRESS);
        {
            let suins = test_scenario::take_shared<SuiNS>(&mut scenario);
            let ctx = tx_context::new(
                @0x0,
                x"3a985da74fe225b2045c172d6bd390bd855f086e3e9d525b46bfe24511431532",
                220,
                0
            );
            let commitment = controller::test_make_commitment(
                SUI_REGISTRAR,
                FIRST_LABEL,
                FIRST_USER_ADDRESS,
                FIRST_SECRET
            );

            controller::commit(
                &mut suins,
                commitment,
                &mut ctx,
            );

            test_scenario::return_shared(suins);
        };
        test_scenario::next_tx(&mut scenario, FIRST_USER_ADDRESS);
        {
            let suins = test_scenario::take_shared<SuiNS>(&mut scenario);
            let config = test_scenario::take_shared<Configuration>(&mut scenario);
            let auction = test_scenario::take_shared<Auction>(&mut scenario);
            let ctx = tx_context::new(
                @0x0,
                x"3a985da74fe225b2045c172d6bd390bd855f086e3e9d525b46bfe24511431532",
                221,
                0
            );
            let coin = coin::mint_for_testing<SUI>(3000000, &mut ctx);

            controller::register(
                &mut suins,
                SUI_REGISTRAR,
                &mut config,
                &auction,
                FIRST_LABEL,
                FIRST_USER_ADDRESS,
                1,
                FIRST_SECRET,
                &mut coin,
                &mut ctx,
            );

            coin::destroy_for_testing(coin);
            test_scenario::return_shared(config);
            test_scenario::return_shared(suins);
            test_scenario::return_shared(auction);
        };
        test_scenario::next_tx(&mut scenario, FIRST_USER_ADDRESS);
        {
            let nft = test_scenario::take_from_sender<RegistrationNFT>(&mut scenario);
            let suins = test_scenario::take_shared<SuiNS>(&mut scenario);
            let (name, url) = base_registrar::get_nft_fields(&nft);

            base_registrar::assert_registrar_exists(&suins, SUI_REGISTRAR);

            assert!(controller::balance(&suins) == 1000000, 0);
            assert!(name == utf8(FIRST_NODE), 0);
            assert!(
                url == url::new_unsafe_from_bytes(b"ipfs://QmaLFg4tQYansFpyRqmDfABdkUVy66dHtpnkH15v1LPzcY"),
                0
            );

            let (expiry, owner) = base_registrar::get_record_detail(&suins, SUI_REGISTRAR, FIRST_LABEL);
            assert!(expiry == 221 + 365, 0);
            assert!(owner== FIRST_USER_ADDRESS, 0);

            let (owner, resolver, ttl) = base_registry::get_record_by_key(&suins, utf8(FIRST_NODE));
            assert!(owner == FIRST_USER_ADDRESS, 0);
            assert!(resolver == @0x0, 0);
            assert!(ttl == 0, 0);

            test_scenario::return_to_sender(&mut scenario, nft);
            test_scenario::return_shared(suins);
        };
        test_scenario::end(scenario);
    }

    #[test]
    fun test_register_work_for_short_domain_if_auction_is_over() {
        let scenario = test_init();
        set_auction_config(&mut scenario);

        test_scenario::next_tx(&mut scenario, FIRST_USER_ADDRESS);
        {
            let suins = test_scenario::take_shared<SuiNS>(&mut scenario);
            let ctx = tx_context::new(
                @0x0,
                x"3a985da74fe225b2045c172d6bd390bd855f086e3e9d525b46bfe24511431532",
                220,
                0
            );
            let commitment = controller::test_make_commitment(
                SUI_REGISTRAR,
                AUCTIONED_LABEL,
                FIRST_USER_ADDRESS,
                FIRST_SECRET
            );

            controller::commit(
                &mut suins,
                commitment,
                &mut ctx,
            );

            test_scenario::return_shared(suins);
        };
        test_scenario::next_tx(&mut scenario, FIRST_USER_ADDRESS);
        {
            let suins = test_scenario::take_shared<SuiNS>(&mut scenario);
            let config = test_scenario::take_shared<Configuration>(&mut scenario);
            let auction = test_scenario::take_shared<Auction>(&mut scenario);
            let ctx = tx_context::new(
                @0x0,
                x"3a985da74fe225b2045c172d6bd390bd855f086e3e9d525b46bfe24511431532",
                221,
                0
            );
            let coin = coin::mint_for_testing<SUI>(3000000, &mut ctx);

            controller::register(
                &mut suins,
                SUI_REGISTRAR,
                &mut config,
                &auction,
                AUCTIONED_LABEL,
                FIRST_USER_ADDRESS,
                1,
                FIRST_SECRET,
                &mut coin,
                &mut ctx,
            );

            coin::destroy_for_testing(coin);
            test_scenario::return_shared(config);
            test_scenario::return_shared(suins);
            test_scenario::return_shared(auction);
        };
        test_scenario::next_tx(&mut scenario, FIRST_USER_ADDRESS);
        {
            let nft = test_scenario::take_from_sender<RegistrationNFT>(&mut scenario);
            let (name, url) = base_registrar::get_nft_fields(&nft);
            let suins = test_scenario::take_shared<SuiNS>(&mut scenario);

            base_registrar::assert_registrar_exists(&suins, SUI_REGISTRAR);

            assert!(controller::balance(&suins) == 1000000, 0);
            assert!(name == utf8(AUCTIONED_NODE), 0);
            assert!(
                url == url::new_unsafe_from_bytes(b"ipfs://QmaLFg4tQYansFpyRqmDfABdkUVy66dHtpnkH15v1LPzcY"),
                0
            );

            let (expiry, owner) = base_registrar::get_record_detail(&suins, SUI_REGISTRAR, AUCTIONED_LABEL);
            assert!(expiry == 221 + 365, 0);
            assert!(owner== FIRST_USER_ADDRESS, 0);

            let (owner, resolver, ttl) = base_registry::get_record_by_key(&suins, utf8(AUCTIONED_NODE));
            assert!(owner == FIRST_USER_ADDRESS, 0);
            assert!(resolver == @0x0, 0);
            assert!(ttl == 0, 0);

            test_scenario::return_to_sender(&mut scenario, nft);
            test_scenario::return_shared(suins);
        };
        test_scenario::end(scenario);
    }

    #[test]
    fun test_register_work_if_name_not_wait_for_being_finalized() {
        let scenario = test_init();
        set_auction_config(&mut scenario);

        test_scenario::next_tx(&mut scenario, FIRST_USER_ADDRESS);
        {
            let suins = test_scenario::take_shared<SuiNS>(&mut scenario);
            let ctx = tx_context::new(
                @0x0,
                x"3a985da74fe225b2045c172d6bd390bd855f086e3e9d525b46bfe24511431532",
                120,
                0
            );
            let commitment = controller::test_make_commitment(
                SUI_REGISTRAR,
                FIRST_LABEL,
                FIRST_USER_ADDRESS,
                FIRST_SECRET
            );

            controller::commit(
                &mut suins,
                commitment,
                &mut ctx,
            );

            test_scenario::return_shared(suins);
        };
        test_scenario::next_tx(&mut scenario, FIRST_USER_ADDRESS);
        {
            let suins = test_scenario::take_shared<SuiNS>(&mut scenario);
            let config = test_scenario::take_shared<Configuration>(&mut scenario);
            let auction = test_scenario::take_shared<Auction>(&mut scenario);
            let ctx = tx_context::new(
                @0x0,
                x"3a985da74fe225b2045c172d6bd390bd855f086e3e9d525b46bfe24511431532",
                121,
                0
            );
            let coin = coin::mint_for_testing<SUI>(3000000, &mut ctx);

            controller::register(
                &mut suins,
                SUI_REGISTRAR,
                &mut config,
                &auction,
                FIRST_LABEL,
                FIRST_USER_ADDRESS,
                1,
                FIRST_SECRET,
                &mut coin,
                &mut ctx,
            );

            coin::destroy_for_testing(coin);
            test_scenario::return_shared(config);
            test_scenario::return_shared(suins);
            test_scenario::return_shared(auction);
        };
        test_scenario::next_tx(&mut scenario, FIRST_USER_ADDRESS);
        {
            let nft = test_scenario::take_from_sender<RegistrationNFT>(&mut scenario);
            let (name, url) = base_registrar::get_nft_fields(&nft);
            let suins = test_scenario::take_shared<SuiNS>(&mut scenario);

            base_registrar::assert_registrar_exists(&suins, SUI_REGISTRAR);

            assert!(controller::balance(&suins) == 1000000, 0);
            assert!(name == utf8(FIRST_NODE), 0);
            assert!(
                url == url::new_unsafe_from_bytes(b"ipfs://QmaLFg4tQYansFpyRqmDfABdkUVy66dHtpnkH15v1LPzcY"),
                0
            );

            let (expiry, owner) = base_registrar::get_record_detail(&suins, SUI_REGISTRAR, FIRST_LABEL);
            assert!(expiry == 121 + 365, 0);
            assert!(owner== FIRST_USER_ADDRESS, 0);

            let (owner, resolver, ttl) = base_registry::get_record_by_key(&suins, utf8(FIRST_NODE));
            assert!(owner == FIRST_USER_ADDRESS, 0);
            assert!(resolver == @0x0, 0);
            assert!(ttl == 0, 0);

            test_scenario::return_to_sender(&mut scenario, nft);
            test_scenario::return_shared(suins);
        };
        test_scenario::end(scenario);
    }

    #[test, expected_failure(abort_code = controller::ELabelUnAvailable)]
    fun test_register_abort_if_name_are_waiting_for_being_finalized() {
        let scenario = test_init();
        set_auction_config(&mut scenario);
        start_an_auction_util(&mut scenario, AUCTIONED_LABEL);
        let seal_bid = make_seal_bid(AUCTIONED_LABEL, FIRST_USER_ADDRESS, 1000, b"CnRGhPvfCu");
        place_bid_util(&mut scenario, seal_bid, 1100, FIRST_USER_ADDRESS);

        test_scenario::next_tx(&mut scenario, FIRST_USER_ADDRESS);
        {
            let auction = test_scenario::take_shared<Auction>(&mut scenario);

            reveal_bid_util(
                &mut auction,
                110 + 1 + BIDDING_PERIOD,
                AUCTIONED_LABEL,
                1000,
                b"CnRGhPvfCu",
                FIRST_USER_ADDRESS,
                2
            );

            test_scenario::return_shared(auction);
        };

        test_scenario::next_tx(&mut scenario, FIRST_USER_ADDRESS);
        {
            let suins = test_scenario::take_shared<SuiNS>(&mut scenario);
            let ctx = tx_context::new(
                @0x0,
                x"3a985da74fe225b2045c172d6bd390bd855f086e3e9d525b46bfe24511431532",
                120,
                0
            );
            let commitment = controller::test_make_commitment(
                SUI_REGISTRAR,
                FIRST_LABEL,
                FIRST_USER_ADDRESS,
                FIRST_SECRET
            );

            controller::commit(
                &mut suins,
                commitment,
                &mut ctx,
            );

            test_scenario::return_shared(suins);
        };
        test_scenario::next_tx(&mut scenario, FIRST_USER_ADDRESS);
        {
            let suins = test_scenario::take_shared<SuiNS>(&mut scenario);
            let config = test_scenario::take_shared<Configuration>(&mut scenario);
            let auction = test_scenario::take_shared<Auction>(&mut scenario);
            let ctx = tx_context::new(
                @0x0,
                x"3a985da74fe225b2045c172d6bd390bd855f086e3e9d525b46bfe24511431532",
                AUCTION_END_AT + BIDDING_PERIOD + REVEAL_PERIOD + 1,
                0
            );
            let coin = coin::mint_for_testing<SUI>(3000000, &mut ctx);

            controller::register(
                &mut suins,
                SUI_REGISTRAR,
                &mut config,
                &auction,
                AUCTIONED_LABEL,
                FIRST_USER_ADDRESS,
                1,
                FIRST_SECRET,
                &mut coin,
                &mut ctx,
            );

            coin::destroy_for_testing(coin);
            test_scenario::return_shared(config);
            test_scenario::return_shared(suins);
            test_scenario::return_shared(auction);
        };
        test_scenario::end(scenario);
    }

    #[test, expected_failure(abort_code = emoji::EInvalidLabel)]
    fun test_register_abort_if_name_are_waiting_for_being_finalized_2() {
        let scenario = test_init();
        set_auction_config(&mut scenario);

        test_scenario::next_tx(&mut scenario, FIRST_USER_ADDRESS);
        {
            let suins = test_scenario::take_shared<SuiNS>(&mut scenario);
            let ctx = tx_context::new(
                @0x0,
                x"3a985da74fe225b2045c172d6bd390bd855f086e3e9d525b46bfe24511431532",
                AUCTION_END_AT + 1,
                0
            );
            let commitment = controller::test_make_commitment(
                SUI_REGISTRAR,
                FIRST_LABEL,
                FIRST_USER_ADDRESS,
                FIRST_SECRET
            );

            controller::commit(
                &mut suins,
                commitment,
                &mut ctx,
            );

            test_scenario::return_shared(suins);
        };

        test_scenario::next_tx(&mut scenario, FIRST_USER_ADDRESS);
        {
            let suins = test_scenario::take_shared<SuiNS>(&mut scenario);
            let config = test_scenario::take_shared<Configuration>(&mut scenario);
            let auction = test_scenario::take_shared<Auction>(&mut scenario);
            let ctx = tx_context::new(
                @0x0,
                x"3a985da74fe225b2045c172d6bd390bd855f086e3e9d525b46bfe24511431532",
                AUCTION_END_AT + 2,
                0
            );
            let coin = coin::mint_for_testing<SUI>(3000000, &mut ctx);

            controller::register(
                &mut suins,
                SUI_REGISTRAR,
                &mut config,
                &auction,
                AUCTIONED_LABEL,
                FIRST_USER_ADDRESS,
                1,
                FIRST_SECRET,
                &mut coin,
                &mut ctx,
            );

            coin::destroy_for_testing(coin);
            test_scenario::return_shared(config);
            test_scenario::return_shared(suins);
            test_scenario::return_shared(auction);
        };
        test_scenario::end(scenario);
    }

    #[test, expected_failure(abort_code = controller::ERegistrationIsDisabled)]
    fun test_register_abort_if_registration_is_disabled() {
        let scenario = test_init();
        set_auction_config(&mut scenario);

        test_scenario::next_tx(&mut scenario, SUINS_ADDRESS);
        {
            let config = test_scenario::take_shared<Configuration>(&mut scenario);
            let admin_cap = test_scenario::take_from_sender<AdminCap>(&mut scenario);

            configuration::set_enable_controller(&admin_cap, &mut config, false);

            test_scenario::return_to_sender(&mut scenario, admin_cap);
            test_scenario::return_shared(config);
        };
        test_scenario::next_tx(&mut scenario, FIRST_USER_ADDRESS);
        {
            let suins = test_scenario::take_shared<SuiNS>(&mut scenario);
            let ctx = tx_context::new(
                @0x0,
                x"3a985da74fe225b2045c172d6bd390bd855f086e3e9d525b46bfe24511431532",
                220,
                0
            );
            let commitment = controller::test_make_commitment(
                SUI_REGISTRAR,
                AUCTIONED_LABEL,
                FIRST_USER_ADDRESS,
                FIRST_SECRET
            );

            controller::commit(
                &mut suins,
                commitment,
                &mut ctx,
            );

            test_scenario::return_shared(suins);
        };
        test_scenario::next_tx(&mut scenario, FIRST_USER_ADDRESS);
        {
            let suins = test_scenario::take_shared<SuiNS>(&mut scenario);
            let config = test_scenario::take_shared<Configuration>(&mut scenario);
            let auction = test_scenario::take_shared<Auction>(&mut scenario);
            let ctx = tx_context::new(
                @0x0,
                x"3a985da74fe225b2045c172d6bd390bd855f086e3e9d525b46bfe24511431532",
                221,
                0
            );
            let coin = coin::mint_for_testing<SUI>(3000000, &mut ctx);

            controller::register(
                &mut suins,
                SUI_REGISTRAR,
                &mut config,
                &auction,
                AUCTIONED_LABEL,
                FIRST_USER_ADDRESS,
                1,
                FIRST_SECRET,
                &mut coin,
                &mut ctx,
            );

            coin::destroy_for_testing(coin);
            test_scenario::return_shared(config);
            test_scenario::return_shared(suins);
            test_scenario::return_shared(auction);
        };
<<<<<<< HEAD
        test_scenario::next_tx(&mut scenario, FIRST_USER_ADDRESS);
        {
            let nft = test_scenario::take_from_sender<RegistrationNFT>(&mut scenario);
            let (name, url) = base_registrar::get_nft_fields(&nft);
            let suins = test_scenario::take_shared<SuiNS>(&mut scenario);

            base_registrar::assert_registrar_exists(&suins, SUI_REGISTRAR);

            assert!(controller::balance(&suins) == 1000000, 0);
            assert!(name == utf8(AUCTIONED_NODE), 0);
            assert!(
                url == url::new_unsafe_from_bytes(b""),
                0
            );

            let (expiry, owner) = base_registrar::get_record_detail(&suins, SUI_REGISTRAR, FIRST_LABEL);
            assert!(expiry == 221 + 365, 0);
            assert!(owner== FIRST_USER_ADDRESS, 0);

            let (owner, resolver, ttl) = base_registry::get_record_by_key(&suins, utf8(AUCTIONED_NODE));
            assert!(owner == FIRST_USER_ADDRESS, 0);
            assert!(resolver == @0x0, 0);
            assert!(ttl == 0, 0);

            test_scenario::return_to_sender(&mut scenario, nft);
            test_scenario::return_shared(suins);
        };
=======
>>>>>>> 4c69d587
        test_scenario::end(scenario);
    }

    #[test]
    fun test_register_works_if_registration_is_reenabled() {
        let scenario = test_init();
        set_auction_config(&mut scenario);

        test_scenario::next_tx(&mut scenario, SUINS_ADDRESS);
        {
            let config = test_scenario::take_shared<Configuration>(&mut scenario);
            let admin_cap = test_scenario::take_from_sender<AdminCap>(&mut scenario);

            configuration::set_enable_controller(&admin_cap, &mut config, false);

            test_scenario::return_to_sender(&mut scenario, admin_cap);
            test_scenario::return_shared(config);
        };
        test_scenario::next_tx(&mut scenario, SUINS_ADDRESS);
        {
            let config = test_scenario::take_shared<Configuration>(&mut scenario);
            let admin_cap = test_scenario::take_from_sender<AdminCap>(&mut scenario);

            configuration::set_enable_controller(&admin_cap, &mut config, true);

            test_scenario::return_to_sender(&mut scenario, admin_cap);
            test_scenario::return_shared(config);
        };
        test_scenario::next_tx(&mut scenario, FIRST_USER_ADDRESS);
        {
            let suins = test_scenario::take_shared<SuiNS>(&mut scenario);
            let ctx = tx_context::new(
                @0x0,
                x"3a985da74fe225b2045c172d6bd390bd855f086e3e9d525b46bfe24511431532",
                220,
                0
            );
            let commitment = controller::test_make_commitment(
                SUI_REGISTRAR,
                AUCTIONED_LABEL,
                FIRST_USER_ADDRESS,
                FIRST_SECRET
            );

            controller::commit(
                &mut suins,
                commitment,
                &mut ctx,
            );

            test_scenario::return_shared(suins);
        };
        test_scenario::next_tx(&mut scenario, FIRST_USER_ADDRESS);
        {
            let suins = test_scenario::take_shared<SuiNS>(&mut scenario);
            let config = test_scenario::take_shared<Configuration>(&mut scenario);
            let auction = test_scenario::take_shared<Auction>(&mut scenario);
            let ctx = tx_context::new(
                @0x0,
                x"3a985da74fe225b2045c172d6bd390bd855f086e3e9d525b46bfe24511431532",
                221,
                0
            );
            let coin = coin::mint_for_testing<SUI>(3000000, &mut ctx);

            controller::register(
                &mut suins,
                SUI_REGISTRAR,
                &mut config,
                &auction,
                AUCTIONED_LABEL,
                FIRST_USER_ADDRESS,
                1,
                FIRST_SECRET,
                &mut coin,
                &mut ctx,
            );

            coin::destroy_for_testing(coin);
            test_scenario::return_shared(config);
            test_scenario::return_shared(suins);
            test_scenario::return_shared(auction);
        };
        test_scenario::next_tx(&mut scenario, FIRST_USER_ADDRESS);
        {
            let nft = test_scenario::take_from_sender<RegistrationNFT>(&mut scenario);
            let (name, url) = base_registrar::get_nft_fields(&nft);
            let suins = test_scenario::take_shared<SuiNS>(&mut scenario);

            base_registrar::assert_registrar_exists(&suins, SUI_REGISTRAR);

            assert!(controller::balance(&suins) == 1000000, 0);
            assert!(name == utf8(AUCTIONED_NODE), 0);
            assert!(
                url == url::new_unsafe_from_bytes(b"ipfs://QmaLFg4tQYansFpyRqmDfABdkUVy66dHtpnkH15v1LPzcY"),
                0
            );

            let (expiry, owner) = base_registrar::get_record_detail(&suins, SUI_REGISTRAR, AUCTIONED_LABEL);
            assert!(expiry == 221 + 365, 0);
            assert!(owner == FIRST_USER_ADDRESS, 0);

            let (owner, resolver, ttl) = base_registry::get_record_by_key(&suins, utf8(AUCTIONED_NODE));
            assert!(owner == FIRST_USER_ADDRESS, 0);
            assert!(resolver == @0x0, 0);
            assert!(ttl == 0, 0);

            test_scenario::return_to_sender(&mut scenario, nft);
            test_scenario::return_shared(suins);
        };
        test_scenario::end(scenario);
    }

    #[test]
    fun test_commit_removes_only_50_outdated() {
        let scenario = test_init();

        test_scenario::next_tx(&mut scenario, FIRST_USER_ADDRESS);
        {
            let suins = test_scenario::take_shared<SuiNS>(&mut scenario);
            let ctx = tx_context::new(
                @0x0,
                x"3a985da74fe225b2045c172d6bd390bd855f086e3e9d525b46bfe24511431532",
                47,
                0
            );
            let i: u8 = 0;

            while (i < 70) {
                let secret = FIRST_SECRET;
                vector::push_back(&mut secret, i);
                let commitment = controller::test_make_commitment(SUI_REGISTRAR, FIRST_LABEL, FIRST_USER_ADDRESS, secret);
                controller::commit(
                    &mut suins,
                    commitment,
                    &mut ctx,
                );

                i = i + 1;
            };

            assert!(controller::commitment_len(&suins) == 70, 0);
            test_scenario::return_shared(suins);
        };
        test_scenario::next_tx(&mut scenario, FIRST_USER_ADDRESS);
        {
            let suins = test_scenario::take_shared<SuiNS>(&mut scenario);
            let ctx = tx_context::new(
                @0x0,
                x"3a985da74fe225b2045c172d6bd390bd855f086e3e9d525b46bfe24511431532",
                50,
                0
            );
            let commitment = controller::test_make_commitment(SUI_REGISTRAR, b"label-1", FIRST_USER_ADDRESS, FIRST_SECRET);
            controller::commit(
                &mut suins,
                commitment,
                &mut ctx,
            );
            test_scenario::return_shared(suins);
        };
        test_scenario::next_tx(&mut scenario, FIRST_USER_ADDRESS);
        {
            let suins = test_scenario::take_shared<SuiNS>(&mut scenario);
            assert!(controller::commitment_len(&suins) == 21, 0);
            test_scenario::return_shared(suins);
        };
        test_scenario::next_tx(&mut scenario, FIRST_USER_ADDRESS);
        {
            let suins = test_scenario::take_shared<SuiNS>(&mut scenario);
            let ctx = tx_context::new(
                @0x0,
                x"3a985da74fe225b2045c172d6bd390bd855f086e3e9d525b46bfe24511431532",
                50,
                0
            );
            let commitment = controller::test_make_commitment(SUI_REGISTRAR, b"label-2", FIRST_USER_ADDRESS, FIRST_SECRET);
            controller::commit(
                &mut suins,
                commitment,
                &mut ctx,
            );
            test_scenario::return_shared(suins);
        };
        test_scenario::next_tx(&mut scenario, FIRST_USER_ADDRESS);
        {
            let suins = test_scenario::take_shared<SuiNS>(&mut scenario);
            assert!(controller::commitment_len(&suins) == 2, 0);
            test_scenario::return_shared(suins);
        };
        test_scenario::next_tx(&mut scenario, FIRST_USER_ADDRESS);
        {
            let suins = test_scenario::take_shared<SuiNS>(&mut scenario);
            let ctx = tx_context::new(
                @0x0,
                x"3a985da74fe225b2045c172d6bd390bd855f086e3e9d525b46bfe24511431532",
                51,
                0
            );
            let commitment = controller::test_make_commitment(SUI_REGISTRAR, b"label-3", FIRST_USER_ADDRESS, FIRST_SECRET);
            controller::commit(
                &mut suins,
                commitment,
                &mut ctx,
            );
            test_scenario::return_shared(suins);
        };
        test_scenario::next_tx(&mut scenario, FIRST_USER_ADDRESS);
        {
            let suins = test_scenario::take_shared<SuiNS>(&mut scenario);
            assert!(controller::commitment_len(&suins) == 3, 0);
            test_scenario::return_shared(suins);
        };
        test_scenario::end(scenario);
    }

    #[test]
    fun test_commit_removes_only_50_outdated_2() {
        let scenario = test_init();

        test_scenario::next_tx(&mut scenario, FIRST_USER_ADDRESS);
        {
            let suins = test_scenario::take_shared<SuiNS>(&mut scenario);
            let ctx = tx_context::new(
                @0x0,
                x"3a985da74fe225b2045c172d6bd390bd855f086e3e9d525b46bfe24511431532",
                47,
                0
            );
            let i: u8 = 0;

            while (i < 40) {
                let secret = FIRST_SECRET;
                vector::push_back(&mut secret, i);
                let commitment = controller::test_make_commitment(SUI_REGISTRAR, FIRST_LABEL, FIRST_USER_ADDRESS, secret);
                controller::commit(
                    &mut suins,
                    commitment,
                    &mut ctx,
                );

                i = i + 1;
            };
            assert!(controller::commitment_len(&suins) == 40, 0);
            test_scenario::return_shared(suins);
        };
        test_scenario::next_tx(&mut scenario, FIRST_USER_ADDRESS);
        {
            let suins = test_scenario::take_shared<SuiNS>(&mut scenario);
            let ctx = tx_context::new(
                @0x0,
                x"3a985da74fe225b2045c172d6bd390bd855f086e3e9d525b46bfe24511431532",
                50,
                0
            );
            let commitment = controller::test_make_commitment(SUI_REGISTRAR, b"label-2", FIRST_USER_ADDRESS, FIRST_SECRET);
            controller::commit(
                &mut suins,
                commitment,
                &mut ctx,
            );
            test_scenario::return_shared(suins);
        };
        test_scenario::next_tx(&mut scenario, FIRST_USER_ADDRESS);
        {
            let suins = test_scenario::take_shared<SuiNS>(&mut scenario);
            assert!(controller::commitment_len(&suins) == 1, 0);
            test_scenario::return_shared(suins);
        };
        test_scenario::end(scenario);
    }

    #[test, expected_failure(abort_code = base_registrar::EInvalidImageMessage)]
    fun test_register_with_image_aborts_with_empty_signature() {
        let scenario = test_init();
        make_commitment(&mut scenario, option::none());

        test_scenario::next_tx(&mut scenario, FIRST_USER_ADDRESS);
        {
            let suins = test_scenario::take_shared<SuiNS>(&mut scenario);
            let config = test_scenario::take_shared<Configuration>(&mut scenario);
            let auction = test_scenario::take_shared<Auction>(&mut scenario);
            let ctx = tx_context::new(
                @0x0,
                x"3a985da74fe225b2045c172d6bd390bd855f086e3e9d525b46bfe24511431532",
                21,
                0
            );
            let coin = coin::mint_for_testing<SUI>(3000000, &mut ctx);

            controller::register_with_image(
                &mut suins,
                SUI_REGISTRAR,
                &mut config,
                &auction,
                FIRST_LABEL,
                FIRST_USER_ADDRESS,
                2,
                FIRST_SECRET,
                &mut coin,
                x"",
                x"127552ffa7fb7c3718ee61851c49eba03ef7d0dc0933c7c5802cdd98226f6006",
                b"QmQdesiADN2mPnebRz3pvkGMKcb8Qhyb1ayW2ybvAueJ7k,000000000000000000000000000000000000b001,375",
                &mut ctx,
            );

            coin::destroy_for_testing(coin);
            test_scenario::return_shared(config);
            test_scenario::return_shared(suins);
            test_scenario::return_shared(auction);
        };
        test_scenario::end(scenario);
    }

    #[test, expected_failure(abort_code = base_registrar::EInvalidImageMessage)]
    fun test_register_with_image_aborts_with_empty_hashed_message() {
        let scenario = test_init();
        make_commitment(&mut scenario, option::none());

        test_scenario::next_tx(&mut scenario, FIRST_USER_ADDRESS);
        {
            let suins = test_scenario::take_shared<SuiNS>(&mut scenario);
            let config = test_scenario::take_shared<Configuration>(&mut scenario);
            let auction = test_scenario::take_shared<Auction>(&mut scenario);
            let ctx = tx_context::new(
                @0x0,
                x"3a985da74fe225b2045c172d6bd390bd855f086e3e9d525b46bfe24511431532",
                21,
                0
            );
            let coin = coin::mint_for_testing<SUI>(3000000, &mut ctx);

            controller::register_with_image(
                &mut suins,
                SUI_REGISTRAR,
                &mut config,
                &auction,
                FIRST_LABEL,
                FIRST_USER_ADDRESS,
                2,
                FIRST_SECRET,
                &mut coin,
                x"6aab9920d59442c5478c3f5b29db45518b40a3d76f1b396b70c902b557e93b206b0ce9ab84ce44277d84055da9dd10ff77c490ba8473cd86ead37be874b9662f",
                x"",
                b"QmQdesiADN2mPnebRz3pvkGMKcb8Qhyb1ayW2ybvAueJ7k,000000000000000000000000000000000000b001,375",
                &mut ctx,
            );

            coin::destroy_for_testing(coin);
            test_scenario::return_shared(config);
            test_scenario::return_shared(suins);
            test_scenario::return_shared(auction);
        };
        test_scenario::end(scenario);
    }

    #[test, expected_failure(abort_code = base_registrar::EInvalidImageMessage)]
    fun test_register_with_image_aborts_with_empty_raw_message() {
        let scenario = test_init();
        make_commitment(&mut scenario, option::none());

        test_scenario::next_tx(&mut scenario, FIRST_USER_ADDRESS);
        {
            let suins = test_scenario::take_shared<SuiNS>(&mut scenario);
            let config = test_scenario::take_shared<Configuration>(&mut scenario);
            let auction = test_scenario::take_shared<Auction>(&mut scenario);
            let ctx = tx_context::new(
                @0x0,
                x"3a985da74fe225b2045c172d6bd390bd855f086e3e9d525b46bfe24511431532",
                21,
                0
            );
            let coin = coin::mint_for_testing<SUI>(3000000, &mut ctx);

            controller::register_with_image(
                &mut suins,
                SUI_REGISTRAR,
                &mut config,
                &auction,
                FIRST_LABEL,
                FIRST_USER_ADDRESS,
                2,
                FIRST_SECRET,
                &mut coin,
                x"6aab9920d59442c5478c3f5b29db45518b40a3d76f1b396b70c902b557e93b206b0ce9ab84ce44277d84055da9dd10ff77c490ba8473cd86ead37be874b9662f",
                x"127552ffa7fb7c3718ee61851c49eba03ef7d0dc0933c7c5802cdd98226f6006",
                b"",
                &mut ctx,
            );

            coin::destroy_for_testing(coin);
            test_scenario::return_shared(config);
            test_scenario::return_shared(suins);
            test_scenario::return_shared(auction);
        };
        test_scenario::end(scenario);
    }

    #[test]
    fun test_register_with_image() {
        let scenario = test_init();
        make_commitment(&mut scenario, option::none());

        test_scenario::next_tx(&mut scenario, FIRST_USER_ADDRESS);
        {
            let suins = test_scenario::take_shared<SuiNS>(&mut scenario);
            let config = test_scenario::take_shared<Configuration>(&mut scenario);
            let auction = test_scenario::take_shared<Auction>(&mut scenario);
            let ctx = tx_context::new(
                @0x0,
                x"3a985da74fe225b2045c172d6bd390bd855f086e3e9d525b46bfe24511431532",
                21,
                0
            );
            let coin = coin::mint_for_testing<SUI>(3000000, &mut ctx);

            assert!(!base_registrar::record_exists(&suins, SUI_REGISTRAR, FIRST_LABEL), 0);
            assert!(controller::balance(&suins) == 0, 0);
            assert!(controller::commitment_len(&suins) == 1, 0);
            assert!(!base_registry::record_exists(&suins, utf8(FIRST_NODE)), 0);
            assert!(!test_scenario::has_most_recent_for_sender<RegistrationNFT>(&mut scenario), 0);

            controller::register_with_image(
                &mut suins,
                SUI_REGISTRAR,
                &mut config,
                &auction,
                FIRST_LABEL,
                FIRST_USER_ADDRESS,
                2,
                FIRST_SECRET,
                &mut coin,
                x"b8d5c020ccf043fb1dde772067d54e254041ec4c8e137f5017158711e59e86933d1889cf4d9c6ad8ef57290cc00d99b7ba60da5c0db64a996f72af010acdd2b0",
                x"64d1c3d80ac32235d4bf1c5499ac362fd28b88eba2984e81cc36924be09f5a2d",
                b"QmQdesiADN2mPnebRz3pvkGMKcb8Qhyb1ayW2ybvAueJ7k,eastagile-123.sui,751",
                &mut ctx,
            );
            assert!(coin::value(&coin) == 1000000, 0);
            assert!(controller::commitment_len(&suins) == 0, 0);

            coin::destroy_for_testing(coin);
            test_scenario::return_shared(config);
            test_scenario::return_shared(suins);
            test_scenario::return_shared(auction);
        };

        test_scenario::next_tx(&mut scenario, FIRST_USER_ADDRESS);
        {
            let nft = test_scenario::take_from_sender<RegistrationNFT>(&mut scenario);
            let (name, url) = base_registrar::get_nft_fields(&nft);
            let suins = test_scenario::take_shared<SuiNS>(&mut scenario);

            base_registrar::assert_registrar_exists(&suins, SUI_REGISTRAR);

            assert!(controller::balance(&suins) == 2000000, 0);
            assert!(name == utf8(FIRST_NODE), 0);
            assert!(
                url == url::new_unsafe_from_bytes(b"QmQdesiADN2mPnebRz3pvkGMKcb8Qhyb1ayW2ybvAueJ7k"),
                0
            );

            let (expiry, owner) = base_registrar::get_record_detail(&suins, SUI_REGISTRAR, FIRST_LABEL);
            assert!(expiry == 21 + 730, 0);
            assert!(owner== FIRST_USER_ADDRESS, 0);

            let (owner, resolver, ttl) = base_registry::get_record_by_key(&suins, utf8(FIRST_NODE));
            assert!(owner == FIRST_USER_ADDRESS, 0);
            assert!(resolver == @0x0, 0);
            assert!(ttl == 0, 0);

            test_scenario::return_to_sender(&mut scenario, nft);
            test_scenario::return_shared(suins);
        };
        test_scenario::end(scenario);
    }

    #[test]
    fun test_register_with_config_and_image() {
        let scenario = test_init();
        make_commitment(&mut scenario, option::none());

        test_scenario::next_tx(&mut scenario, FIRST_USER_ADDRESS);
        {
            let suins = test_scenario::take_shared<SuiNS>(&mut scenario);
            let config = test_scenario::take_shared<Configuration>(&mut scenario);
            let auction = test_scenario::take_shared<Auction>(&mut scenario);
            let ctx = tx_context::new(
                @0x0,
                x"3a985da74fe225b2045c172d6bd390bd855f086e3e9d525b46bfe24511431532",
                21,
                0
            );
            let coin = coin::mint_for_testing<SUI>(4000001, &mut ctx);

            assert!(!base_registrar::record_exists(&suins, SUI_REGISTRAR, FIRST_LABEL), 0);
            assert!(!base_registry::record_exists(&suins, utf8(FIRST_NODE)), 0);
            assert!(controller::balance(&suins) == 0, 0);
            assert!(!test_scenario::has_most_recent_for_sender<RegistrationNFT>(&mut scenario), 0);

            controller::register_with_config_and_image(
                &mut suins,
                SUI_REGISTRAR,
                &mut config,
                &auction,
                FIRST_LABEL,
                FIRST_USER_ADDRESS,
                2,
                FIRST_SECRET,
                FIRST_RESOLVER_ADDRESS,
                &mut coin,
                x"b8d5c020ccf043fb1dde772067d54e254041ec4c8e137f5017158711e59e86933d1889cf4d9c6ad8ef57290cc00d99b7ba60da5c0db64a996f72af010acdd2b0",
                x"64d1c3d80ac32235d4bf1c5499ac362fd28b88eba2984e81cc36924be09f5a2d",
                b"QmQdesiADN2mPnebRz3pvkGMKcb8Qhyb1ayW2ybvAueJ7k,eastagile-123.sui,751",
                &mut ctx,
            );
            assert!(coin::value(&coin) == 2000001, 0);

            coin::destroy_for_testing(coin);
            test_scenario::return_shared(config);
            test_scenario::return_shared(suins);
            test_scenario::return_shared(auction);
        };

        test_scenario::next_tx(&mut scenario, FIRST_USER_ADDRESS);
        {
            let nft = test_scenario::take_from_sender<RegistrationNFT>(&mut scenario);
            let (name, url) = base_registrar::get_nft_fields(&nft);
            let suins = test_scenario::take_shared<SuiNS>(&mut scenario);

            base_registrar::assert_registrar_exists(&suins, SUI_REGISTRAR);

            assert!(controller::balance(&suins) == 2000000, 0);
            assert!(name == utf8(FIRST_NODE), 0);
            assert!(
                url == url::new_unsafe_from_bytes(b"QmQdesiADN2mPnebRz3pvkGMKcb8Qhyb1ayW2ybvAueJ7k"),
                0
            );

            let (expiry, owner) = base_registrar::get_record_detail(&suins, SUI_REGISTRAR, FIRST_LABEL);
            assert!(expiry == 21 + 730, 0);
            assert!(owner== FIRST_USER_ADDRESS, 0);

            let (owner, resolver, ttl) = base_registry::get_record_by_key(&suins, utf8(FIRST_NODE));
            assert!(owner == FIRST_USER_ADDRESS, 0);
            assert!(resolver == FIRST_RESOLVER_ADDRESS, 0);
            assert!(ttl == 0, 0);

            test_scenario::return_to_sender(&mut scenario, nft);
            test_scenario::return_shared(suins);
        };

        // withdraw
        test_scenario::next_tx(&mut scenario, SUINS_ADDRESS);
        {
            let admin_cap = test_scenario::take_from_sender<AdminCap>(&mut scenario);
            let suins = test_scenario::take_shared<SuiNS>(&mut scenario);

            assert!(controller::balance(&suins) == 2000000, 0);
            assert!(!test_scenario::has_most_recent_for_sender<Coin<SUI>>(&mut scenario), 0);

            controller::withdraw(&admin_cap, &mut suins, test_scenario::ctx(&mut scenario));
            assert!(controller::balance(&suins) == 0, 0);

            test_scenario::return_shared(suins);
            test_scenario::return_to_sender(&mut scenario, admin_cap);
        };

        test_scenario::next_tx(&mut scenario, SUINS_ADDRESS);
        {
            assert!(test_scenario::has_most_recent_for_sender<Coin<SUI>>(&mut scenario), 0);
            let coin = test_scenario::take_from_sender<Coin<SUI>>(&mut scenario);
            assert!(coin::value(&coin) == 2000000, 0);
            test_scenario::return_to_sender(&mut scenario, coin);
        };
        test_scenario::end(scenario);
    }

    #[test, expected_failure(abort_code = base_registrar::EInvalidImageMessage)]
    fun test_register_with_config_and_image_aborts_with_empty_raw_message() {
        let scenario = test_init();
        make_commitment(&mut scenario, option::none());

        test_scenario::next_tx(&mut scenario, FIRST_USER_ADDRESS);
        {
            let suins = test_scenario::take_shared<SuiNS>(&mut scenario);
            let config = test_scenario::take_shared<Configuration>(&mut scenario);
            let auction = test_scenario::take_shared<Auction>(&mut scenario);
            let ctx = tx_context::new(
                @0x0,
                x"3a985da74fe225b2045c172d6bd390bd855f086e3e9d525b46bfe24511431532",
                21,
                0
            );
            let coin = coin::mint_for_testing<SUI>(3000000, &mut ctx);

            controller::register_with_config_and_image(
                &mut suins,
                SUI_REGISTRAR,
                &mut config,
                &auction,
                FIRST_LABEL,
                FIRST_USER_ADDRESS,
                2,
                FIRST_SECRET,
                FIRST_RESOLVER_ADDRESS,
                &mut coin,
                x"b8d5c020ccf043fb1dde772067d54e254041ec4c8e137f5017158711e59e86933d1889cf4d9c6ad8ef57290cc00d99b7ba60da5c0db64a996f72af010acdd2b0",
                x"64d1c3d80ac32235d4bf1c5499ac362fd28b88eba2984e81cc36924be09f5a2d",
                b"",
                &mut ctx,
            );

            coin::destroy_for_testing(coin);
            test_scenario::return_shared(config);
            test_scenario::return_shared(suins);
            test_scenario::return_shared(auction);
        };
        test_scenario::end(scenario);
    }

    #[test, expected_failure(abort_code = base_registrar::EInvalidImageMessage)]
    fun test_register_with_config_and_image_aborts_with_empty_signature() {
        let scenario = test_init();
        make_commitment(&mut scenario, option::none());

        test_scenario::next_tx(&mut scenario, FIRST_USER_ADDRESS);
        {
            let suins = test_scenario::take_shared<SuiNS>(&mut scenario);
            let config = test_scenario::take_shared<Configuration>(&mut scenario);
            let auction = test_scenario::take_shared<Auction>(&mut scenario);
            let ctx = tx_context::new(
                @0x0,
                x"3a985da74fe225b2045c172d6bd390bd855f086e3e9d525b46bfe24511431532",
                21,
                0
            );
            let coin = coin::mint_for_testing<SUI>(3000000, &mut ctx);

            controller::register_with_config_and_image(
                &mut suins,
                SUI_REGISTRAR,
                &mut config,
                &auction,
                FIRST_LABEL,
                FIRST_USER_ADDRESS,
                2,
                FIRST_SECRET,
                FIRST_RESOLVER_ADDRESS,
                &mut coin,
                x"",
                x"64d1c3d80ac32235d4bf1c5499ac362fd28b88eba2984e81cc36924be09f5a2d",
                b"QmQdesiADN2mPnebRz3pvkGMKcb8Qhyb1ayW2ybvAueJ7k,eastagile-123.sui,751",
                &mut ctx,
            );

            coin::destroy_for_testing(coin);
            test_scenario::return_shared(config);
            test_scenario::return_shared(suins);
            test_scenario::return_shared(auction);
        };
        test_scenario::end(scenario);
    }

    #[test, expected_failure(abort_code = base_registrar::EInvalidImageMessage)]
    fun test_register_with_config_and_image_aborts_with_empty_hashed_message() {
        let scenario = test_init();
        make_commitment(&mut scenario, option::none());

        test_scenario::next_tx(&mut scenario, FIRST_USER_ADDRESS);
        {
            let suins = test_scenario::take_shared<SuiNS>(&mut scenario);
            let config = test_scenario::take_shared<Configuration>(&mut scenario);
            let auction = test_scenario::take_shared<Auction>(&mut scenario);
            let ctx = tx_context::new(
                @0x0,
                x"3a985da74fe225b2045c172d6bd390bd855f086e3e9d525b46bfe24511431532",
                21,
                0
            );
            let coin = coin::mint_for_testing<SUI>(3000000, &mut ctx);

            controller::register_with_config_and_image(
                &mut suins,
                SUI_REGISTRAR,
                &mut config,
                &auction,
                FIRST_LABEL,
                FIRST_USER_ADDRESS,
                2,
                FIRST_SECRET,
                FIRST_RESOLVER_ADDRESS,
                &mut coin,
                x"b8d5c020ccf043fb1dde772067d54e254041ec4c8e137f5017158711e59e86933d1889cf4d9c6ad8ef57290cc00d99b7ba60da5c0db64a996f72af010acdd2b0",
                x"",
                b"QmQdesiADN2mPnebRz3pvkGMKcb8Qhyb1ayW2ybvAueJ7k,eastagile-123.sui,751",
                &mut ctx,
            );

            coin::destroy_for_testing(coin);
            test_scenario::return_shared(config);
            test_scenario::return_shared(suins);
            test_scenario::return_shared(auction);
        };
        test_scenario::end(scenario);
    }

    #[test]
    fun test_register_with_code_and_image() {
        let scenario = test_init();
        make_commitment(&mut scenario, option::none());
        test_scenario::next_tx(&mut scenario, FIRST_USER_ADDRESS);
        {
            let suins = test_scenario::take_shared<SuiNS>(&mut scenario);
            let config = test_scenario::take_shared<Configuration>(&mut scenario);
            let auction = test_scenario::take_shared<Auction>(&mut scenario);
            // simulate user wait for next epoch to call `register`
            let ctx = tx_context::new(
                FIRST_USER_ADDRESS,
                x"3a985da74fe225b2045c172d6bd390bd855f086e3e9d525b46bfe24511431532",
                21,
                0
            );
            let coin = coin::mint_for_testing<SUI>(3000000, &mut ctx);

            assert!(controller::balance(&suins) == 0, 0);
            assert!(!base_registrar::record_exists(&suins, SUI_REGISTRAR, FIRST_LABEL), 0);
            assert!(!base_registry::record_exists(&suins, utf8(FIRST_NODE)), 0);
            assert!(!test_scenario::has_most_recent_for_sender<RegistrationNFT>(&mut scenario), 0);
            assert!(!test_scenario::has_most_recent_for_address<Coin<SUI>>(SECOND_USER_ADDRESS), 0);

            controller::register_with_code_and_image(
                &mut suins,
                SUI_REGISTRAR,
                &mut config,
                &auction,
                FIRST_LABEL,
                FIRST_USER_ADDRESS,
                2,
                FIRST_SECRET,
                &mut coin,
                REFERRAL_CODE,
                DISCOUNT_CODE,
                x"b8d5c020ccf043fb1dde772067d54e254041ec4c8e137f5017158711e59e86933d1889cf4d9c6ad8ef57290cc00d99b7ba60da5c0db64a996f72af010acdd2b0",
                x"64d1c3d80ac32235d4bf1c5499ac362fd28b88eba2984e81cc36924be09f5a2d",
                b"QmQdesiADN2mPnebRz3pvkGMKcb8Qhyb1ayW2ybvAueJ7k,eastagile-123.sui,751",
                &mut ctx,
            );
            assert!(coin::value(&coin) == 1300000, 0);

            coin::destroy_for_testing(coin);
            test_scenario::return_shared(auction);
            test_scenario::return_shared(config);
            test_scenario::return_shared(suins);
        };

        test_scenario::next_tx(&mut scenario, FIRST_USER_ADDRESS);
        {
            let nft = test_scenario::take_from_sender<RegistrationNFT>(&mut scenario);
            let (name, url) = base_registrar::get_nft_fields(&nft);
            let suins = test_scenario::take_shared<SuiNS>(&mut scenario);
            let coin = test_scenario::take_from_address<Coin<SUI>>(&mut scenario, SECOND_USER_ADDRESS);

            base_registrar::assert_registrar_exists(&suins, SUI_REGISTRAR);

            assert!(name == utf8(FIRST_NODE), 0);
            assert!(
                url == url::new_unsafe_from_bytes(b"QmQdesiADN2mPnebRz3pvkGMKcb8Qhyb1ayW2ybvAueJ7k"),
                0
            );
            assert!(coin::value(&coin) == 170000, 0);
            assert!(controller::balance(&suins) == 1700000 - 170000, 0);

            let (expiry, owner) = base_registrar::get_record_detail(&suins, SUI_REGISTRAR, FIRST_LABEL);
            assert!(expiry == 21 + 730, 0);
            assert!(owner== FIRST_USER_ADDRESS, 0);

            let (owner, resolver, ttl) = base_registry::get_record_by_key(&suins, utf8(FIRST_NODE));
            assert!(owner == FIRST_USER_ADDRESS, 0);
            assert!(resolver == @0x0, 0);
            assert!(ttl == 0, 0);

            coin::destroy_for_testing(coin);
            test_scenario::return_to_sender(&mut scenario, nft);
            test_scenario::return_shared(suins);
        };
        test_scenario::end(scenario);
    }

    #[test, expected_failure(abort_code = base_registrar::EInvalidImageMessage)]
    fun test_register_with_code_and_image_aborts_with_empty_signature() {
        let scenario = test_init();
        make_commitment(&mut scenario, option::none());

        test_scenario::next_tx(&mut scenario, FIRST_USER_ADDRESS);
        {
            let suins = test_scenario::take_shared<SuiNS>(&mut scenario);
            let config = test_scenario::take_shared<Configuration>(&mut scenario);
            let auction = test_scenario::take_shared<Auction>(&mut scenario);
            let ctx = tx_context::new(
                @0x0,
                x"3a985da74fe225b2045c172d6bd390bd855f086e3e9d525b46bfe24511431532",
                21,
                0
            );
            let coin = coin::mint_for_testing<SUI>(3000000, &mut ctx);

            controller::register_with_code_and_image(
                &mut suins,
                SUI_REGISTRAR,
                &mut config,
                &auction,
                FIRST_LABEL,
                FIRST_USER_ADDRESS,
                2,
                FIRST_SECRET,
                &mut coin,
                REFERRAL_CODE,
                DISCOUNT_CODE,
                x"",
                x"64d1c3d80ac32235d4bf1c5499ac362fd28b88eba2984e81cc36924be09f5a2d",
                b"QmQdesiADN2mPnebRz3pvkGMKcb8Qhyb1ayW2ybvAueJ7k,eastagile-123.sui,751",
                &mut ctx,
            );

            coin::destroy_for_testing(coin);
            test_scenario::return_shared(config);
            test_scenario::return_shared(suins);
            test_scenario::return_shared(auction);
        };
        test_scenario::end(scenario);
    }

    #[test, expected_failure(abort_code = base_registrar::EInvalidImageMessage)]
    fun test_register_with_code_and_image_aborts_with_empty_hashed_message() {
        let scenario = test_init();
        make_commitment(&mut scenario, option::none());

        test_scenario::next_tx(&mut scenario, FIRST_USER_ADDRESS);
        {
            let suins = test_scenario::take_shared<SuiNS>(&mut scenario);
            let config = test_scenario::take_shared<Configuration>(&mut scenario);
            let auction = test_scenario::take_shared<Auction>(&mut scenario);
            let ctx = tx_context::new(
                @0x0,
                x"3a985da74fe225b2045c172d6bd390bd855f086e3e9d525b46bfe24511431532",
                21,
                0
            );
            let coin = coin::mint_for_testing<SUI>(3000000, &mut ctx);

            controller::register_with_code_and_image(
                &mut suins,
                SUI_REGISTRAR,
                &mut config,
                &auction,
                FIRST_LABEL,
                FIRST_USER_ADDRESS,
                2,
                FIRST_SECRET,
                &mut coin,
                REFERRAL_CODE,
                DISCOUNT_CODE,
                x"b8d5c020ccf043fb1dde772067d54e254041ec4c8e137f5017158711e59e86933d1889cf4d9c6ad8ef57290cc00d99b7ba60da5c0db64a996f72af010acdd2b0",
                x"",
                b"QmQdesiADN2mPnebRz3pvkGMKcb8Qhyb1ayW2ybvAueJ7k,eastagile-123.sui,751",
                &mut ctx,
            );

            coin::destroy_for_testing(coin);
            test_scenario::return_shared(config);
            test_scenario::return_shared(suins);
            test_scenario::return_shared(auction);
        };
        test_scenario::end(scenario);
    }

    #[test, expected_failure(abort_code = base_registrar::EInvalidImageMessage)]
    fun test_register_with_code_and_image_aborts_with_empty_raw_message() {
        let scenario = test_init();
        make_commitment(&mut scenario, option::none());

        test_scenario::next_tx(&mut scenario, FIRST_USER_ADDRESS);
        {
            let suins = test_scenario::take_shared<SuiNS>(&mut scenario);
            let config = test_scenario::take_shared<Configuration>(&mut scenario);
            let auction = test_scenario::take_shared<Auction>(&mut scenario);
            let ctx = tx_context::new(
                @0x0,
                x"3a985da74fe225b2045c172d6bd390bd855f086e3e9d525b46bfe24511431532",
                21,
                0
            );
            let coin = coin::mint_for_testing<SUI>(3000000, &mut ctx);

            controller::register_with_code_and_image(
                &mut suins,
                SUI_REGISTRAR,
                &mut config,
                &auction,
                FIRST_LABEL,
                FIRST_USER_ADDRESS,
                2,
                FIRST_SECRET,
                &mut coin,
                REFERRAL_CODE,
                DISCOUNT_CODE,
                x"b8d5c020ccf043fb1dde772067d54e254041ec4c8e137f5017158711e59e86933d1889cf4d9c6ad8ef57290cc00d99b7ba60da5c0db64a996f72af010acdd2b0",
                x"64d1c3d80ac32235d4bf1c5499ac362fd28b88eba2984e81cc36924be09f5a2d",
                b"",
                &mut ctx,
            );

            coin::destroy_for_testing(coin);
            test_scenario::return_shared(config);
            test_scenario::return_shared(suins);
            test_scenario::return_shared(auction);
        };
        test_scenario::end(scenario);
    }

    #[test]
    fun test_register_with_config_and_code_and_image() {
        let scenario = test_init();
        make_commitment(&mut scenario, option::none());
        test_scenario::next_tx(&mut scenario, FIRST_USER_ADDRESS);
        {
            let suins = test_scenario::take_shared<SuiNS>(&mut scenario);
            let config = test_scenario::take_shared<Configuration>(&mut scenario);
            let auction = test_scenario::take_shared<Auction>(&mut scenario);
            let ctx = tx_context::new(
                FIRST_USER_ADDRESS,
                x"3a985da74fe225b2045c172d6bd390bd855f086e3e9d525b46bfe24511431532",
                21,
                0
            );
            let coin = coin::mint_for_testing<SUI>(3000000, &mut ctx);

            assert!(controller::balance(&suins) == 0, 0);
            assert!(!base_registrar::record_exists(&suins, SUI_REGISTRAR, FIRST_LABEL), 0);
            assert!(!base_registry::record_exists(&suins, utf8(FIRST_NODE)), 0);
            assert!(!test_scenario::has_most_recent_for_sender<RegistrationNFT>(&mut scenario), 0);
            assert!(!test_scenario::has_most_recent_for_address<Coin<SUI>>(SECOND_USER_ADDRESS), 0);

            controller::register_with_config_and_code_and_image(
                &mut suins,
                SUI_REGISTRAR,
                &mut config,
                &auction,
                FIRST_LABEL,
                FIRST_USER_ADDRESS,
                2,
                FIRST_SECRET,
                FIRST_RESOLVER_ADDRESS,
                &mut coin,
                REFERRAL_CODE,
                DISCOUNT_CODE,
                x"b8d5c020ccf043fb1dde772067d54e254041ec4c8e137f5017158711e59e86933d1889cf4d9c6ad8ef57290cc00d99b7ba60da5c0db64a996f72af010acdd2b0",
                x"64d1c3d80ac32235d4bf1c5499ac362fd28b88eba2984e81cc36924be09f5a2d",
                b"QmQdesiADN2mPnebRz3pvkGMKcb8Qhyb1ayW2ybvAueJ7k,eastagile-123.sui,751",
                &mut ctx,
            );
            assert!(coin::value(&coin) == 1300000, 0);
            coin::destroy_for_testing(coin);
            test_scenario::return_shared(suins);
            test_scenario::return_shared(config);
            test_scenario::return_shared(auction);
        };
        test_scenario::next_tx(&mut scenario, FIRST_USER_ADDRESS);
        {
            let suins = test_scenario::take_shared<SuiNS>(&mut scenario);
            let nft = test_scenario::take_from_sender<RegistrationNFT>(&mut scenario);
            let coin = test_scenario::take_from_address<Coin<SUI>>(&mut scenario, SECOND_USER_ADDRESS);
            let (name, url) = base_registrar::get_nft_fields(&nft);

            assert!(name == utf8(FIRST_NODE), 0);
            assert!(
                url == url::new_unsafe_from_bytes(b"QmQdesiADN2mPnebRz3pvkGMKcb8Qhyb1ayW2ybvAueJ7k"),
                0
            );
            assert!(coin::value(&coin) == 170000, 0);
            assert!(controller::balance(&suins) == 1700000 - 170000, 0);

            let (expiry, owner) = base_registrar::get_record_detail(&suins, SUI_REGISTRAR, FIRST_LABEL);
            assert!(expiry == 21 + 730, 0);
            assert!(owner== FIRST_USER_ADDRESS, 0);

            let (owner, resolver, ttl) = base_registry::get_record_by_key(&suins, utf8(FIRST_NODE));
            assert!(owner == FIRST_USER_ADDRESS, 0);
            assert!(resolver == FIRST_RESOLVER_ADDRESS, 0);
            assert!(ttl == 0, 0);

            coin::destroy_for_testing(coin);
            test_scenario::return_to_sender(&mut scenario, nft);
            test_scenario::return_shared(suins);
        };
        test_scenario::end(scenario);
    }

    #[test, expected_failure(abort_code = base_registrar::EInvalidImageMessage)]
    fun test_register_with_config_and_code_and_image_aborts_with_empty_signature() {
        let scenario = test_init();
        make_commitment(&mut scenario, option::none());
        test_scenario::next_tx(&mut scenario, FIRST_USER_ADDRESS);
        {
            let suins = test_scenario::take_shared<SuiNS>(&mut scenario);
            let config = test_scenario::take_shared<Configuration>(&mut scenario);
            let auction = test_scenario::take_shared<Auction>(&mut scenario);
            let ctx = tx_context::new(
                FIRST_USER_ADDRESS,
                x"3a985da74fe225b2045c172d6bd390bd855f086e3e9d525b46bfe24511431532",
                21,
                0
            );
            let coin = coin::mint_for_testing<SUI>(3000000, &mut ctx);

            controller::register_with_config_and_code_and_image(
                &mut suins,
                SUI_REGISTRAR,
                &mut config,
                &auction,
                FIRST_LABEL,
                FIRST_USER_ADDRESS,
                2,
                FIRST_SECRET,
                FIRST_RESOLVER_ADDRESS,
                &mut coin,
                REFERRAL_CODE,
                DISCOUNT_CODE,
                x"",
                x"64d1c3d80ac32235d4bf1c5499ac362fd28b88eba2984e81cc36924be09f5a2d",
                b"QmQdesiADN2mPnebRz3pvkGMKcb8Qhyb1ayW2ybvAueJ7k,eastagile-123.sui,751",
                &mut ctx,
            );

            coin::destroy_for_testing(coin);
            test_scenario::return_shared(config);
            test_scenario::return_shared(auction);
            test_scenario::return_shared(suins);
        };
        test_scenario::end(scenario);
    }

    #[test, expected_failure(abort_code = base_registrar::EInvalidImageMessage)]
    fun test_register_with_config_and_code_and_image_aborts_with_empty_hashed_message() {
        let scenario = test_init();
        make_commitment(&mut scenario, option::none());
        test_scenario::next_tx(&mut scenario, FIRST_USER_ADDRESS);
        {
            let suins = test_scenario::take_shared<SuiNS>(&mut scenario);
            let config = test_scenario::take_shared<Configuration>(&mut scenario);
            let auction = test_scenario::take_shared<Auction>(&mut scenario);
            let ctx = tx_context::new(
                FIRST_USER_ADDRESS,
                x"3a985da74fe225b2045c172d6bd390bd855f086e3e9d525b46bfe24511431532",
                21,
                0
            );
            let coin = coin::mint_for_testing<SUI>(3000000, &mut ctx);

            controller::register_with_config_and_code_and_image(
                &mut suins,
                SUI_REGISTRAR,
                &mut config,
                &auction,
                FIRST_LABEL,
                FIRST_USER_ADDRESS,
                2,
                FIRST_SECRET,
                FIRST_RESOLVER_ADDRESS,
                &mut coin,
                REFERRAL_CODE,
                DISCOUNT_CODE,
                x"b8d5c020ccf043fb1dde772067d54e254041ec4c8e137f5017158711e59e86933d1889cf4d9c6ad8ef57290cc00d99b7ba60da5c0db64a996f72af010acdd2b0",
                x"",
                b"QmQdesiADN2mPnebRz3pvkGMKcb8Qhyb1ayW2ybvAueJ7k,eastagile-123.sui,751",
                &mut ctx,
            );

            coin::destroy_for_testing(coin);
            test_scenario::return_shared(config);
            test_scenario::return_shared(auction);
            test_scenario::return_shared(suins);
        };
        test_scenario::end(scenario);
    }

    #[test, expected_failure(abort_code = base_registrar::EInvalidImageMessage)]
    fun test_register_with_config_and_code_and_image_aborts_with_empty_raw_message() {
        let scenario = test_init();
        make_commitment(&mut scenario, option::none());
        test_scenario::next_tx(&mut scenario, FIRST_USER_ADDRESS);
        {
            let suins = test_scenario::take_shared<SuiNS>(&mut scenario);
            let config = test_scenario::take_shared<Configuration>(&mut scenario);
            let auction = test_scenario::take_shared<Auction>(&mut scenario);
            let ctx = tx_context::new(
                FIRST_USER_ADDRESS,
                x"3a985da74fe225b2045c172d6bd390bd855f086e3e9d525b46bfe24511431532",
                21,
                0
            );
            let coin = coin::mint_for_testing<SUI>(3000000, &mut ctx);

            controller::register_with_config_and_code_and_image(
                &mut suins,
                SUI_REGISTRAR,
                &mut config,
                &auction,
                FIRST_LABEL,
                FIRST_USER_ADDRESS,
                2,
                FIRST_SECRET,
                FIRST_RESOLVER_ADDRESS,
                &mut coin,
                REFERRAL_CODE,
                DISCOUNT_CODE,
                x"b8d5c020ccf043fb1dde772067d54e254041ec4c8e137f5017158711e59e86933d1889cf4d9c6ad8ef57290cc00d99b7ba60da5c0db64a996f72af010acdd2b0",
                x"64d1c3d80ac32235d4bf1c5499ac362fd28b88eba2984e81cc36924be09f5a2d",
                b"",
                &mut ctx,
            );

            coin::destroy_for_testing(coin);
            test_scenario::return_shared(config);
            test_scenario::return_shared(auction);
            test_scenario::return_shared(suins);
        };
        test_scenario::end(scenario);
    }

    #[test]
    fun test_renew_with_image() {
        let scenario = test_init();
        register(&mut scenario);

        test_scenario::next_tx(&mut scenario, FIRST_USER_ADDRESS);
        {
            let nft = test_scenario::take_from_sender<RegistrationNFT>(&mut scenario);
            let (name, url) = base_registrar::get_nft_fields(&nft);
            let suins = test_scenario::take_shared<SuiNS>(&mut scenario);

            assert!(controller::balance(&suins) == 1000000, 0);
            assert!(name == utf8(b"eastagile-123.sui"), 0);
            assert!(url == url::new_unsafe_from_bytes(b"ipfs://QmaLFg4tQYansFpyRqmDfABdkUVy66dHtpnkH15v1LPzcY"), 0);

            test_scenario::return_shared(suins);
            test_scenario::return_to_sender(&mut scenario, nft);
        };
        test_scenario::next_tx(&mut scenario, FIRST_USER_ADDRESS);
        {
            let suins = test_scenario::take_shared<SuiNS>(&mut scenario);
            let config = test_scenario::take_shared<Configuration>(&mut scenario);
            let nft = test_scenario::take_from_sender<RegistrationNFT>(&scenario);
            let ctx = test_scenario::ctx(&mut scenario);
            let coin = coin::mint_for_testing<SUI>(2000001, ctx);

            assert!(base_registrar::name_expires_at(&suins, SUI_REGISTRAR, FIRST_LABEL) == 416, 0);
            assert!(controller::balance(&suins) == 1000000, 0);

            controller::renew_with_image(
                &mut suins,
                SUI_REGISTRAR,
                &config,
                FIRST_LABEL,
                2,
                &mut coin,
                &mut nft,
                x"9d1b824b2c7c3649cc967465393cc00cfa3e4c8e542ef0175a0525f91cb80b8721370eb6ca3f36896e0b740f99ebd02ea3e50480b19ac66466045b3e4763b14f",
                x"8ae97b7af21e857a343b93f0ca8a132819aa4edd4bedcee3e3a37d8f9bb89821",
                b"QmQdesiADN2mPnebRz3pvkGMKcb8Qhyb1ayW2ybvAueJ7k,eastagile-123.sui,1146",
                ctx,
            );

            assert!(coin::value(&coin) == 1, 0);
            assert!(base_registrar::name_expires_at(&suins, SUI_REGISTRAR, FIRST_LABEL) == 1146, 0);

            coin::destroy_for_testing(coin);
            test_scenario::return_shared(suins);
            test_scenario::return_shared(config);
            test_scenario::return_to_sender(&mut scenario, nft);
        };
        test_scenario::next_tx(&mut scenario, FIRST_USER_ADDRESS);
        {
            let nft = test_scenario::take_from_sender<RegistrationNFT>(&mut scenario);
            let (name, url) = base_registrar::get_nft_fields(&nft);
            let suins = test_scenario::take_shared<SuiNS>(&mut scenario);

            assert!(controller::balance(&suins) == 3000000, 0);
            assert!(name == utf8(b"eastagile-123.sui"), 0);
            assert!(url == url::new_unsafe_from_bytes(b"QmQdesiADN2mPnebRz3pvkGMKcb8Qhyb1ayW2ybvAueJ7k"), 0);

            test_scenario::return_shared(suins);
            test_scenario::return_to_sender(&mut scenario, nft);
        };
        test_scenario::end(scenario);
    }

    #[test, expected_failure(abort_code = base_registrar::EInvalidImageMessage)]
    fun test_renew_with_image_aborts_with_empty_signature() {
        let scenario = test_init();
        register(&mut scenario);

        test_scenario::next_tx(&mut scenario, FIRST_USER_ADDRESS);
        {
            let suins = test_scenario::take_shared<SuiNS>(&mut scenario);
            let config = test_scenario::take_shared<Configuration>(&mut scenario);
            let nft = test_scenario::take_from_sender<RegistrationNFT>(&scenario);
            let ctx = test_scenario::ctx(&mut scenario);
            let coin = coin::mint_for_testing<SUI>(2000001, ctx);

            controller::renew_with_image(
                &mut suins,
                SUI_REGISTRAR,
                &config,
                FIRST_LABEL,
                2,
                &mut coin,
                &mut nft,
                x"",
                x"8ae97b7af21e857a343b93f0ca8a132819aa4edd4bedcee3e3a37d8f9bb89821",
                b"QmQdesiADN2mPnebRz3pvkGMKcb8Qhyb1ayW2ybvAueJ7k,eastagile-123.sui,1146",
                ctx,
            );

            coin::destroy_for_testing(coin);
            test_scenario::return_shared(suins);
            test_scenario::return_shared(config);
            test_scenario::return_to_sender(&mut scenario, nft);
        };
        test_scenario::end(scenario);
    }

    #[test, expected_failure(abort_code = base_registrar::EInvalidImageMessage)]
    fun test_renew_with_image_aborts_with_empty_hashed_msg() {
        let scenario = test_init();
        register(&mut scenario);

        test_scenario::next_tx(&mut scenario, FIRST_USER_ADDRESS);
        {
            let suins = test_scenario::take_shared<SuiNS>(&mut scenario);
            let config = test_scenario::take_shared<Configuration>(&mut scenario);
            let nft = test_scenario::take_from_sender<RegistrationNFT>(&scenario);
            let ctx = test_scenario::ctx(&mut scenario);
            let coin = coin::mint_for_testing<SUI>(2000001, ctx);

            controller::renew_with_image(
                &mut suins,
                SUI_REGISTRAR,
                &config,
                FIRST_LABEL,
                2,
                &mut coin,
                &mut nft,
                x"a8ae97b7af21e87a343b93f0ca8a132819aa4edd4bedcee3e3a37d8f9bb89821",
                x"",
                b"QmQdesiADN2mPnebRz3pvkGMKcb8Qhyb1ayW2ybvAueJ7k,eastagile-123.sui,1146",
                ctx,
            );

            coin::destroy_for_testing(coin);
            test_scenario::return_shared(suins);
            test_scenario::return_shared(config);
            test_scenario::return_to_sender(&mut scenario, nft);
        };
        test_scenario::end(scenario);
    }

    #[test, expected_failure(abort_code = base_registrar::EInvalidImageMessage)]
    fun test_renew_with_image_aborts_with_empty_raw_msg() {
        let scenario = test_init();
        register(&mut scenario);

        test_scenario::next_tx(&mut scenario, FIRST_USER_ADDRESS);
        {
            let suins = test_scenario::take_shared<SuiNS>(&mut scenario);
            let config = test_scenario::take_shared<Configuration>(&mut scenario);
            let nft = test_scenario::take_from_sender<RegistrationNFT>(&scenario);
            let ctx = test_scenario::ctx(&mut scenario);
            let coin = coin::mint_for_testing<SUI>(2000001, ctx);

            controller::renew_with_image(
                &mut suins,
                SUI_REGISTRAR,
                &config,
                FIRST_LABEL,
                2,
                &mut coin,
                &mut nft,
                x"a8ae97b7af21e85a343b93f0ca8a132819aa4edd4bedcee3e3a37d8f9bb89821",
                x"a8ae97b7af21857a343b93f0ca8a132819aa4edd4bedcee3e3a37d8f9bb89821",
                b"",
                ctx,
            );

            coin::destroy_for_testing(coin);
            test_scenario::return_shared(suins);
            test_scenario::return_shared(config);
            test_scenario::return_to_sender(&mut scenario, nft);
        };
        test_scenario::end(scenario);
    }

    #[test, expected_failure(abort_code = base_registrar::ELabelExpired)]
    fun test_renew_with_image_aborts_if_being_called_too_late() {
        let scenario = test_init();
        register(&mut scenario);

        test_scenario::next_tx(&mut scenario, FIRST_USER_ADDRESS);
        {
            let suins = test_scenario::take_shared<SuiNS>(&mut scenario);
            let config = test_scenario::take_shared<Configuration>(&mut scenario);
            let nft = test_scenario::take_from_sender<RegistrationNFT>(&scenario);
            let ctx = tx_context::new(
                FIRST_USER_ADDRESS,
                x"3a985da74fe225b2045c172d6bd390bd855f086e3e9d525b46bfe24511431532",
                600,
                0
            );
            let coin = coin::mint_for_testing<SUI>(2000001, &mut ctx);

            assert!(base_registrar::name_expires_at(&suins, SUI_REGISTRAR, FIRST_LABEL) == 416, 0);

            controller::renew_with_image(
                &mut suins,
                SUI_REGISTRAR,
                &config,
                FIRST_LABEL,
                2,
                &mut coin,
                &mut nft,
                x"9d1b824b2c7c3649cc967465393cc00cfa3e4c8e542ef0175a0525f91cb80b8721370eb6ca3f36896e0b740f99ebd02ea3e50480b19ac66466045b3e4763b14f",
                x"8ae97b7af21e857a343b93f0ca8a132819aa4edd4bedcee3e3a37d8f9bb89821",
                b"QmQdesiADN2mPnebRz3pvkGMKcb8Qhyb1ayW2ybvAueJ7k,eastagile-123.sui,1146",
                &mut ctx,
            );

            coin::destroy_for_testing(coin);
            test_scenario::return_shared(suins);
            test_scenario::return_shared(config);
            test_scenario::return_to_sender(&mut scenario, nft);
        };
        test_scenario::end(scenario);
    }

    #[test]
    fun test_renew_with_image_works_if_being_called_in_grace_time() {
        let scenario = test_init();
        register(&mut scenario);

        test_scenario::next_tx(&mut scenario, FIRST_USER_ADDRESS);
        {
            let nft = test_scenario::take_from_sender<RegistrationNFT>(&mut scenario);
            let (name, url) = base_registrar::get_nft_fields(&nft);
            let suins = test_scenario::take_shared<SuiNS>(&mut scenario);

            assert!(controller::balance(&suins) == 1000000, 0);
            assert!(name == utf8(b"eastagile-123.sui"), 0);
            assert!(url == url::new_unsafe_from_bytes(b"ipfs://QmaLFg4tQYansFpyRqmDfABdkUVy66dHtpnkH15v1LPzcY"), 0);

            test_scenario::return_shared(suins);
            test_scenario::return_to_sender(&mut scenario, nft);
        };
        test_scenario::next_tx(&mut scenario, FIRST_USER_ADDRESS);
        {
            let suins = test_scenario::take_shared<SuiNS>(&mut scenario);
            let config = test_scenario::take_shared<Configuration>(&mut scenario);
            let nft = test_scenario::take_from_sender<RegistrationNFT>(&scenario);
            let ctx = tx_context::new(
                FIRST_USER_ADDRESS,
                x"3a985da74fe225b2045c172d6bd390bd855f086e3e9d525b46bfe24511431532",
                450,
                0
            );
            let coin = coin::mint_for_testing<SUI>(2000001, &mut ctx);

            assert!(base_registrar::name_expires_at(&suins, SUI_REGISTRAR, FIRST_LABEL) == 416, 0);
            assert!(controller::balance(&suins) == 1000000, 0);

            controller::renew_with_image(
                &mut suins,
                SUI_REGISTRAR,
                &config,
                FIRST_LABEL,
                2,
                &mut coin,
                &mut nft,
                x"9d1b824b2c7c3649cc967465393cc00cfa3e4c8e542ef0175a0525f91cb80b8721370eb6ca3f36896e0b740f99ebd02ea3e50480b19ac66466045b3e4763b14f",
                x"8ae97b7af21e857a343b93f0ca8a132819aa4edd4bedcee3e3a37d8f9bb89821",
                b"QmQdesiADN2mPnebRz3pvkGMKcb8Qhyb1ayW2ybvAueJ7k,eastagile-123.sui,1146",
                &mut ctx,
            );

            assert!(coin::value(&coin) == 1, 0);
            assert!(base_registrar::name_expires_at(&suins, SUI_REGISTRAR, FIRST_LABEL) == 1146, 0);

            coin::destroy_for_testing(coin);
            test_scenario::return_shared(suins);
            test_scenario::return_shared(config);
            test_scenario::return_to_sender(&mut scenario, nft);
        };
        test_scenario::next_tx(&mut scenario, FIRST_USER_ADDRESS);
        {
            let nft = test_scenario::take_from_sender<RegistrationNFT>(&mut scenario);
            let (name, url) = base_registrar::get_nft_fields(&nft);
            let suins = test_scenario::take_shared<SuiNS>(&mut scenario);

            assert!(controller::balance(&suins) == 3000000, 0);
            assert!(name == utf8(b"eastagile-123.sui"), 0);
            assert!(url == url::new_unsafe_from_bytes(b"QmQdesiADN2mPnebRz3pvkGMKcb8Qhyb1ayW2ybvAueJ7k"), 0);

            test_scenario::return_shared(suins);
            test_scenario::return_to_sender(&mut scenario, nft);
        };
        test_scenario::end(scenario);
    }
}<|MERGE_RESOLUTION|>--- conflicted
+++ resolved
@@ -3240,7 +3240,6 @@
             test_scenario::return_shared(suins);
             test_scenario::return_shared(auction);
         };
-<<<<<<< HEAD
         test_scenario::next_tx(&mut scenario, FIRST_USER_ADDRESS);
         {
             let nft = test_scenario::take_from_sender<RegistrationNFT>(&mut scenario);
@@ -3268,8 +3267,6 @@
             test_scenario::return_to_sender(&mut scenario, nft);
             test_scenario::return_shared(suins);
         };
-=======
->>>>>>> 4c69d587
         test_scenario::end(scenario);
     }
 
