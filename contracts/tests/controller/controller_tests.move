--- conflicted
+++ resolved
@@ -40,11 +40,8 @@
     const DISCOUNT_CODE: vector<u8> = b"DC12345";
     const BIDDING_PERIOD: u64 = 3;
     const REVEAL_PERIOD: u64 = 3;
-<<<<<<< HEAD
     const AUCTION_START_AT: u64 = 50;
     const AUCTION_END_AT: u64 = 120;
-=======
->>>>>>> 11e7c8b1
 
     fun test_init(): Scenario {
         let scenario = test_scenario::begin(SUINS_ADDRESS);
@@ -84,7 +81,6 @@
                 0
             );
             if (option::is_none(&label)) label = option::some(FIRST_LABEL);
-<<<<<<< HEAD
             let commitment = controller::test_make_commitment(
                 &registrar,
                 option::extract(&mut label),
@@ -92,9 +88,6 @@
                 FIRST_SECRET
             );
 
-=======
-            let commitment = controller::test_make_commitment(&registrar, option::extract(&mut label), FIRST_USER_ADDRESS, FIRST_SECRET);
->>>>>>> 11e7c8b1
             controller::commit(
                 &mut controller,
                 commitment,
