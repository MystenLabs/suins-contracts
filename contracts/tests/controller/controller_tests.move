--- conflicted
+++ resolved
@@ -17,11 +17,8 @@
     use suins::auction::{Auction, make_seal_bid};
     use suins::auction;
     use suins::auction_tests::{start_an_auction_util, place_bid_util, reveal_bid_util};
-<<<<<<< HEAD
+    use std::vector;
     use sui::dynamic_field;
-=======
-    use std::vector;
->>>>>>> 31718143
 
     const SUINS_ADDRESS: address = @0xA001;
     const FIRST_USER_ADDRESS: address = @0xB001;
