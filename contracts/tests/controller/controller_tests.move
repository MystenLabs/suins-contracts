--- conflicted
+++ resolved
@@ -79,19 +79,8 @@
                 0
             );
             if (option::is_none(&label)) label = option::some(FIRST_LABEL);
-<<<<<<< HEAD
-            let commitment = controller::test_make_commitment(
-                &registrar,
-                option::extract(&mut label),
-                FIRST_USER_ADDRESS,
-                FIRST_SECRET
-            );
-
-            controller::make_commitment_and_commit(
-=======
             let commitment = controller::test_make_commitment(&registrar, option::extract(&mut label), FIRST_USER_ADDRESS, FIRST_SECRET);
             controller::commit(
->>>>>>> 491a3015
                 &mut controller,
                 commitment,
                 &mut ctx,
@@ -441,7 +430,7 @@
             let registry = test_scenario::take_shared<Registry>(&mut scenario);
             let config = test_scenario::take_shared<Configuration>(&mut scenario);
             let auction = test_scenario::take_shared<Auction>(&mut scenario);
-            // simulate user call `register` in the same epoch as `make_commitment_and_commit`
+            // simulate user call `register` in the same epoch as `commit`
             let ctx = tx_context::new(
                 @0x0,
                 x"3a985da74fe225b2045c172d6bd390bd855f086e3e9d525b46bfe24511431532",
@@ -2816,7 +2805,7 @@
                 FIRST_SECRET
             );
 
-            controller::make_commitment_and_commit(
+            controller::commit(
                 &mut controller,
                 commitment,
                 &mut ctx,
@@ -2917,7 +2906,7 @@
                 FIRST_SECRET
             );
 
-            controller::make_commitment_and_commit(
+            controller::commit(
                 &mut controller,
                 commitment,
                 &mut ctx,
@@ -3018,7 +3007,7 @@
                 FIRST_SECRET
             );
 
-            controller::make_commitment_and_commit(
+            controller::commit(
                 &mut controller,
                 commitment,
                 &mut ctx,
@@ -3139,7 +3128,7 @@
                 FIRST_SECRET
             );
 
-            controller::make_commitment_and_commit(
+            controller::commit(
                 &mut controller,
                 commitment,
                 &mut ctx,
@@ -3218,7 +3207,7 @@
                  FIRST_SECRET
              );
 
-             controller::make_commitment_and_commit(
+             controller::commit(
                  &mut controller,
                  commitment,
                  &mut ctx,
@@ -3339,7 +3328,7 @@
                 FIRST_SECRET
             );
 
-            controller::make_commitment_and_commit(
+            controller::commit(
                 &mut controller,
                 commitment,
                 &mut ctx,
