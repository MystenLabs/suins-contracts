--- conflicted
+++ resolved
@@ -11,7 +11,6 @@
     use suins::emoji;
     use suins::configuration::{Self, Configuration};
     use std::string;
-<<<<<<< HEAD
     use std::option::{Self, Option, some};
     use std::string::utf8;
     use sui::url;
@@ -19,10 +18,7 @@
     use suins::auction::{Auction, make_seal_bid};
     use suins::auction;
     use suins::auction_tests::{start_an_auction_util, place_bid_util, reveal_bid_util};
-=======
-    use std::option::{Self, Option};
     use std::vector;
->>>>>>> 67509575
 
     const SUINS_ADDRESS: address = @0xA001;
     const FIRST_USER_ADDRESS: address = @0xB001;
@@ -2797,23 +2793,17 @@
     }
 
     #[test]
-<<<<<<< HEAD
     fun test_register_work_for_long_domain_if_auction_is_over() {
         let scenario = test_init();
         set_auction_config(&mut scenario);
-=======
-    fun test_commit_removes_only_50_outdated() {
-        let scenario = test_init();
->>>>>>> 67509575
-
-        test_scenario::next_tx(&mut scenario, FIRST_USER_ADDRESS);
-        {
-            let controller = test_scenario::take_shared<BaseController>(&mut scenario);
-            let registrar = test_scenario::take_shared<BaseRegistrar>(&mut scenario);
-            let ctx = tx_context::new(
-                @0x0,
-                x"3a985da74fe225b2045c172d6bd390bd855f086e3e9d525b46bfe24511431532",
-<<<<<<< HEAD
+
+        test_scenario::next_tx(&mut scenario, FIRST_USER_ADDRESS);
+        {
+            let controller = test_scenario::take_shared<BaseController>(&mut scenario);
+            let registrar = test_scenario::take_shared<BaseRegistrar>(&mut scenario);
+            let ctx = tx_context::new(
+                @0x0,
+                x"3a985da74fe225b2045c172d6bd390bd855f086e3e9d525b46bfe24511431532",
                 220,
                 0
             );
@@ -2908,38 +2898,13 @@
         let scenario = test_init();
         set_auction_config(&mut scenario);
 
-=======
-                47,
-                0
-            );
-            let i: u8 = 0;
-
-            while (i < 70) {
-                let secret = FIRST_SECRET;
-                vector::push_back(&mut secret, i);
-                let commitment = controller::test_make_commitment(&registrar,  FIRST_LABEL, FIRST_USER_ADDRESS, secret);
-                controller::commit(
-                    &mut controller,
-                    commitment,
-                    &mut ctx,
-                );
-
-                i = i + 1;
-            };
-
-            assert!(controller::commitment_len(&controller) == 70, 0);
-            test_scenario::return_shared(controller);
-            test_scenario::return_shared(registrar);
-        };
->>>>>>> 67509575
-        test_scenario::next_tx(&mut scenario, FIRST_USER_ADDRESS);
-        {
-            let controller = test_scenario::take_shared<BaseController>(&mut scenario);
-            let registrar = test_scenario::take_shared<BaseRegistrar>(&mut scenario);
-            let ctx = tx_context::new(
-                @0x0,
-                x"3a985da74fe225b2045c172d6bd390bd855f086e3e9d525b46bfe24511431532",
-<<<<<<< HEAD
+        test_scenario::next_tx(&mut scenario, FIRST_USER_ADDRESS);
+        {
+            let controller = test_scenario::take_shared<BaseController>(&mut scenario);
+            let registrar = test_scenario::take_shared<BaseRegistrar>(&mut scenario);
+            let ctx = tx_context::new(
+                @0x0,
+                x"3a985da74fe225b2045c172d6bd390bd855f086e3e9d525b46bfe24511431532",
                 220,
                 0
             );
@@ -2950,28 +2915,18 @@
                 FIRST_SECRET
             );
 
-=======
-                50,
-                0
-            );
-            let commitment = controller::test_make_commitment(&registrar, b"label-1", FIRST_USER_ADDRESS, FIRST_SECRET);
->>>>>>> 67509575
             controller::commit(
                 &mut controller,
                 commitment,
                 &mut ctx,
             );
-<<<<<<< HEAD
-
-=======
->>>>>>> 67509575
-            test_scenario::return_shared(controller);
-            test_scenario::return_shared(registrar);
-        };
-        test_scenario::next_tx(&mut scenario, FIRST_USER_ADDRESS);
-        {
-            let controller = test_scenario::take_shared<BaseController>(&mut scenario);
-<<<<<<< HEAD
+
+            test_scenario::return_shared(controller);
+            test_scenario::return_shared(registrar);
+        };
+        test_scenario::next_tx(&mut scenario, FIRST_USER_ADDRESS);
+        {
+            let controller = test_scenario::take_shared<BaseController>(&mut scenario);
             let registrar = test_scenario::take_shared<BaseRegistrar>(&mut scenario);
             let registry = test_scenario::take_shared<Registry>(&mut scenario);
             let config = test_scenario::take_shared<Configuration>(&mut scenario);
@@ -3004,17 +2959,11 @@
             test_scenario::return_shared(config);
             test_scenario::return_shared(registry);
             test_scenario::return_shared(auction);
-=======
-
-            assert!(controller::commitment_len(&controller) == 21, 0);
-            test_scenario::return_shared(controller);
->>>>>>> 67509575
-        };
-        test_scenario::next_tx(&mut scenario, FIRST_USER_ADDRESS);
-        {
-            let controller = test_scenario::take_shared<BaseController>(&mut scenario);
-            let registrar = test_scenario::take_shared<BaseRegistrar>(&mut scenario);
-<<<<<<< HEAD
+        };
+        test_scenario::next_tx(&mut scenario, FIRST_USER_ADDRESS);
+        {
+            let controller = test_scenario::take_shared<BaseController>(&mut scenario);
+            let registrar = test_scenario::take_shared<BaseRegistrar>(&mut scenario);
             let nft = test_scenario::take_from_sender<RegistrationNFT>(&mut scenario);
             let (name, url) = base_registrar::get_nft_fields(&nft);
             let (_, _, expiries) = base_registrar::get_registrar(&registrar);
@@ -3067,31 +3016,18 @@
                 FIRST_SECRET
             );
 
-=======
-            let ctx = tx_context::new(
-                @0x0,
-                x"3a985da74fe225b2045c172d6bd390bd855f086e3e9d525b46bfe24511431532",
-                50,
-                0
-            );
-            let commitment = controller::test_make_commitment(&registrar, b"label-2", FIRST_USER_ADDRESS, FIRST_SECRET);
->>>>>>> 67509575
             controller::commit(
                 &mut controller,
                 commitment,
                 &mut ctx,
             );
-<<<<<<< HEAD
-
-=======
->>>>>>> 67509575
-            test_scenario::return_shared(controller);
-            test_scenario::return_shared(registrar);
-        };
-        test_scenario::next_tx(&mut scenario, FIRST_USER_ADDRESS);
-        {
-            let controller = test_scenario::take_shared<BaseController>(&mut scenario);
-<<<<<<< HEAD
+
+            test_scenario::return_shared(controller);
+            test_scenario::return_shared(registrar);
+        };
+        test_scenario::next_tx(&mut scenario, FIRST_USER_ADDRESS);
+        {
+            let controller = test_scenario::take_shared<BaseController>(&mut scenario);
             let registrar = test_scenario::take_shared<BaseRegistrar>(&mut scenario);
             let registry = test_scenario::take_shared<Registry>(&mut scenario);
             let config = test_scenario::take_shared<Configuration>(&mut scenario);
@@ -3124,17 +3060,11 @@
             test_scenario::return_shared(config);
             test_scenario::return_shared(registry);
             test_scenario::return_shared(auction);
-=======
-
-            assert!(controller::commitment_len(&controller) == 2, 0);
-            test_scenario::return_shared(controller);
->>>>>>> 67509575
-        };
-        test_scenario::next_tx(&mut scenario, FIRST_USER_ADDRESS);
-        {
-            let controller = test_scenario::take_shared<BaseController>(&mut scenario);
-            let registrar = test_scenario::take_shared<BaseRegistrar>(&mut scenario);
-<<<<<<< HEAD
+        };
+        test_scenario::next_tx(&mut scenario, FIRST_USER_ADDRESS);
+        {
+            let controller = test_scenario::take_shared<BaseController>(&mut scenario);
+            let registrar = test_scenario::take_shared<BaseRegistrar>(&mut scenario);
             let nft = test_scenario::take_from_sender<RegistrationNFT>(&mut scenario);
             let (name, url) = base_registrar::get_nft_fields(&nft);
             let (_, _, expiries) = base_registrar::get_registrar(&registrar);
@@ -3207,31 +3137,18 @@
                 FIRST_SECRET
             );
 
-=======
-            let ctx = tx_context::new(
-                @0x0,
-                x"3a985da74fe225b2045c172d6bd390bd855f086e3e9d525b46bfe24511431532",
-                51,
-                0
-            );
-            let commitment = controller::test_make_commitment(&registrar, b"label-3", FIRST_USER_ADDRESS, FIRST_SECRET);
->>>>>>> 67509575
             controller::commit(
                 &mut controller,
                 commitment,
                 &mut ctx,
             );
-<<<<<<< HEAD
-
-=======
->>>>>>> 67509575
-            test_scenario::return_shared(controller);
-            test_scenario::return_shared(registrar);
-        };
-        test_scenario::next_tx(&mut scenario, FIRST_USER_ADDRESS);
-        {
-            let controller = test_scenario::take_shared<BaseController>(&mut scenario);
-<<<<<<< HEAD
+
+            test_scenario::return_shared(controller);
+            test_scenario::return_shared(registrar);
+        };
+        test_scenario::next_tx(&mut scenario, FIRST_USER_ADDRESS);
+        {
+            let controller = test_scenario::take_shared<BaseController>(&mut scenario);
             let registrar = test_scenario::take_shared<BaseRegistrar>(&mut scenario);
             let registry = test_scenario::take_shared<Registry>(&mut scenario);
             let config = test_scenario::take_shared<Configuration>(&mut scenario);
@@ -3403,27 +3320,13 @@
             test_scenario::return_to_sender(&mut scenario, admin_cap);
             test_scenario::return_shared(controller);
         };
-=======
-
-            assert!(controller::commitment_len(&controller) == 3, 0);
-            test_scenario::return_shared(controller);
-        };
-        test_scenario::end(scenario);
-    }
-
-    #[test]
-    fun test_commit_removes_only_50_outdated_2() {
-        let scenario = test_init();
-
->>>>>>> 67509575
-        test_scenario::next_tx(&mut scenario, FIRST_USER_ADDRESS);
-        {
-            let controller = test_scenario::take_shared<BaseController>(&mut scenario);
-            let registrar = test_scenario::take_shared<BaseRegistrar>(&mut scenario);
-            let ctx = tx_context::new(
-                @0x0,
-                x"3a985da74fe225b2045c172d6bd390bd855f086e3e9d525b46bfe24511431532",
-<<<<<<< HEAD
+        test_scenario::next_tx(&mut scenario, FIRST_USER_ADDRESS);
+        {
+            let controller = test_scenario::take_shared<BaseController>(&mut scenario);
+            let registrar = test_scenario::take_shared<BaseRegistrar>(&mut scenario);
+            let ctx = tx_context::new(
+                @0x0,
+                x"3a985da74fe225b2045c172d6bd390bd855f086e3e9d525b46bfe24511431532",
                 220,
                 0
             );
@@ -3440,7 +3343,204 @@
                 &mut ctx,
             );
 
-=======
+            test_scenario::return_shared(controller);
+            test_scenario::return_shared(registrar);
+        };
+        test_scenario::next_tx(&mut scenario, FIRST_USER_ADDRESS);
+        {
+            let controller = test_scenario::take_shared<BaseController>(&mut scenario);
+            let registrar = test_scenario::take_shared<BaseRegistrar>(&mut scenario);
+            let registry = test_scenario::take_shared<Registry>(&mut scenario);
+            let config = test_scenario::take_shared<Configuration>(&mut scenario);
+            let auction = test_scenario::take_shared<Auction>(&mut scenario);
+            let ctx = tx_context::new(
+                @0x0,
+                x"3a985da74fe225b2045c172d6bd390bd855f086e3e9d525b46bfe24511431532",
+                221,
+                0
+            );
+            let coin = coin::mint_for_testing<SUI>(3000000, &mut ctx);
+
+            controller::register(
+                &mut controller,
+                &mut registrar,
+                &mut registry,
+                &mut config,
+                &auction,
+                AUCTIONED_LABEL,
+                FIRST_USER_ADDRESS,
+                1,
+                FIRST_SECRET,
+                &mut coin,
+                &mut ctx,
+            );
+
+            coin::destroy_for_testing(coin);
+            test_scenario::return_shared(controller);
+            test_scenario::return_shared(registrar);
+            test_scenario::return_shared(config);
+            test_scenario::return_shared(registry);
+            test_scenario::return_shared(auction);
+        };
+        test_scenario::next_tx(&mut scenario, FIRST_USER_ADDRESS);
+        {
+            let controller = test_scenario::take_shared<BaseController>(&mut scenario);
+            let registrar = test_scenario::take_shared<BaseRegistrar>(&mut scenario);
+            let nft = test_scenario::take_from_sender<RegistrationNFT>(&mut scenario);
+            let (name, url) = base_registrar::get_nft_fields(&nft);
+            let (_, _, expiries) = base_registrar::get_registrar(&registrar);
+            let registry = test_scenario::take_shared<Registry>(&mut scenario);
+
+            assert!(controller::balance(&controller) == 1000000, 0);
+            assert!(name == utf8(AUCTIONED_NODE), 0);
+            assert!(
+                url == url::new_unsafe_from_bytes(b"ipfs://QmWjyuoBW7gSxAqvkTYSNbXnNka6iUHNqs3ier9bN3g7Y2"),
+                0
+            ); // 2024
+            assert!(table::length(expiries) == 1, 0);
+            assert!(base_registry::get_records_len(&registry) == 1, 0);
+
+            let detail = table::borrow(expiries, utf8(AUCTIONED_LABEL));
+            let (owner, resolver, ttl) = base_registry::get_record_by_key(&registry, utf8(AUCTIONED_NODE));
+
+            assert!(owner == FIRST_USER_ADDRESS, 0);
+            assert!(resolver == @0x0, 0);
+            assert!(ttl == 0, 0);
+            assert!(base_registrar::get_registration_detail(detail) == 221 + 365, 0);
+
+            test_scenario::return_to_sender(&mut scenario, nft);
+            test_scenario::return_shared(controller);
+            test_scenario::return_shared(registrar);
+            test_scenario::return_shared(registry);
+        };
+        test_scenario::end(scenario);
+    }
+
+    #[test]
+    fun test_commit_removes_only_50_outdated() {
+        let scenario = test_init();
+
+        test_scenario::next_tx(&mut scenario, FIRST_USER_ADDRESS);
+        {
+            let controller = test_scenario::take_shared<BaseController>(&mut scenario);
+            let registrar = test_scenario::take_shared<BaseRegistrar>(&mut scenario);
+            let ctx = tx_context::new(
+                @0x0,
+                x"3a985da74fe225b2045c172d6bd390bd855f086e3e9d525b46bfe24511431532",
+                47,
+                0
+            );
+            let i: u8 = 0;
+
+            while (i < 70) {
+                let secret = FIRST_SECRET;
+                vector::push_back(&mut secret, i);
+                let commitment = controller::test_make_commitment(&registrar,  FIRST_LABEL, FIRST_USER_ADDRESS, secret);
+                controller::commit(
+                    &mut controller,
+                    commitment,
+                    &mut ctx,
+                );
+
+                i = i + 1;
+            };
+
+            assert!(controller::commitment_len(&controller) == 70, 0);
+            test_scenario::return_shared(controller);
+            test_scenario::return_shared(registrar);
+        };
+        test_scenario::next_tx(&mut scenario, FIRST_USER_ADDRESS);
+        {
+            let controller = test_scenario::take_shared<BaseController>(&mut scenario);
+            let registrar = test_scenario::take_shared<BaseRegistrar>(&mut scenario);
+            let ctx = tx_context::new(
+                @0x0,
+                x"3a985da74fe225b2045c172d6bd390bd855f086e3e9d525b46bfe24511431532",
+                50,
+                0
+            );
+            let commitment = controller::test_make_commitment(&registrar, b"label-1", FIRST_USER_ADDRESS, FIRST_SECRET);
+            controller::commit(
+                &mut controller,
+                commitment,
+                &mut ctx,
+            );
+            test_scenario::return_shared(controller);
+            test_scenario::return_shared(registrar);
+        };
+        test_scenario::next_tx(&mut scenario, FIRST_USER_ADDRESS);
+        {
+            let controller = test_scenario::take_shared<BaseController>(&mut scenario);
+
+            assert!(controller::commitment_len(&controller) == 21, 0);
+            test_scenario::return_shared(controller);
+        };
+        test_scenario::next_tx(&mut scenario, FIRST_USER_ADDRESS);
+        {
+            let controller = test_scenario::take_shared<BaseController>(&mut scenario);
+            let registrar = test_scenario::take_shared<BaseRegistrar>(&mut scenario);
+            let ctx = tx_context::new(
+                @0x0,
+                x"3a985da74fe225b2045c172d6bd390bd855f086e3e9d525b46bfe24511431532",
+                50,
+                0
+            );
+            let commitment = controller::test_make_commitment(&registrar, b"label-2", FIRST_USER_ADDRESS, FIRST_SECRET);
+            controller::commit(
+                &mut controller,
+                commitment,
+                &mut ctx,
+            );
+            test_scenario::return_shared(controller);
+            test_scenario::return_shared(registrar);
+        };
+        test_scenario::next_tx(&mut scenario, FIRST_USER_ADDRESS);
+        {
+            let controller = test_scenario::take_shared<BaseController>(&mut scenario);
+
+            assert!(controller::commitment_len(&controller) == 2, 0);
+            test_scenario::return_shared(controller);
+        };
+        test_scenario::next_tx(&mut scenario, FIRST_USER_ADDRESS);
+        {
+            let controller = test_scenario::take_shared<BaseController>(&mut scenario);
+            let registrar = test_scenario::take_shared<BaseRegistrar>(&mut scenario);
+            let ctx = tx_context::new(
+                @0x0,
+                x"3a985da74fe225b2045c172d6bd390bd855f086e3e9d525b46bfe24511431532",
+                51,
+                0
+            );
+            let commitment = controller::test_make_commitment(&registrar, b"label-3", FIRST_USER_ADDRESS, FIRST_SECRET);
+            controller::commit(
+                &mut controller,
+                commitment,
+                &mut ctx,
+            );
+            test_scenario::return_shared(controller);
+            test_scenario::return_shared(registrar);
+        };
+        test_scenario::next_tx(&mut scenario, FIRST_USER_ADDRESS);
+        {
+            let controller = test_scenario::take_shared<BaseController>(&mut scenario);
+
+            assert!(controller::commitment_len(&controller) == 3, 0);
+            test_scenario::return_shared(controller);
+        };
+        test_scenario::end(scenario);
+    }
+
+    #[test]
+    fun test_commit_removes_only_50_outdated_2() {
+        let scenario = test_init();
+
+        test_scenario::next_tx(&mut scenario, FIRST_USER_ADDRESS);
+        {
+            let controller = test_scenario::take_shared<BaseController>(&mut scenario);
+            let registrar = test_scenario::take_shared<BaseRegistrar>(&mut scenario);
+            let ctx = tx_context::new(
+                @0x0,
+                x"3a985da74fe225b2045c172d6bd390bd855f086e3e9d525b46bfe24511431532",
                 47,
                 0
             );
@@ -3460,47 +3560,13 @@
             };
 
             assert!(controller::commitment_len(&controller) == 40, 0);
->>>>>>> 67509575
-            test_scenario::return_shared(controller);
-            test_scenario::return_shared(registrar);
-        };
-        test_scenario::next_tx(&mut scenario, FIRST_USER_ADDRESS);
-        {
-            let controller = test_scenario::take_shared<BaseController>(&mut scenario);
-            let registrar = test_scenario::take_shared<BaseRegistrar>(&mut scenario);
-<<<<<<< HEAD
-            let registry = test_scenario::take_shared<Registry>(&mut scenario);
-            let config = test_scenario::take_shared<Configuration>(&mut scenario);
-            let auction = test_scenario::take_shared<Auction>(&mut scenario);
-            let ctx = tx_context::new(
-                @0x0,
-                x"3a985da74fe225b2045c172d6bd390bd855f086e3e9d525b46bfe24511431532",
-                221,
-                0
-            );
-            let coin = coin::mint_for_testing<SUI>(3000000, &mut ctx);
-
-            controller::register(
-                &mut controller,
-                &mut registrar,
-                &mut registry,
-                &mut config,
-                &auction,
-                AUCTIONED_LABEL,
-                FIRST_USER_ADDRESS,
-                1,
-                FIRST_SECRET,
-                &mut coin,
-                &mut ctx,
-            );
-
-            coin::destroy_for_testing(coin);
-            test_scenario::return_shared(controller);
-            test_scenario::return_shared(registrar);
-            test_scenario::return_shared(config);
-            test_scenario::return_shared(registry);
-            test_scenario::return_shared(auction);
-=======
+            test_scenario::return_shared(controller);
+            test_scenario::return_shared(registrar);
+        };
+        test_scenario::next_tx(&mut scenario, FIRST_USER_ADDRESS);
+        {
+            let controller = test_scenario::take_shared<BaseController>(&mut scenario);
+            let registrar = test_scenario::take_shared<BaseRegistrar>(&mut scenario);
             let ctx = tx_context::new(
                 @0x0,
                 x"3a985da74fe225b2045c172d6bd390bd855f086e3e9d525b46bfe24511431532",
@@ -3515,49 +3581,14 @@
             );
             test_scenario::return_shared(controller);
             test_scenario::return_shared(registrar);
->>>>>>> 67509575
-        };
-        test_scenario::next_tx(&mut scenario, FIRST_USER_ADDRESS);
-        {
-            let controller = test_scenario::take_shared<BaseController>(&mut scenario);
-<<<<<<< HEAD
-            let registrar = test_scenario::take_shared<BaseRegistrar>(&mut scenario);
-            let nft = test_scenario::take_from_sender<RegistrationNFT>(&mut scenario);
-            let (name, url) = base_registrar::get_nft_fields(&nft);
-            let (_, _, expiries) = base_registrar::get_registrar(&registrar);
-            let registry = test_scenario::take_shared<Registry>(&mut scenario);
-
-            assert!(controller::balance(&controller) == 1000000, 0);
-            assert!(name == utf8(AUCTIONED_NODE), 0);
-            assert!(
-                url == url::new_unsafe_from_bytes(b"ipfs://QmWjyuoBW7gSxAqvkTYSNbXnNka6iUHNqs3ier9bN3g7Y2"),
-                0
-            ); // 2024
-            assert!(table::length(expiries) == 1, 0);
-            assert!(base_registry::get_records_len(&registry) == 1, 0);
-
-            let detail = table::borrow(expiries, utf8(AUCTIONED_LABEL));
-            let (owner, resolver, ttl) = base_registry::get_record_by_key(&registry, utf8(AUCTIONED_NODE));
-
-            assert!(owner == FIRST_USER_ADDRESS, 0);
-            assert!(resolver == @0x0, 0);
-            assert!(ttl == 0, 0);
-            assert!(base_registrar::get_registration_detail(detail) == 221 + 365, 0);
-
-            test_scenario::return_to_sender(&mut scenario, nft);
-            test_scenario::return_shared(controller);
-            test_scenario::return_shared(registrar);
-            test_scenario::return_shared(registry);
-        };
-        test_scenario::end(scenario);
-    }
-
-=======
+        };
+        test_scenario::next_tx(&mut scenario, FIRST_USER_ADDRESS);
+        {
+            let controller = test_scenario::take_shared<BaseController>(&mut scenario);
 
             assert!(controller::commitment_len(&controller) == 1, 0);
             test_scenario::return_shared(controller);
         };
         test_scenario::end(scenario);
     }
->>>>>>> 67509575
 }