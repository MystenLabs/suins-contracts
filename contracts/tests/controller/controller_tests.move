--- conflicted
+++ resolved
@@ -3632,208 +3632,14 @@
         test_scenario::end(scenario);
     }
 
-<<<<<<< HEAD
-    #[test, expected_failure(abort_code = controller::EInvalidMessage)]
-    fun test_register_with_image_aborts_with_empty_signature() {
-        let scenario = test_init();
-        make_commitment(&mut scenario, option::none());
-
-        test_scenario::next_tx(&mut scenario, FIRST_USER_ADDRESS);
-        {
-            let controller = test_scenario::take_shared<BaseController>(&mut scenario);
-            let registrar = test_scenario::take_shared<BaseRegistrar>(&mut scenario);
-            let registry = test_scenario::take_shared<Registry>(&mut scenario);
-            let config = test_scenario::take_shared<Configuration>(&mut scenario);
-            let auction = test_scenario::take_shared<Auction>(&mut scenario);
-            let ctx = tx_context::new(
-                @0x0,
-                x"3a985da74fe225b2045c172d6bd390bd855f086e3e9d525b46bfe24511431532",
-                21,
-                0
-            );
-            let coin = coin::mint_for_testing<SUI>(3000000, &mut ctx);
-
-            controller::register_with_image(
-                &mut controller,
-                &mut registrar,
-                &mut registry,
-                &mut config,
-                &auction,
-                FIRST_LABEL,
-                FIRST_USER_ADDRESS,
-                2,
-                FIRST_SECRET,
-                &mut coin,
-                x"",
-                x"127552ffa7fb7c3718ee61851c49eba03ef7d0dc0933c7c5802cdd98226f6006",
-                b"QmQdesiADN2mPnebRz3pvkGMKcb8Qhyb1ayW2ybvAueJ7k,000000000000000000000000000000000000b001,375",
-                &mut ctx,
-            );
-
-            coin::destroy_for_testing(coin);
-            test_scenario::return_shared(controller);
-            test_scenario::return_shared(registrar);
-            test_scenario::return_shared(config);
-            test_scenario::return_shared(registry);
-            test_scenario::return_shared(auction);
-        };
-        test_scenario::end(scenario);
-    }
-
-    #[test, expected_failure(abort_code = controller::EInvalidMessage)]
-    fun test_register_with_image_aborts_with_empty_hashed_message() {
-        let scenario = test_init();
-        make_commitment(&mut scenario, option::none());
-
-        test_scenario::next_tx(&mut scenario, FIRST_USER_ADDRESS);
-        {
-            let controller = test_scenario::take_shared<BaseController>(&mut scenario);
-            let registrar = test_scenario::take_shared<BaseRegistrar>(&mut scenario);
-            let registry = test_scenario::take_shared<Registry>(&mut scenario);
-            let config = test_scenario::take_shared<Configuration>(&mut scenario);
-            let auction = test_scenario::take_shared<Auction>(&mut scenario);
-            let ctx = tx_context::new(
-                @0x0,
-                x"3a985da74fe225b2045c172d6bd390bd855f086e3e9d525b46bfe24511431532",
-                21,
-                0
-            );
-            let coin = coin::mint_for_testing<SUI>(3000000, &mut ctx);
-
-            controller::register_with_image(
-                &mut controller,
-                &mut registrar,
-                &mut registry,
-                &mut config,
-                &auction,
-                FIRST_LABEL,
-                FIRST_USER_ADDRESS,
-                2,
-                FIRST_SECRET,
-                &mut coin,
-                x"6aab9920d59442c5478c3f5b29db45518b40a3d76f1b396b70c902b557e93b206b0ce9ab84ce44277d84055da9dd10ff77c490ba8473cd86ead37be874b9662f",
-                x"",
-                b"QmQdesiADN2mPnebRz3pvkGMKcb8Qhyb1ayW2ybvAueJ7k,000000000000000000000000000000000000b001,375",
-                &mut ctx,
-            );
-
-            coin::destroy_for_testing(coin);
-            test_scenario::return_shared(controller);
-            test_scenario::return_shared(registrar);
-            test_scenario::return_shared(config);
-            test_scenario::return_shared(registry);
-            test_scenario::return_shared(auction);
-        };
-        test_scenario::end(scenario);
-    }
-
-    #[test, expected_failure(abort_code = controller::EInvalidMessage)]
-    fun test_register_with_image_aborts_with_empty_raw_message() {
-        let scenario = test_init();
-        make_commitment(&mut scenario, option::none());
-
-        test_scenario::next_tx(&mut scenario, FIRST_USER_ADDRESS);
-        {
-            let controller = test_scenario::take_shared<BaseController>(&mut scenario);
-            let registrar = test_scenario::take_shared<BaseRegistrar>(&mut scenario);
-            let registry = test_scenario::take_shared<Registry>(&mut scenario);
-            let config = test_scenario::take_shared<Configuration>(&mut scenario);
-            let auction = test_scenario::take_shared<Auction>(&mut scenario);
-            let ctx = tx_context::new(
-                @0x0,
-                x"3a985da74fe225b2045c172d6bd390bd855f086e3e9d525b46bfe24511431532",
-                21,
-                0
-            );
-            let coin = coin::mint_for_testing<SUI>(3000000, &mut ctx);
-
-            controller::register_with_image(
-                &mut controller,
-                &mut registrar,
-                &mut registry,
-                &mut config,
-                &auction,
-                FIRST_LABEL,
-                FIRST_USER_ADDRESS,
-                2,
-                FIRST_SECRET,
-                &mut coin,
-                x"6aab9920d59442c5478c3f5b29db45518b40a3d76f1b396b70c902b557e93b206b0ce9ab84ce44277d84055da9dd10ff77c490ba8473cd86ead37be874b9662f",
-                x"127552ffa7fb7c3718ee61851c49eba03ef7d0dc0933c7c5802cdd98226f6006",
-                b"",
-                &mut ctx,
-            );
-
-            coin::destroy_for_testing(coin);
-            test_scenario::return_shared(controller);
-            test_scenario::return_shared(registrar);
-            test_scenario::return_shared(config);
-            test_scenario::return_shared(registry);
-            test_scenario::return_shared(auction);
-        };
-        test_scenario::end(scenario);
-    }
-
-    #[test]
-    fun test_register_with_image() {
-        let scenario = test_init();
-        make_commitment(&mut scenario, option::none());
-=======
     #[test]
     fun test_commit_removes_only_50_outdated() {
         let scenario = test_init();
->>>>>>> 97ed691a
-
-        test_scenario::next_tx(&mut scenario, FIRST_USER_ADDRESS);
-        {
-            let controller = test_scenario::take_shared<BaseController>(&mut scenario);
-            let registrar = test_scenario::take_shared<BaseRegistrar>(&mut scenario);
-<<<<<<< HEAD
-            let registry = test_scenario::take_shared<Registry>(&mut scenario);
-            let config = test_scenario::take_shared<Configuration>(&mut scenario);
-            let auction = test_scenario::take_shared<Auction>(&mut scenario);
-            let ctx = tx_context::new(
-                @0x0,
-                x"3a985da74fe225b2045c172d6bd390bd855f086e3e9d525b46bfe24511431532",
-                21,
-                0
-            );
-            let coin = coin::mint_for_testing<SUI>(3000000, &mut ctx);
-
-            assert!(!base_registrar::record_exists(&registrar, utf8(FIRST_LABEL)), 0);
-            assert!(controller::balance(&controller) == 0, 0);
-            assert!(controller::commitment_len(&controller) == 1, 0);
-            assert!(!base_registry::record_exists(&registry, utf8(FIRST_NODE)), 0);
-            assert!(!test_scenario::has_most_recent_for_sender<RegistrationNFT>(&mut scenario), 0);
-
-            controller::register_with_image(
-                &mut controller,
-                &mut registrar,
-                &mut registry,
-                &mut config,
-                &auction,
-                FIRST_LABEL,
-                FIRST_USER_ADDRESS,
-                2,
-                FIRST_SECRET,
-                &mut coin,
-                x"b8d5c020ccf043fb1dde772067d54e254041ec4c8e137f5017158711e59e86933d1889cf4d9c6ad8ef57290cc00d99b7ba60da5c0db64a996f72af010acdd2b0",
-                x"64d1c3d80ac32235d4bf1c5499ac362fd28b88eba2984e81cc36924be09f5a2d",
-                b"QmQdesiADN2mPnebRz3pvkGMKcb8Qhyb1ayW2ybvAueJ7k,eastagile-123.sui,751",
-                &mut ctx,
-            );
-            assert!(coin::value(&coin) == 1000000, 0);
-            assert!(controller::commitment_len(&controller) == 0, 0);
-
-            coin::destroy_for_testing(coin);
-            test_scenario::return_shared(controller);
-            test_scenario::return_shared(registrar);
-            test_scenario::return_shared(config);
-            test_scenario::return_shared(registry);
-            test_scenario::return_shared(auction);
-        };
-
-=======
+
+        test_scenario::next_tx(&mut scenario, FIRST_USER_ADDRESS);
+        {
+            let controller = test_scenario::take_shared<BaseController>(&mut scenario);
+            let registrar = test_scenario::take_shared<BaseRegistrar>(&mut scenario);
             let ctx = tx_context::new(
                 @0x0,
                 x"3a985da74fe225b2045c172d6bd390bd855f086e3e9d525b46bfe24511431532",
@@ -3859,160 +3665,10 @@
             test_scenario::return_shared(controller);
             test_scenario::return_shared(registrar);
         };
->>>>>>> 97ed691a
-        test_scenario::next_tx(&mut scenario, FIRST_USER_ADDRESS);
-        {
-            let controller = test_scenario::take_shared<BaseController>(&mut scenario);
-            let registrar = test_scenario::take_shared<BaseRegistrar>(&mut scenario);
-<<<<<<< HEAD
-            let nft = test_scenario::take_from_sender<RegistrationNFT>(&mut scenario);
-            let (name, url) = base_registrar::get_nft_fields(&nft);
-            let (_, _, expiries) = base_registrar::get_registrar(&registrar);
-            let registry = test_scenario::take_shared<Registry>(&mut scenario);
-
-            assert!(controller::balance(&controller) == 2000000, 0);
-            assert!(name == utf8(FIRST_NODE), 0);
-            assert!(
-                url == url::new_unsafe_from_bytes(b"QmQdesiADN2mPnebRz3pvkGMKcb8Qhyb1ayW2ybvAueJ7k"),
-                0
-            );
-            assert!(table::length(expiries) == 1, 0);
-            assert!(base_registry::get_records_len(&registry) == 1, 0);
-
-            let detail = table::borrow(expiries, utf8(FIRST_LABEL));
-            let (owner, resolver, ttl) = base_registry::get_record_by_key(&registry, utf8(FIRST_NODE));
-
-            assert!(owner == FIRST_USER_ADDRESS, 0);
-            assert!(resolver == @0x0, 0);
-            assert!(ttl == 0, 0);
-            assert!(base_registrar::get_registration_expiry(detail) == 21 + 730, 0);
-            assert!(base_registrar::get_registration_owner(detail) == FIRST_USER_ADDRESS, 0);
-
-            test_scenario::return_to_sender(&mut scenario, nft);
-            test_scenario::return_shared(controller);
-            test_scenario::return_shared(registrar);
-            test_scenario::return_shared(registry);
-        };
-        test_scenario::end(scenario);
-    }
-
-    #[test]
-    fun test_register_with_config_and_image() {
-        let scenario = test_init();
-        make_commitment(&mut scenario, option::none());
-
-        test_scenario::next_tx(&mut scenario, FIRST_USER_ADDRESS);
-        {
-            let controller = test_scenario::take_shared<BaseController>(&mut scenario);
-            let registrar = test_scenario::take_shared<BaseRegistrar>(&mut scenario);
-            let registry = test_scenario::take_shared<Registry>(&mut scenario);
-            let config = test_scenario::take_shared<Configuration>(&mut scenario);
-            let auction = test_scenario::take_shared<Auction>(&mut scenario);
-            let ctx = tx_context::new(
-                @0x0,
-                x"3a985da74fe225b2045c172d6bd390bd855f086e3e9d525b46bfe24511431532",
-                21,
-                0
-            );
-            let coin = coin::mint_for_testing<SUI>(4000001, &mut ctx);
-
-            assert!(!base_registrar::record_exists(&registrar, utf8(FIRST_LABEL)), 0);
-            assert!(!base_registry::record_exists(&registry, utf8(FIRST_NODE)), 0);
-            assert!(controller::balance(&controller) == 0, 0);
-            assert!(!test_scenario::has_most_recent_for_sender<RegistrationNFT>(&mut scenario), 0);
-
-            controller::register_with_config_and_image(
-                &mut controller,
-                &mut registrar,
-                &mut registry,
-                &mut config,
-                &auction,
-                FIRST_LABEL,
-                FIRST_USER_ADDRESS,
-                2,
-                FIRST_SECRET,
-                FIRST_RESOLVER_ADDRESS,
-                &mut coin,
-                x"b8d5c020ccf043fb1dde772067d54e254041ec4c8e137f5017158711e59e86933d1889cf4d9c6ad8ef57290cc00d99b7ba60da5c0db64a996f72af010acdd2b0",
-                x"64d1c3d80ac32235d4bf1c5499ac362fd28b88eba2984e81cc36924be09f5a2d",
-                b"QmQdesiADN2mPnebRz3pvkGMKcb8Qhyb1ayW2ybvAueJ7k,eastagile-123.sui,751",
-                &mut ctx,
-            );
-            assert!(coin::value(&coin) == 2000001, 0);
-
-            coin::destroy_for_testing(coin);
-            test_scenario::return_shared(controller);
-            test_scenario::return_shared(registrar);
-            test_scenario::return_shared(config);
-            test_scenario::return_shared(registry);
-            test_scenario::return_shared(auction);
-        };
-
-        test_scenario::next_tx(&mut scenario, FIRST_USER_ADDRESS);
-        {
-            let controller = test_scenario::take_shared<BaseController>(&mut scenario);
-            let registrar = test_scenario::take_shared<BaseRegistrar>(&mut scenario);
-            let nft = test_scenario::take_from_sender<RegistrationNFT>(&mut scenario);
-            let (name, url) = base_registrar::get_nft_fields(&nft);
-            let (_, _, expiries) = base_registrar::get_registrar(&registrar);
-            let registry = test_scenario::take_shared<Registry>(&mut scenario);
-
-            assert!(controller::balance(&controller) == 2000000, 0);
-            assert!(name == utf8(FIRST_NODE), 0);
-            assert!(
-                url == url::new_unsafe_from_bytes(b"QmQdesiADN2mPnebRz3pvkGMKcb8Qhyb1ayW2ybvAueJ7k"),
-                0
-            );
-            assert!(table::length(expiries) == 1, 0);
-            assert!(base_registry::get_records_len(&registry) == 1, 0);
-
-            let detail = table::borrow(expiries, utf8(FIRST_LABEL));
-            let (owner, resolver, ttl) = base_registry::get_record_by_key(&registry, utf8(FIRST_NODE));
-
-            assert!(owner == FIRST_USER_ADDRESS, 0);
-            assert!(resolver == FIRST_RESOLVER_ADDRESS, 0);
-            assert!(ttl == 0, 0);
-            assert!(base_registrar::get_registration_expiry(detail) == 21 + 730, 0);
-            assert!(base_registrar::get_registration_owner(detail) == FIRST_USER_ADDRESS, 0);
-
-            test_scenario::return_to_sender(&mut scenario, nft);
-            test_scenario::return_shared(controller);
-            test_scenario::return_shared(registrar);
-            test_scenario::return_shared(registry);
-        };
-
-        // withdraw
-        test_scenario::next_tx(&mut scenario, SUINS_ADDRESS);
-        {
-            let controller = test_scenario::take_shared<BaseController>(&mut scenario);
-            let admin_cap = test_scenario::take_from_sender<AdminCap>(&mut scenario);
-
-            assert!(controller::balance(&controller) == 2000000, 0);
-            assert!(!test_scenario::has_most_recent_for_sender<Coin<SUI>>(&mut scenario), 0);
-
-            controller::withdraw(&admin_cap, &mut controller, test_scenario::ctx(&mut scenario));
-            assert!(controller::balance(&controller) == 0, 0);
-
-            test_scenario::return_shared(controller);
-            test_scenario::return_to_sender(&mut scenario, admin_cap);
-        };
-
-        test_scenario::next_tx(&mut scenario, SUINS_ADDRESS);
-        {
-            assert!(test_scenario::has_most_recent_for_sender<Coin<SUI>>(&mut scenario), 0);
-            let coin = test_scenario::take_from_sender<Coin<SUI>>(&mut scenario);
-            assert!(coin::value(&coin) == 2000000, 0);
-            test_scenario::return_to_sender(&mut scenario, coin);
-        };
-        test_scenario::end(scenario);
-    }
-
-    #[test, expected_failure(abort_code = controller::EInvalidMessage)]
-    fun test_register_with_config_and_image_aborts_with_empty_raw_message() {
-        let scenario = test_init();
-        make_commitment(&mut scenario, option::none());
-
-=======
+        test_scenario::next_tx(&mut scenario, FIRST_USER_ADDRESS);
+        {
+            let controller = test_scenario::take_shared<BaseController>(&mut scenario);
+            let registrar = test_scenario::take_shared<BaseRegistrar>(&mut scenario);
             let ctx = tx_context::new(
                 @0x0,
                 x"3a985da74fe225b2045c172d6bd390bd855f086e3e9d525b46bfe24511431532",
@@ -4035,105 +3691,10 @@
             assert!(controller::commitment_len(&controller) == 21, 0);
             test_scenario::return_shared(controller);
         };
->>>>>>> 97ed691a
-        test_scenario::next_tx(&mut scenario, FIRST_USER_ADDRESS);
-        {
-            let controller = test_scenario::take_shared<BaseController>(&mut scenario);
-            let registrar = test_scenario::take_shared<BaseRegistrar>(&mut scenario);
-<<<<<<< HEAD
-            let registry = test_scenario::take_shared<Registry>(&mut scenario);
-            let config = test_scenario::take_shared<Configuration>(&mut scenario);
-            let auction = test_scenario::take_shared<Auction>(&mut scenario);
-            let ctx = tx_context::new(
-                @0x0,
-                x"3a985da74fe225b2045c172d6bd390bd855f086e3e9d525b46bfe24511431532",
-                21,
-                0
-            );
-            let coin = coin::mint_for_testing<SUI>(3000000, &mut ctx);
-
-            controller::register_with_config_and_image(
-                &mut controller,
-                &mut registrar,
-                &mut registry,
-                &mut config,
-                &auction,
-                FIRST_LABEL,
-                FIRST_USER_ADDRESS,
-                2,
-                FIRST_SECRET,
-                FIRST_RESOLVER_ADDRESS,
-                &mut coin,
-                x"b8d5c020ccf043fb1dde772067d54e254041ec4c8e137f5017158711e59e86933d1889cf4d9c6ad8ef57290cc00d99b7ba60da5c0db64a996f72af010acdd2b0",
-                x"64d1c3d80ac32235d4bf1c5499ac362fd28b88eba2984e81cc36924be09f5a2d",
-                b"",
-                &mut ctx,
-            );
-
-            coin::destroy_for_testing(coin);
-            test_scenario::return_shared(controller);
-            test_scenario::return_shared(registrar);
-            test_scenario::return_shared(config);
-            test_scenario::return_shared(registry);
-            test_scenario::return_shared(auction);
-        };
-        test_scenario::end(scenario);
-    }
-
-    #[test, expected_failure(abort_code = controller::EInvalidMessage)]
-    fun test_register_with_config_and_image_aborts_with_empty_signature() {
-        let scenario = test_init();
-        make_commitment(&mut scenario, option::none());
-
-        test_scenario::next_tx(&mut scenario, FIRST_USER_ADDRESS);
-        {
-            let controller = test_scenario::take_shared<BaseController>(&mut scenario);
-            let registrar = test_scenario::take_shared<BaseRegistrar>(&mut scenario);
-            let registry = test_scenario::take_shared<Registry>(&mut scenario);
-            let config = test_scenario::take_shared<Configuration>(&mut scenario);
-            let auction = test_scenario::take_shared<Auction>(&mut scenario);
-            let ctx = tx_context::new(
-                @0x0,
-                x"3a985da74fe225b2045c172d6bd390bd855f086e3e9d525b46bfe24511431532",
-                21,
-                0
-            );
-            let coin = coin::mint_for_testing<SUI>(3000000, &mut ctx);
-
-            controller::register_with_config_and_image(
-                &mut controller,
-                &mut registrar,
-                &mut registry,
-                &mut config,
-                &auction,
-                FIRST_LABEL,
-                FIRST_USER_ADDRESS,
-                2,
-                FIRST_SECRET,
-                FIRST_RESOLVER_ADDRESS,
-                &mut coin,
-                x"",
-                x"64d1c3d80ac32235d4bf1c5499ac362fd28b88eba2984e81cc36924be09f5a2d",
-                b"QmQdesiADN2mPnebRz3pvkGMKcb8Qhyb1ayW2ybvAueJ7k,eastagile-123.sui,751",
-                &mut ctx,
-            );
-
-            coin::destroy_for_testing(coin);
-            test_scenario::return_shared(controller);
-            test_scenario::return_shared(registrar);
-            test_scenario::return_shared(config);
-            test_scenario::return_shared(registry);
-            test_scenario::return_shared(auction);
-        };
-        test_scenario::end(scenario);
-    }
-
-    #[test, expected_failure(abort_code = controller::EInvalidMessage)]
-    fun test_register_with_config_and_image_aborts_with_empty_hashed_message() {
-        let scenario = test_init();
-        make_commitment(&mut scenario, option::none());
-
-=======
+        test_scenario::next_tx(&mut scenario, FIRST_USER_ADDRESS);
+        {
+            let controller = test_scenario::take_shared<BaseController>(&mut scenario);
+            let registrar = test_scenario::take_shared<BaseRegistrar>(&mut scenario);
             let ctx = tx_context::new(
                 @0x0,
                 x"3a985da74fe225b2045c172d6bd390bd855f086e3e9d525b46bfe24511431532",
@@ -4156,140 +3717,10 @@
             assert!(controller::commitment_len(&controller) == 2, 0);
             test_scenario::return_shared(controller);
         };
->>>>>>> 97ed691a
-        test_scenario::next_tx(&mut scenario, FIRST_USER_ADDRESS);
-        {
-            let controller = test_scenario::take_shared<BaseController>(&mut scenario);
-            let registrar = test_scenario::take_shared<BaseRegistrar>(&mut scenario);
-<<<<<<< HEAD
-            let registry = test_scenario::take_shared<Registry>(&mut scenario);
-            let config = test_scenario::take_shared<Configuration>(&mut scenario);
-            let auction = test_scenario::take_shared<Auction>(&mut scenario);
-            let ctx = tx_context::new(
-                @0x0,
-                x"3a985da74fe225b2045c172d6bd390bd855f086e3e9d525b46bfe24511431532",
-                21,
-                0
-            );
-            let coin = coin::mint_for_testing<SUI>(3000000, &mut ctx);
-
-            controller::register_with_config_and_image(
-                &mut controller,
-                &mut registrar,
-                &mut registry,
-                &mut config,
-                &auction,
-                FIRST_LABEL,
-                FIRST_USER_ADDRESS,
-                2,
-                FIRST_SECRET,
-                FIRST_RESOLVER_ADDRESS,
-                &mut coin,
-                x"b8d5c020ccf043fb1dde772067d54e254041ec4c8e137f5017158711e59e86933d1889cf4d9c6ad8ef57290cc00d99b7ba60da5c0db64a996f72af010acdd2b0",
-                x"",
-                b"QmQdesiADN2mPnebRz3pvkGMKcb8Qhyb1ayW2ybvAueJ7k,eastagile-123.sui,751",
-                &mut ctx,
-            );
-
-            coin::destroy_for_testing(coin);
-            test_scenario::return_shared(controller);
-            test_scenario::return_shared(registrar);
-            test_scenario::return_shared(config);
-            test_scenario::return_shared(registry);
-            test_scenario::return_shared(auction);
-        };
-        test_scenario::end(scenario);
-    }
-
-    #[test]
-    fun test_register_with_code_and_image() {
-        let scenario = test_init();
-        make_commitment(&mut scenario, option::none());
-        test_scenario::next_tx(&mut scenario, FIRST_USER_ADDRESS);
-        {
-            let controller = test_scenario::take_shared<BaseController>(&mut scenario);
-            let registrar = test_scenario::take_shared<BaseRegistrar>(&mut scenario);
-            let registry = test_scenario::take_shared<Registry>(&mut scenario);
-            let config = test_scenario::take_shared<Configuration>(&mut scenario);
-            let auction = test_scenario::take_shared<Auction>(&mut scenario);
-            // simulate user wait for next epoch to call `register`
-            let ctx = tx_context::new(
-                FIRST_USER_ADDRESS,
-                x"3a985da74fe225b2045c172d6bd390bd855f086e3e9d525b46bfe24511431532",
-                21,
-                0
-            );
-            let coin = coin::mint_for_testing<SUI>(3000000, &mut ctx);
-
-            assert!(controller::balance(&controller) == 0, 0);
-            assert!(!base_registrar::record_exists(&registrar, utf8(FIRST_LABEL)), 0);
-            assert!(!base_registry::record_exists(&registry, utf8(FIRST_NODE)), 0);
-            assert!(!test_scenario::has_most_recent_for_sender<RegistrationNFT>(&mut scenario), 0);
-            assert!(!test_scenario::has_most_recent_for_address<Coin<SUI>>(SECOND_USER_ADDRESS), 0);
-
-            controller::register_with_code_and_image(
-                &mut controller,
-                &mut registrar,
-                &mut registry,
-                &mut config,
-                &auction,
-                FIRST_LABEL,
-                FIRST_USER_ADDRESS,
-                2,
-                FIRST_SECRET,
-                &mut coin,
-                REFERRAL_CODE,
-                DISCOUNT_CODE,
-                x"b8d5c020ccf043fb1dde772067d54e254041ec4c8e137f5017158711e59e86933d1889cf4d9c6ad8ef57290cc00d99b7ba60da5c0db64a996f72af010acdd2b0",
-                x"64d1c3d80ac32235d4bf1c5499ac362fd28b88eba2984e81cc36924be09f5a2d",
-                b"QmQdesiADN2mPnebRz3pvkGMKcb8Qhyb1ayW2ybvAueJ7k,eastagile-123.sui,751",
-                &mut ctx,
-            );
-            assert!(coin::value(&coin) == 1300000, 0);
-
-            coin::destroy_for_testing(coin);
-            test_scenario::return_shared(controller);
-            test_scenario::return_shared(registrar);
-            test_scenario::return_shared(auction);
-            test_scenario::return_shared(config);
-            test_scenario::return_shared(registry);
-        };
-
-        test_scenario::next_tx(&mut scenario, FIRST_USER_ADDRESS);
-        {
-            let controller = test_scenario::take_shared<BaseController>(&mut scenario);
-            let registrar = test_scenario::take_shared<BaseRegistrar>(&mut scenario);
-            let nft = test_scenario::take_from_sender<RegistrationNFT>(&mut scenario);
-            let (name, url) = base_registrar::get_nft_fields(&nft);
-            let (_, _, expiries) = base_registrar::get_registrar(&registrar);
-            let registry = test_scenario::take_shared<Registry>(&mut scenario);
-            let coin = test_scenario::take_from_address<Coin<SUI>>(&mut scenario, SECOND_USER_ADDRESS);
-
-            assert!(name == utf8(FIRST_NODE), 0);
-            assert!(
-                url == url::new_unsafe_from_bytes(b"QmQdesiADN2mPnebRz3pvkGMKcb8Qhyb1ayW2ybvAueJ7k"),
-                0
-            );
-            assert!(table::length(expiries) == 1, 0);
-            assert!(base_registry::get_records_len(&registry) == 1, 0);
-            assert!(coin::value(&coin) == 170000, 0);
-            assert!(controller::balance(&controller) == 1700000 - 170000, 0);
-
-            let detail = table::borrow(expiries, utf8(FIRST_LABEL));
-            let (owner, resolver, ttl) = base_registry::get_record_by_key(&registry, utf8(FIRST_NODE));
-
-            assert!(owner == FIRST_USER_ADDRESS, 0);
-            assert!(resolver == @0x0, 0);
-            assert!(ttl == 0, 0);
-            assert!(base_registrar::get_registration_expiry(detail) == 21 + 730, 0);
-            assert!(base_registrar::get_registration_owner(detail) == FIRST_USER_ADDRESS, 0);
-
-            coin::destroy_for_testing(coin);
-            test_scenario::return_to_sender(&mut scenario, nft);
-            test_scenario::return_shared(controller);
-            test_scenario::return_shared(registrar);
-            test_scenario::return_shared(registry);
-=======
+        test_scenario::next_tx(&mut scenario, FIRST_USER_ADDRESS);
+        {
+            let controller = test_scenario::take_shared<BaseController>(&mut scenario);
+            let registrar = test_scenario::take_shared<BaseRegistrar>(&mut scenario);
             let ctx = tx_context::new(
                 @0x0,
                 x"3a985da74fe225b2045c172d6bd390bd855f086e3e9d525b46bfe24511431532",
@@ -4311,122 +3742,18 @@
 
             assert!(controller::commitment_len(&controller) == 3, 0);
             test_scenario::return_shared(controller);
->>>>>>> 97ed691a
-        };
-        test_scenario::end(scenario);
-    }
-
-<<<<<<< HEAD
-    #[test, expected_failure(abort_code = controller::EInvalidMessage)]
-    fun test_register_with_code_and_image_aborts_with_empty_signature() {
-        let scenario = test_init();
-        make_commitment(&mut scenario, option::none());
-=======
+        };
+        test_scenario::end(scenario);
+    }
+
     #[test]
     fun test_commit_removes_only_50_outdated_2() {
         let scenario = test_init();
->>>>>>> 97ed691a
-
-        test_scenario::next_tx(&mut scenario, FIRST_USER_ADDRESS);
-        {
-            let controller = test_scenario::take_shared<BaseController>(&mut scenario);
-            let registrar = test_scenario::take_shared<BaseRegistrar>(&mut scenario);
-<<<<<<< HEAD
-            let registry = test_scenario::take_shared<Registry>(&mut scenario);
-            let config = test_scenario::take_shared<Configuration>(&mut scenario);
-            let auction = test_scenario::take_shared<Auction>(&mut scenario);
-            let ctx = tx_context::new(
-                @0x0,
-                x"3a985da74fe225b2045c172d6bd390bd855f086e3e9d525b46bfe24511431532",
-                21,
-                0
-            );
-            let coin = coin::mint_for_testing<SUI>(3000000, &mut ctx);
-
-            controller::register_with_code_and_image(
-                &mut controller,
-                &mut registrar,
-                &mut registry,
-                &mut config,
-                &auction,
-                FIRST_LABEL,
-                FIRST_USER_ADDRESS,
-                2,
-                FIRST_SECRET,
-                &mut coin,
-                REFERRAL_CODE,
-                DISCOUNT_CODE,
-                x"",
-                x"64d1c3d80ac32235d4bf1c5499ac362fd28b88eba2984e81cc36924be09f5a2d",
-                b"QmQdesiADN2mPnebRz3pvkGMKcb8Qhyb1ayW2ybvAueJ7k,eastagile-123.sui,751",
-                &mut ctx,
-            );
-
-            coin::destroy_for_testing(coin);
-            test_scenario::return_shared(controller);
-            test_scenario::return_shared(registrar);
-            test_scenario::return_shared(config);
-            test_scenario::return_shared(registry);
-            test_scenario::return_shared(auction);
-        };
-        test_scenario::end(scenario);
-    }
-
-    #[test, expected_failure(abort_code = controller::EInvalidMessage)]
-    fun test_register_with_code_and_image_aborts_with_empty_hashed_message() {
-        let scenario = test_init();
-        make_commitment(&mut scenario, option::none());
-
-        test_scenario::next_tx(&mut scenario, FIRST_USER_ADDRESS);
-        {
-            let controller = test_scenario::take_shared<BaseController>(&mut scenario);
-            let registrar = test_scenario::take_shared<BaseRegistrar>(&mut scenario);
-            let registry = test_scenario::take_shared<Registry>(&mut scenario);
-            let config = test_scenario::take_shared<Configuration>(&mut scenario);
-            let auction = test_scenario::take_shared<Auction>(&mut scenario);
-            let ctx = tx_context::new(
-                @0x0,
-                x"3a985da74fe225b2045c172d6bd390bd855f086e3e9d525b46bfe24511431532",
-                21,
-                0
-            );
-            let coin = coin::mint_for_testing<SUI>(3000000, &mut ctx);
-
-            controller::register_with_code_and_image(
-                &mut controller,
-                &mut registrar,
-                &mut registry,
-                &mut config,
-                &auction,
-                FIRST_LABEL,
-                FIRST_USER_ADDRESS,
-                2,
-                FIRST_SECRET,
-                &mut coin,
-                REFERRAL_CODE,
-                DISCOUNT_CODE,
-                x"b8d5c020ccf043fb1dde772067d54e254041ec4c8e137f5017158711e59e86933d1889cf4d9c6ad8ef57290cc00d99b7ba60da5c0db64a996f72af010acdd2b0",
-                x"",
-                b"QmQdesiADN2mPnebRz3pvkGMKcb8Qhyb1ayW2ybvAueJ7k,eastagile-123.sui,751",
-                &mut ctx,
-            );
-
-            coin::destroy_for_testing(coin);
-            test_scenario::return_shared(controller);
-            test_scenario::return_shared(registrar);
-            test_scenario::return_shared(config);
-            test_scenario::return_shared(registry);
-            test_scenario::return_shared(auction);
-        };
-        test_scenario::end(scenario);
-    }
-
-    #[test, expected_failure(abort_code = controller::EInvalidMessage)]
-    fun test_register_with_code_and_image_aborts_with_empty_raw_message() {
-        let scenario = test_init();
-        make_commitment(&mut scenario, option::none());
-
-=======
+
+        test_scenario::next_tx(&mut scenario, FIRST_USER_ADDRESS);
+        {
+            let controller = test_scenario::take_shared<BaseController>(&mut scenario);
+            let registrar = test_scenario::take_shared<BaseRegistrar>(&mut scenario);
             let ctx = tx_context::new(
                 @0x0,
                 x"3a985da74fe225b2045c172d6bd390bd855f086e3e9d525b46bfe24511431532",
@@ -4452,12 +3779,718 @@
             test_scenario::return_shared(controller);
             test_scenario::return_shared(registrar);
         };
->>>>>>> 97ed691a
-        test_scenario::next_tx(&mut scenario, FIRST_USER_ADDRESS);
-        {
-            let controller = test_scenario::take_shared<BaseController>(&mut scenario);
-            let registrar = test_scenario::take_shared<BaseRegistrar>(&mut scenario);
-<<<<<<< HEAD
+        test_scenario::next_tx(&mut scenario, FIRST_USER_ADDRESS);
+        {
+            let controller = test_scenario::take_shared<BaseController>(&mut scenario);
+            let registrar = test_scenario::take_shared<BaseRegistrar>(&mut scenario);
+            let ctx = tx_context::new(
+                @0x0,
+                x"3a985da74fe225b2045c172d6bd390bd855f086e3e9d525b46bfe24511431532",
+                50,
+                0
+            );
+            let commitment = controller::test_make_commitment(&registrar, b"label-2", FIRST_USER_ADDRESS, FIRST_SECRET);
+            controller::commit(
+                &mut controller,
+                commitment,
+                &mut ctx,
+            );
+            test_scenario::return_shared(controller);
+            test_scenario::return_shared(registrar);
+        };
+        test_scenario::next_tx(&mut scenario, FIRST_USER_ADDRESS);
+        {
+            let controller = test_scenario::take_shared<BaseController>(&mut scenario);
+
+            assert!(controller::commitment_len(&controller) == 1, 0);
+            test_scenario::return_shared(controller);
+        };
+        test_scenario::end(scenario);
+    }
+
+    #[test, expected_failure(abort_code = controller::EInvalidMessage)]
+    fun test_register_with_image_aborts_with_empty_signature() {
+        let scenario = test_init();
+        make_commitment(&mut scenario, option::none());
+
+        test_scenario::next_tx(&mut scenario, FIRST_USER_ADDRESS);
+        {
+            let controller = test_scenario::take_shared<BaseController>(&mut scenario);
+            let registrar = test_scenario::take_shared<BaseRegistrar>(&mut scenario);
+            let registry = test_scenario::take_shared<Registry>(&mut scenario);
+            let config = test_scenario::take_shared<Configuration>(&mut scenario);
+            let auction = test_scenario::take_shared<Auction>(&mut scenario);
+            let ctx = tx_context::new(
+                @0x0,
+                x"3a985da74fe225b2045c172d6bd390bd855f086e3e9d525b46bfe24511431532",
+                21,
+                0
+            );
+            let coin = coin::mint_for_testing<SUI>(3000000, &mut ctx);
+
+            controller::register_with_image(
+                &mut controller,
+                &mut registrar,
+                &mut registry,
+                &mut config,
+                &auction,
+                FIRST_LABEL,
+                FIRST_USER_ADDRESS,
+                2,
+                FIRST_SECRET,
+                &mut coin,
+                x"",
+                x"127552ffa7fb7c3718ee61851c49eba03ef7d0dc0933c7c5802cdd98226f6006",
+                b"QmQdesiADN2mPnebRz3pvkGMKcb8Qhyb1ayW2ybvAueJ7k,000000000000000000000000000000000000b001,375",
+                &mut ctx,
+            );
+
+            coin::destroy_for_testing(coin);
+            test_scenario::return_shared(controller);
+            test_scenario::return_shared(registrar);
+            test_scenario::return_shared(config);
+            test_scenario::return_shared(registry);
+            test_scenario::return_shared(auction);
+        };
+        test_scenario::end(scenario);
+    }
+
+    #[test, expected_failure(abort_code = controller::EInvalidMessage)]
+    fun test_register_with_image_aborts_with_empty_hashed_message() {
+        let scenario = test_init();
+        make_commitment(&mut scenario, option::none());
+
+        test_scenario::next_tx(&mut scenario, FIRST_USER_ADDRESS);
+        {
+            let controller = test_scenario::take_shared<BaseController>(&mut scenario);
+            let registrar = test_scenario::take_shared<BaseRegistrar>(&mut scenario);
+            let registry = test_scenario::take_shared<Registry>(&mut scenario);
+            let config = test_scenario::take_shared<Configuration>(&mut scenario);
+            let auction = test_scenario::take_shared<Auction>(&mut scenario);
+            let ctx = tx_context::new(
+                @0x0,
+                x"3a985da74fe225b2045c172d6bd390bd855f086e3e9d525b46bfe24511431532",
+                21,
+                0
+            );
+            let coin = coin::mint_for_testing<SUI>(3000000, &mut ctx);
+
+            controller::register_with_image(
+                &mut controller,
+                &mut registrar,
+                &mut registry,
+                &mut config,
+                &auction,
+                FIRST_LABEL,
+                FIRST_USER_ADDRESS,
+                2,
+                FIRST_SECRET,
+                &mut coin,
+                x"6aab9920d59442c5478c3f5b29db45518b40a3d76f1b396b70c902b557e93b206b0ce9ab84ce44277d84055da9dd10ff77c490ba8473cd86ead37be874b9662f",
+                x"",
+                b"QmQdesiADN2mPnebRz3pvkGMKcb8Qhyb1ayW2ybvAueJ7k,000000000000000000000000000000000000b001,375",
+                &mut ctx,
+            );
+
+            coin::destroy_for_testing(coin);
+            test_scenario::return_shared(controller);
+            test_scenario::return_shared(registrar);
+            test_scenario::return_shared(config);
+            test_scenario::return_shared(registry);
+            test_scenario::return_shared(auction);
+        };
+        test_scenario::end(scenario);
+    }
+
+    #[test, expected_failure(abort_code = controller::EInvalidMessage)]
+    fun test_register_with_image_aborts_with_empty_raw_message() {
+        let scenario = test_init();
+        make_commitment(&mut scenario, option::none());
+
+        test_scenario::next_tx(&mut scenario, FIRST_USER_ADDRESS);
+        {
+            let controller = test_scenario::take_shared<BaseController>(&mut scenario);
+            let registrar = test_scenario::take_shared<BaseRegistrar>(&mut scenario);
+            let registry = test_scenario::take_shared<Registry>(&mut scenario);
+            let config = test_scenario::take_shared<Configuration>(&mut scenario);
+            let auction = test_scenario::take_shared<Auction>(&mut scenario);
+            let ctx = tx_context::new(
+                @0x0,
+                x"3a985da74fe225b2045c172d6bd390bd855f086e3e9d525b46bfe24511431532",
+                21,
+                0
+            );
+            let coin = coin::mint_for_testing<SUI>(3000000, &mut ctx);
+
+            controller::register_with_image(
+                &mut controller,
+                &mut registrar,
+                &mut registry,
+                &mut config,
+                &auction,
+                FIRST_LABEL,
+                FIRST_USER_ADDRESS,
+                2,
+                FIRST_SECRET,
+                &mut coin,
+                x"6aab9920d59442c5478c3f5b29db45518b40a3d76f1b396b70c902b557e93b206b0ce9ab84ce44277d84055da9dd10ff77c490ba8473cd86ead37be874b9662f",
+                x"127552ffa7fb7c3718ee61851c49eba03ef7d0dc0933c7c5802cdd98226f6006",
+                b"",
+                &mut ctx,
+            );
+
+            coin::destroy_for_testing(coin);
+            test_scenario::return_shared(controller);
+            test_scenario::return_shared(registrar);
+            test_scenario::return_shared(config);
+            test_scenario::return_shared(registry);
+            test_scenario::return_shared(auction);
+        };
+        test_scenario::end(scenario);
+    }
+
+    #[test]
+    fun test_register_with_image() {
+        let scenario = test_init();
+        make_commitment(&mut scenario, option::none());
+
+        test_scenario::next_tx(&mut scenario, FIRST_USER_ADDRESS);
+        {
+            let controller = test_scenario::take_shared<BaseController>(&mut scenario);
+            let registrar = test_scenario::take_shared<BaseRegistrar>(&mut scenario);
+            let registry = test_scenario::take_shared<Registry>(&mut scenario);
+            let config = test_scenario::take_shared<Configuration>(&mut scenario);
+            let auction = test_scenario::take_shared<Auction>(&mut scenario);
+            let ctx = tx_context::new(
+                @0x0,
+                x"3a985da74fe225b2045c172d6bd390bd855f086e3e9d525b46bfe24511431532",
+                21,
+                0
+            );
+            let coin = coin::mint_for_testing<SUI>(3000000, &mut ctx);
+
+            assert!(!base_registrar::record_exists(&registrar, utf8(FIRST_LABEL)), 0);
+            assert!(controller::balance(&controller) == 0, 0);
+            assert!(controller::commitment_len(&controller) == 1, 0);
+            assert!(!base_registry::record_exists(&registry, utf8(FIRST_NODE)), 0);
+            assert!(!test_scenario::has_most_recent_for_sender<RegistrationNFT>(&mut scenario), 0);
+
+            controller::register_with_image(
+                &mut controller,
+                &mut registrar,
+                &mut registry,
+                &mut config,
+                &auction,
+                FIRST_LABEL,
+                FIRST_USER_ADDRESS,
+                2,
+                FIRST_SECRET,
+                &mut coin,
+                x"b8d5c020ccf043fb1dde772067d54e254041ec4c8e137f5017158711e59e86933d1889cf4d9c6ad8ef57290cc00d99b7ba60da5c0db64a996f72af010acdd2b0",
+                x"64d1c3d80ac32235d4bf1c5499ac362fd28b88eba2984e81cc36924be09f5a2d",
+                b"QmQdesiADN2mPnebRz3pvkGMKcb8Qhyb1ayW2ybvAueJ7k,eastagile-123.sui,751",
+                &mut ctx,
+            );
+            assert!(coin::value(&coin) == 1000000, 0);
+            assert!(controller::commitment_len(&controller) == 0, 0);
+
+            coin::destroy_for_testing(coin);
+            test_scenario::return_shared(controller);
+            test_scenario::return_shared(registrar);
+            test_scenario::return_shared(config);
+            test_scenario::return_shared(registry);
+            test_scenario::return_shared(auction);
+        };
+
+        test_scenario::next_tx(&mut scenario, FIRST_USER_ADDRESS);
+        {
+            let controller = test_scenario::take_shared<BaseController>(&mut scenario);
+            let registrar = test_scenario::take_shared<BaseRegistrar>(&mut scenario);
+            let nft = test_scenario::take_from_sender<RegistrationNFT>(&mut scenario);
+            let (name, url) = base_registrar::get_nft_fields(&nft);
+            let (_, _, expiries) = base_registrar::get_registrar(&registrar);
+            let registry = test_scenario::take_shared<Registry>(&mut scenario);
+
+            assert!(controller::balance(&controller) == 2000000, 0);
+            assert!(name == utf8(FIRST_NODE), 0);
+            assert!(
+                url == url::new_unsafe_from_bytes(b"QmQdesiADN2mPnebRz3pvkGMKcb8Qhyb1ayW2ybvAueJ7k"),
+                0
+            );
+            assert!(table::length(expiries) == 1, 0);
+            assert!(base_registry::get_records_len(&registry) == 1, 0);
+
+            let detail = table::borrow(expiries, utf8(FIRST_LABEL));
+            let (owner, resolver, ttl) = base_registry::get_record_by_key(&registry, utf8(FIRST_NODE));
+
+            assert!(owner == FIRST_USER_ADDRESS, 0);
+            assert!(resolver == @0x0, 0);
+            assert!(ttl == 0, 0);
+            assert!(base_registrar::get_registration_expiry(detail) == 21 + 730, 0);
+            assert!(base_registrar::get_registration_owner(detail) == FIRST_USER_ADDRESS, 0);
+
+            test_scenario::return_to_sender(&mut scenario, nft);
+            test_scenario::return_shared(controller);
+            test_scenario::return_shared(registrar);
+            test_scenario::return_shared(registry);
+        };
+        test_scenario::end(scenario);
+    }
+
+    #[test]
+    fun test_register_with_config_and_image() {
+        let scenario = test_init();
+        make_commitment(&mut scenario, option::none());
+
+        test_scenario::next_tx(&mut scenario, FIRST_USER_ADDRESS);
+        {
+            let controller = test_scenario::take_shared<BaseController>(&mut scenario);
+            let registrar = test_scenario::take_shared<BaseRegistrar>(&mut scenario);
+            let registry = test_scenario::take_shared<Registry>(&mut scenario);
+            let config = test_scenario::take_shared<Configuration>(&mut scenario);
+            let auction = test_scenario::take_shared<Auction>(&mut scenario);
+            let ctx = tx_context::new(
+                @0x0,
+                x"3a985da74fe225b2045c172d6bd390bd855f086e3e9d525b46bfe24511431532",
+                21,
+                0
+            );
+            let coin = coin::mint_for_testing<SUI>(4000001, &mut ctx);
+
+            assert!(!base_registrar::record_exists(&registrar, utf8(FIRST_LABEL)), 0);
+            assert!(!base_registry::record_exists(&registry, utf8(FIRST_NODE)), 0);
+            assert!(controller::balance(&controller) == 0, 0);
+            assert!(!test_scenario::has_most_recent_for_sender<RegistrationNFT>(&mut scenario), 0);
+
+            controller::register_with_config_and_image(
+                &mut controller,
+                &mut registrar,
+                &mut registry,
+                &mut config,
+                &auction,
+                FIRST_LABEL,
+                FIRST_USER_ADDRESS,
+                2,
+                FIRST_SECRET,
+                FIRST_RESOLVER_ADDRESS,
+                &mut coin,
+                x"b8d5c020ccf043fb1dde772067d54e254041ec4c8e137f5017158711e59e86933d1889cf4d9c6ad8ef57290cc00d99b7ba60da5c0db64a996f72af010acdd2b0",
+                x"64d1c3d80ac32235d4bf1c5499ac362fd28b88eba2984e81cc36924be09f5a2d",
+                b"QmQdesiADN2mPnebRz3pvkGMKcb8Qhyb1ayW2ybvAueJ7k,eastagile-123.sui,751",
+                &mut ctx,
+            );
+            assert!(coin::value(&coin) == 2000001, 0);
+
+            coin::destroy_for_testing(coin);
+            test_scenario::return_shared(controller);
+            test_scenario::return_shared(registrar);
+            test_scenario::return_shared(config);
+            test_scenario::return_shared(registry);
+            test_scenario::return_shared(auction);
+        };
+
+        test_scenario::next_tx(&mut scenario, FIRST_USER_ADDRESS);
+        {
+            let controller = test_scenario::take_shared<BaseController>(&mut scenario);
+            let registrar = test_scenario::take_shared<BaseRegistrar>(&mut scenario);
+            let nft = test_scenario::take_from_sender<RegistrationNFT>(&mut scenario);
+            let (name, url) = base_registrar::get_nft_fields(&nft);
+            let (_, _, expiries) = base_registrar::get_registrar(&registrar);
+            let registry = test_scenario::take_shared<Registry>(&mut scenario);
+
+            assert!(controller::balance(&controller) == 2000000, 0);
+            assert!(name == utf8(FIRST_NODE), 0);
+            assert!(
+                url == url::new_unsafe_from_bytes(b"QmQdesiADN2mPnebRz3pvkGMKcb8Qhyb1ayW2ybvAueJ7k"),
+                0
+            );
+            assert!(table::length(expiries) == 1, 0);
+            assert!(base_registry::get_records_len(&registry) == 1, 0);
+
+            let detail = table::borrow(expiries, utf8(FIRST_LABEL));
+            let (owner, resolver, ttl) = base_registry::get_record_by_key(&registry, utf8(FIRST_NODE));
+
+            assert!(owner == FIRST_USER_ADDRESS, 0);
+            assert!(resolver == FIRST_RESOLVER_ADDRESS, 0);
+            assert!(ttl == 0, 0);
+            assert!(base_registrar::get_registration_expiry(detail) == 21 + 730, 0);
+            assert!(base_registrar::get_registration_owner(detail) == FIRST_USER_ADDRESS, 0);
+
+            test_scenario::return_to_sender(&mut scenario, nft);
+            test_scenario::return_shared(controller);
+            test_scenario::return_shared(registrar);
+            test_scenario::return_shared(registry);
+        };
+
+        // withdraw
+        test_scenario::next_tx(&mut scenario, SUINS_ADDRESS);
+        {
+            let controller = test_scenario::take_shared<BaseController>(&mut scenario);
+            let admin_cap = test_scenario::take_from_sender<AdminCap>(&mut scenario);
+
+            assert!(controller::balance(&controller) == 2000000, 0);
+            assert!(!test_scenario::has_most_recent_for_sender<Coin<SUI>>(&mut scenario), 0);
+
+            controller::withdraw(&admin_cap, &mut controller, test_scenario::ctx(&mut scenario));
+            assert!(controller::balance(&controller) == 0, 0);
+
+            test_scenario::return_shared(controller);
+            test_scenario::return_to_sender(&mut scenario, admin_cap);
+        };
+
+        test_scenario::next_tx(&mut scenario, SUINS_ADDRESS);
+        {
+            assert!(test_scenario::has_most_recent_for_sender<Coin<SUI>>(&mut scenario), 0);
+            let coin = test_scenario::take_from_sender<Coin<SUI>>(&mut scenario);
+            assert!(coin::value(&coin) == 2000000, 0);
+            test_scenario::return_to_sender(&mut scenario, coin);
+        };
+        test_scenario::end(scenario);
+    }
+
+    #[test, expected_failure(abort_code = controller::EInvalidMessage)]
+    fun test_register_with_config_and_image_aborts_with_empty_raw_message() {
+        let scenario = test_init();
+        make_commitment(&mut scenario, option::none());
+
+        test_scenario::next_tx(&mut scenario, FIRST_USER_ADDRESS);
+        {
+            let controller = test_scenario::take_shared<BaseController>(&mut scenario);
+            let registrar = test_scenario::take_shared<BaseRegistrar>(&mut scenario);
+            let registry = test_scenario::take_shared<Registry>(&mut scenario);
+            let config = test_scenario::take_shared<Configuration>(&mut scenario);
+            let auction = test_scenario::take_shared<Auction>(&mut scenario);
+            let ctx = tx_context::new(
+                @0x0,
+                x"3a985da74fe225b2045c172d6bd390bd855f086e3e9d525b46bfe24511431532",
+                21,
+                0
+            );
+            let coin = coin::mint_for_testing<SUI>(3000000, &mut ctx);
+
+            controller::register_with_config_and_image(
+                &mut controller,
+                &mut registrar,
+                &mut registry,
+                &mut config,
+                &auction,
+                FIRST_LABEL,
+                FIRST_USER_ADDRESS,
+                2,
+                FIRST_SECRET,
+                FIRST_RESOLVER_ADDRESS,
+                &mut coin,
+                x"b8d5c020ccf043fb1dde772067d54e254041ec4c8e137f5017158711e59e86933d1889cf4d9c6ad8ef57290cc00d99b7ba60da5c0db64a996f72af010acdd2b0",
+                x"64d1c3d80ac32235d4bf1c5499ac362fd28b88eba2984e81cc36924be09f5a2d",
+                b"",
+                &mut ctx,
+            );
+
+            coin::destroy_for_testing(coin);
+            test_scenario::return_shared(controller);
+            test_scenario::return_shared(registrar);
+            test_scenario::return_shared(config);
+            test_scenario::return_shared(registry);
+            test_scenario::return_shared(auction);
+        };
+        test_scenario::end(scenario);
+    }
+
+    #[test, expected_failure(abort_code = controller::EInvalidMessage)]
+    fun test_register_with_config_and_image_aborts_with_empty_signature() {
+        let scenario = test_init();
+        make_commitment(&mut scenario, option::none());
+
+        test_scenario::next_tx(&mut scenario, FIRST_USER_ADDRESS);
+        {
+            let controller = test_scenario::take_shared<BaseController>(&mut scenario);
+            let registrar = test_scenario::take_shared<BaseRegistrar>(&mut scenario);
+            let registry = test_scenario::take_shared<Registry>(&mut scenario);
+            let config = test_scenario::take_shared<Configuration>(&mut scenario);
+            let auction = test_scenario::take_shared<Auction>(&mut scenario);
+            let ctx = tx_context::new(
+                @0x0,
+                x"3a985da74fe225b2045c172d6bd390bd855f086e3e9d525b46bfe24511431532",
+                21,
+                0
+            );
+            let coin = coin::mint_for_testing<SUI>(3000000, &mut ctx);
+
+            controller::register_with_config_and_image(
+                &mut controller,
+                &mut registrar,
+                &mut registry,
+                &mut config,
+                &auction,
+                FIRST_LABEL,
+                FIRST_USER_ADDRESS,
+                2,
+                FIRST_SECRET,
+                FIRST_RESOLVER_ADDRESS,
+                &mut coin,
+                x"",
+                x"64d1c3d80ac32235d4bf1c5499ac362fd28b88eba2984e81cc36924be09f5a2d",
+                b"QmQdesiADN2mPnebRz3pvkGMKcb8Qhyb1ayW2ybvAueJ7k,eastagile-123.sui,751",
+                &mut ctx,
+            );
+
+            coin::destroy_for_testing(coin);
+            test_scenario::return_shared(controller);
+            test_scenario::return_shared(registrar);
+            test_scenario::return_shared(config);
+            test_scenario::return_shared(registry);
+            test_scenario::return_shared(auction);
+        };
+        test_scenario::end(scenario);
+    }
+
+    #[test, expected_failure(abort_code = controller::EInvalidMessage)]
+    fun test_register_with_config_and_image_aborts_with_empty_hashed_message() {
+        let scenario = test_init();
+        make_commitment(&mut scenario, option::none());
+
+        test_scenario::next_tx(&mut scenario, FIRST_USER_ADDRESS);
+        {
+            let controller = test_scenario::take_shared<BaseController>(&mut scenario);
+            let registrar = test_scenario::take_shared<BaseRegistrar>(&mut scenario);
+            let registry = test_scenario::take_shared<Registry>(&mut scenario);
+            let config = test_scenario::take_shared<Configuration>(&mut scenario);
+            let auction = test_scenario::take_shared<Auction>(&mut scenario);
+            let ctx = tx_context::new(
+                @0x0,
+                x"3a985da74fe225b2045c172d6bd390bd855f086e3e9d525b46bfe24511431532",
+                21,
+                0
+            );
+            let coin = coin::mint_for_testing<SUI>(3000000, &mut ctx);
+
+            controller::register_with_config_and_image(
+                &mut controller,
+                &mut registrar,
+                &mut registry,
+                &mut config,
+                &auction,
+                FIRST_LABEL,
+                FIRST_USER_ADDRESS,
+                2,
+                FIRST_SECRET,
+                FIRST_RESOLVER_ADDRESS,
+                &mut coin,
+                x"b8d5c020ccf043fb1dde772067d54e254041ec4c8e137f5017158711e59e86933d1889cf4d9c6ad8ef57290cc00d99b7ba60da5c0db64a996f72af010acdd2b0",
+                x"",
+                b"QmQdesiADN2mPnebRz3pvkGMKcb8Qhyb1ayW2ybvAueJ7k,eastagile-123.sui,751",
+                &mut ctx,
+            );
+
+            coin::destroy_for_testing(coin);
+            test_scenario::return_shared(controller);
+            test_scenario::return_shared(registrar);
+            test_scenario::return_shared(config);
+            test_scenario::return_shared(registry);
+            test_scenario::return_shared(auction);
+        };
+        test_scenario::end(scenario);
+    }
+
+    #[test]
+    fun test_register_with_code_and_image() {
+        let scenario = test_init();
+        make_commitment(&mut scenario, option::none());
+        test_scenario::next_tx(&mut scenario, FIRST_USER_ADDRESS);
+        {
+            let controller = test_scenario::take_shared<BaseController>(&mut scenario);
+            let registrar = test_scenario::take_shared<BaseRegistrar>(&mut scenario);
+            let registry = test_scenario::take_shared<Registry>(&mut scenario);
+            let config = test_scenario::take_shared<Configuration>(&mut scenario);
+            let auction = test_scenario::take_shared<Auction>(&mut scenario);
+            // simulate user wait for next epoch to call `register`
+            let ctx = tx_context::new(
+                FIRST_USER_ADDRESS,
+                x"3a985da74fe225b2045c172d6bd390bd855f086e3e9d525b46bfe24511431532",
+                21,
+                0
+            );
+            let coin = coin::mint_for_testing<SUI>(3000000, &mut ctx);
+
+            assert!(controller::balance(&controller) == 0, 0);
+            assert!(!base_registrar::record_exists(&registrar, utf8(FIRST_LABEL)), 0);
+            assert!(!base_registry::record_exists(&registry, utf8(FIRST_NODE)), 0);
+            assert!(!test_scenario::has_most_recent_for_sender<RegistrationNFT>(&mut scenario), 0);
+            assert!(!test_scenario::has_most_recent_for_address<Coin<SUI>>(SECOND_USER_ADDRESS), 0);
+
+            controller::register_with_code_and_image(
+                &mut controller,
+                &mut registrar,
+                &mut registry,
+                &mut config,
+                &auction,
+                FIRST_LABEL,
+                FIRST_USER_ADDRESS,
+                2,
+                FIRST_SECRET,
+                &mut coin,
+                REFERRAL_CODE,
+                DISCOUNT_CODE,
+                x"b8d5c020ccf043fb1dde772067d54e254041ec4c8e137f5017158711e59e86933d1889cf4d9c6ad8ef57290cc00d99b7ba60da5c0db64a996f72af010acdd2b0",
+                x"64d1c3d80ac32235d4bf1c5499ac362fd28b88eba2984e81cc36924be09f5a2d",
+                b"QmQdesiADN2mPnebRz3pvkGMKcb8Qhyb1ayW2ybvAueJ7k,eastagile-123.sui,751",
+                &mut ctx,
+            );
+            assert!(coin::value(&coin) == 1300000, 0);
+
+            coin::destroy_for_testing(coin);
+            test_scenario::return_shared(controller);
+            test_scenario::return_shared(registrar);
+            test_scenario::return_shared(auction);
+            test_scenario::return_shared(config);
+            test_scenario::return_shared(registry);
+        };
+
+        test_scenario::next_tx(&mut scenario, FIRST_USER_ADDRESS);
+        {
+            let controller = test_scenario::take_shared<BaseController>(&mut scenario);
+            let registrar = test_scenario::take_shared<BaseRegistrar>(&mut scenario);
+            let nft = test_scenario::take_from_sender<RegistrationNFT>(&mut scenario);
+            let (name, url) = base_registrar::get_nft_fields(&nft);
+            let (_, _, expiries) = base_registrar::get_registrar(&registrar);
+            let registry = test_scenario::take_shared<Registry>(&mut scenario);
+            let coin = test_scenario::take_from_address<Coin<SUI>>(&mut scenario, SECOND_USER_ADDRESS);
+
+            assert!(name == utf8(FIRST_NODE), 0);
+            assert!(
+                url == url::new_unsafe_from_bytes(b"QmQdesiADN2mPnebRz3pvkGMKcb8Qhyb1ayW2ybvAueJ7k"),
+                0
+            );
+            assert!(table::length(expiries) == 1, 0);
+            assert!(base_registry::get_records_len(&registry) == 1, 0);
+            assert!(coin::value(&coin) == 170000, 0);
+            assert!(controller::balance(&controller) == 1700000 - 170000, 0);
+
+            let detail = table::borrow(expiries, utf8(FIRST_LABEL));
+            let (owner, resolver, ttl) = base_registry::get_record_by_key(&registry, utf8(FIRST_NODE));
+
+            assert!(owner == FIRST_USER_ADDRESS, 0);
+            assert!(resolver == @0x0, 0);
+            assert!(ttl == 0, 0);
+            assert!(base_registrar::get_registration_expiry(detail) == 21 + 730, 0);
+            assert!(base_registrar::get_registration_owner(detail) == FIRST_USER_ADDRESS, 0);
+
+            coin::destroy_for_testing(coin);
+            test_scenario::return_to_sender(&mut scenario, nft);
+            test_scenario::return_shared(controller);
+            test_scenario::return_shared(registrar);
+            test_scenario::return_shared(registry);
+        };
+        test_scenario::end(scenario);
+    }
+
+    #[test, expected_failure(abort_code = controller::EInvalidMessage)]
+    fun test_register_with_code_and_image_aborts_with_empty_signature() {
+        let scenario = test_init();
+        make_commitment(&mut scenario, option::none());
+
+        test_scenario::next_tx(&mut scenario, FIRST_USER_ADDRESS);
+        {
+            let controller = test_scenario::take_shared<BaseController>(&mut scenario);
+            let registrar = test_scenario::take_shared<BaseRegistrar>(&mut scenario);
+            let registry = test_scenario::take_shared<Registry>(&mut scenario);
+            let config = test_scenario::take_shared<Configuration>(&mut scenario);
+            let auction = test_scenario::take_shared<Auction>(&mut scenario);
+            let ctx = tx_context::new(
+                @0x0,
+                x"3a985da74fe225b2045c172d6bd390bd855f086e3e9d525b46bfe24511431532",
+                21,
+                0
+            );
+            let coin = coin::mint_for_testing<SUI>(3000000, &mut ctx);
+
+            controller::register_with_code_and_image(
+                &mut controller,
+                &mut registrar,
+                &mut registry,
+                &mut config,
+                &auction,
+                FIRST_LABEL,
+                FIRST_USER_ADDRESS,
+                2,
+                FIRST_SECRET,
+                &mut coin,
+                REFERRAL_CODE,
+                DISCOUNT_CODE,
+                x"",
+                x"64d1c3d80ac32235d4bf1c5499ac362fd28b88eba2984e81cc36924be09f5a2d",
+                b"QmQdesiADN2mPnebRz3pvkGMKcb8Qhyb1ayW2ybvAueJ7k,eastagile-123.sui,751",
+                &mut ctx,
+            );
+
+            coin::destroy_for_testing(coin);
+            test_scenario::return_shared(controller);
+            test_scenario::return_shared(registrar);
+            test_scenario::return_shared(config);
+            test_scenario::return_shared(registry);
+            test_scenario::return_shared(auction);
+        };
+        test_scenario::end(scenario);
+    }
+
+    #[test, expected_failure(abort_code = controller::EInvalidMessage)]
+    fun test_register_with_code_and_image_aborts_with_empty_hashed_message() {
+        let scenario = test_init();
+        make_commitment(&mut scenario, option::none());
+
+        test_scenario::next_tx(&mut scenario, FIRST_USER_ADDRESS);
+        {
+            let controller = test_scenario::take_shared<BaseController>(&mut scenario);
+            let registrar = test_scenario::take_shared<BaseRegistrar>(&mut scenario);
+            let registry = test_scenario::take_shared<Registry>(&mut scenario);
+            let config = test_scenario::take_shared<Configuration>(&mut scenario);
+            let auction = test_scenario::take_shared<Auction>(&mut scenario);
+            let ctx = tx_context::new(
+                @0x0,
+                x"3a985da74fe225b2045c172d6bd390bd855f086e3e9d525b46bfe24511431532",
+                21,
+                0
+            );
+            let coin = coin::mint_for_testing<SUI>(3000000, &mut ctx);
+
+            controller::register_with_code_and_image(
+                &mut controller,
+                &mut registrar,
+                &mut registry,
+                &mut config,
+                &auction,
+                FIRST_LABEL,
+                FIRST_USER_ADDRESS,
+                2,
+                FIRST_SECRET,
+                &mut coin,
+                REFERRAL_CODE,
+                DISCOUNT_CODE,
+                x"b8d5c020ccf043fb1dde772067d54e254041ec4c8e137f5017158711e59e86933d1889cf4d9c6ad8ef57290cc00d99b7ba60da5c0db64a996f72af010acdd2b0",
+                x"",
+                b"QmQdesiADN2mPnebRz3pvkGMKcb8Qhyb1ayW2ybvAueJ7k,eastagile-123.sui,751",
+                &mut ctx,
+            );
+
+            coin::destroy_for_testing(coin);
+            test_scenario::return_shared(controller);
+            test_scenario::return_shared(registrar);
+            test_scenario::return_shared(config);
+            test_scenario::return_shared(registry);
+            test_scenario::return_shared(auction);
+        };
+        test_scenario::end(scenario);
+    }
+
+    #[test, expected_failure(abort_code = controller::EInvalidMessage)]
+    fun test_register_with_code_and_image_aborts_with_empty_raw_message() {
+        let scenario = test_init();
+        make_commitment(&mut scenario, option::none());
+
+        test_scenario::next_tx(&mut scenario, FIRST_USER_ADDRESS);
+        {
+            let controller = test_scenario::take_shared<BaseController>(&mut scenario);
+            let registrar = test_scenario::take_shared<BaseRegistrar>(&mut scenario);
             let registry = test_scenario::take_shared<Registry>(&mut scenario);
             let config = test_scenario::take_shared<Configuration>(&mut scenario);
             let auction = test_scenario::take_shared<Auction>(&mut scenario);
@@ -4553,27 +4586,10 @@
             test_scenario::return_shared(config);
             test_scenario::return_shared(auction);
             test_scenario::return_shared(registry);
-=======
-            let ctx = tx_context::new(
-                @0x0,
-                x"3a985da74fe225b2045c172d6bd390bd855f086e3e9d525b46bfe24511431532",
-                50,
-                0
-            );
-            let commitment = controller::test_make_commitment(&registrar, b"label-2", FIRST_USER_ADDRESS, FIRST_SECRET);
-            controller::commit(
-                &mut controller,
-                commitment,
-                &mut ctx,
-            );
-            test_scenario::return_shared(controller);
-            test_scenario::return_shared(registrar);
->>>>>>> 97ed691a
-        };
-        test_scenario::next_tx(&mut scenario, FIRST_USER_ADDRESS);
-        {
-            let controller = test_scenario::take_shared<BaseController>(&mut scenario);
-<<<<<<< HEAD
+        };
+        test_scenario::next_tx(&mut scenario, FIRST_USER_ADDRESS);
+        {
+            let controller = test_scenario::take_shared<BaseController>(&mut scenario);
             let registrar = test_scenario::take_shared<BaseRegistrar>(&mut scenario);
             let nft = test_scenario::take_from_sender<RegistrationNFT>(&mut scenario);
             let (name, url) = base_registrar::get_nft_fields(&nft);
@@ -5063,11 +5079,6 @@
 
             test_scenario::return_shared(controller);
             test_scenario::return_to_sender(&mut scenario, nft);
-=======
-
-            assert!(controller::commitment_len(&controller) == 1, 0);
-            test_scenario::return_shared(controller);
->>>>>>> 97ed691a
         };
         test_scenario::end(scenario);
     }
