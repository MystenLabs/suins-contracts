#[test_only]
module suins::controller_tests {

    use sui::coin::{Self, Coin};
    use sui::test_scenario::{Self, Scenario};
    use sui::tx_context;
    use sui::sui::SUI;
    use sui::url;
    use sui::dynamic_field;
    use suins::auction::{Auction, make_seal_bid};
    use suins::auction;
    use suins::auction_tests::{start_an_auction_util, place_bid_util, reveal_bid_util};
    use suins::base_registrar::{Self, BaseRegistrar, TLDList, RegistrationNFT};
    use suins::base_registry::{Self, Registry, AdminCap};
    use suins::configuration::{Self, Configuration};
    use suins::controller::{Self, BaseController};
    use suins::emoji;
    use std::option::{Self, Option, some};
    use std::string::{Self, utf8};
    use std::vector;

    const SUINS_ADDRESS: address = @0xA001;
    const FIRST_USER_ADDRESS: address = @0xB001;
    const SECOND_USER_ADDRESS: address = @0xB002;
    const FIRST_RESOLVER_ADDRESS: address = @0xC001;
    const FIRST_LABEL: vector<u8> = b"eastagile-123";
    const FIRST_NODE: vector<u8> = b"eastagile-123.sui";
    const SECOND_LABEL: vector<u8> = b"suinameservice";
    const THIRD_LABEL: vector<u8> = b"thirdsuinameservice";
    const FIRST_SECRET: vector<u8> = b"oKz=QdYd)]ryKB%";
    const SECOND_SECRET: vector<u8> = b"a9f8d4a8daeda2f35f02";
    const FIRST_INVALID_LABEL: vector<u8> = b"east.agile";
    const SECOND_INVALID_LABEL: vector<u8> = b"ea";
    const THIRD_INVALID_LABEL: vector<u8> = b"zkaoxpcbarubhtxkunajudxezneyczueajbggrynkwbepxjqjxrigrtgglhfjpax";
    const AUCTIONED_LABEL: vector<u8> = b"suins";
    const AUCTIONED_NODE: vector<u8> = b"suins.sui";
    const FOURTH_INVALID_LABEL: vector<u8> = b"-eastagile";
    const FIFTH_INVALID_LABEL: vector<u8> = b"east/?agile";
    const REFERRAL_CODE: vector<u8> = b"X43kS8";
    const DISCOUNT_CODE: vector<u8> = b"DC12345";
    const BIDDING_PERIOD: u64 = 3;
    const REVEAL_PERIOD: u64 = 3;
    const AUCTION_START_AT: u64 = 50;
    const AUCTION_END_AT: u64 = 120;
    const EXTRA_PERIOD: u64 = 30;
    const START_AN_AUCTION_AT: u64 = 110;

    fun test_init(): Scenario {
        let scenario = test_scenario::begin(SUINS_ADDRESS);
        {
            let ctx = test_scenario::ctx(&mut scenario);
            base_registry::test_init(ctx);
            base_registrar::test_init(ctx);
            controller::test_init(ctx);
            configuration::test_init(ctx);
            auction::test_init(ctx);
        };
        test_scenario::next_tx(&mut scenario, SUINS_ADDRESS);
        {
            let admin_cap = test_scenario::take_from_sender<AdminCap>(&mut scenario);
            let tlds_list = test_scenario::take_shared<TLDList>(&mut scenario);
            let config = test_scenario::take_shared<Configuration>(&mut scenario);
            base_registrar::new_tld(&admin_cap, &mut tlds_list, b"sui", test_scenario::ctx(&mut scenario));
            configuration::new_referral_code(&admin_cap, &mut config, REFERRAL_CODE, 10, SECOND_USER_ADDRESS);
            configuration::new_discount_code(&admin_cap, &mut config, DISCOUNT_CODE, 15, FIRST_USER_ADDRESS);
            configuration::set_public_key(
                &admin_cap,
                &mut config,
                x"0445e28df251d0ec0f66f284f7d5598db7e68b1a196396e4e13a3942d1364812ae5ed65ebb3d20cbf073ad50c6bbafa92505dc9b306e30476e57919a63ac824cab"
            );

            test_scenario::return_shared(tlds_list);
            test_scenario::return_shared(config);
            test_scenario::return_to_sender(&mut scenario, admin_cap);
        };
        scenario
    }

    fun make_commitment(scenario: &mut Scenario, label: Option<vector<u8>>) {
        test_scenario::next_tx(scenario, FIRST_USER_ADDRESS);
        {
            let controller = test_scenario::take_shared<BaseController>(scenario);
            let registrar = test_scenario::take_shared<BaseRegistrar>(scenario);
            let no_of_commitments = controller::commitment_len(&controller);
            let ctx = tx_context::new(
                @0x0,
                x"3a985da74fe225b2045c172d6bd390bd855f086e3e9d525b46bfe24511431532",
                50,
                0
            );
            if (option::is_none(&label)) label = option::some(FIRST_LABEL);
            let commitment = controller::test_make_commitment(
                &registrar,
                option::extract(&mut label),
                FIRST_USER_ADDRESS,
                FIRST_SECRET
            );

            controller::commit(
                &mut controller,
                commitment,
                &mut ctx,
            );
            assert!(controller::commitment_len(&controller) - no_of_commitments == 1, 0);

            test_scenario::return_shared(controller);
            test_scenario::return_shared(registrar);
        };
    }

    fun register(scenario: &mut Scenario) {
        make_commitment(scenario, option::none());

        // register
        test_scenario::next_tx(scenario, FIRST_USER_ADDRESS);
        {
            let controller = test_scenario::take_shared<BaseController>(scenario);
            let registrar = test_scenario::take_shared<BaseRegistrar>(scenario);
            let registry = test_scenario::take_shared<Registry>(scenario);
            let config = test_scenario::take_shared<Configuration>(scenario);
            let auction = test_scenario::take_shared<Auction>(scenario);
            // simulate user wait for next epoch to call `register`
            let ctx = tx_context::new(
                @0x0,
                x"3a985da74fe225b2045c172d6bd390bd855f086e3e9d525b46bfe24511431532",
                51,
                0
            );
            let coin = coin::mint_for_testing<SUI>(1000001, &mut ctx);

            assert!(!base_registrar::record_exists(&registrar, utf8(FIRST_LABEL)), 0);
            assert!(!base_registry::record_exists(&registry, utf8(FIRST_NODE)), 0);
            assert!(controller::balance(&controller) == 0, 0);
            assert!(!test_scenario::has_most_recent_for_sender<RegistrationNFT>(scenario), 0);

            controller::register_with_config(
                &mut controller,
                &mut registrar,
                &mut registry,
                &mut config,
                &auction,
                FIRST_LABEL,
                FIRST_USER_ADDRESS,
                1,
                FIRST_SECRET,
                FIRST_RESOLVER_ADDRESS,
                &mut coin,
                &mut ctx,
            );
            assert!(coin::value(&coin) == 1, 0);

            coin::destroy_for_testing(coin);
            test_scenario::return_shared(controller);
            test_scenario::return_shared(config);
            test_scenario::return_shared(auction);
            test_scenario::return_shared(registrar);
            test_scenario::return_shared(registry);
        };

        test_scenario::next_tx(scenario, FIRST_USER_ADDRESS);
        {
            let controller = test_scenario::take_shared<BaseController>(scenario);
            let registrar = test_scenario::take_shared<BaseRegistrar>(scenario);
            let nft = test_scenario::take_from_sender<RegistrationNFT>(scenario);
            let (name, url) = base_registrar::get_nft_fields(&nft);
            let (_, _, uid) = base_registrar::get_registrar(&registrar);
            let registry = test_scenario::take_shared<Registry>(scenario);

            assert!(controller::balance(&controller) == 1000000, 0);
            assert!(name == utf8(FIRST_NODE), 0);
            assert!(
                url == url::new_unsafe_from_bytes(b"ipfs://QmaLFg4tQYansFpyRqmDfABdkUVy66dHtpnkH15v1LPzcY"),
                0
            );

            let detail = dynamic_field::borrow(uid, utf8(FIRST_LABEL));
            let (owner, resolver, ttl) = base_registry::get_record_by_key(&registry, utf8(FIRST_NODE));

            assert!(owner == FIRST_USER_ADDRESS, 0);
            assert!(resolver == FIRST_RESOLVER_ADDRESS, 0);
            assert!(ttl == 0, 0);
            assert!(base_registrar::get_registration_expiry(detail) == 51 + 365, 0);
            assert!(base_registrar::get_registration_owner(detail) == FIRST_USER_ADDRESS, 0);

            test_scenario::return_to_sender(scenario, nft);
            test_scenario::return_shared(controller);
            test_scenario::return_shared(registrar);
            test_scenario::return_shared(registry);
        };
    }

    #[test]
    fun test_make_commitment() {
        let scenario = test_init();

        test_scenario::next_tx(&mut scenario, FIRST_USER_ADDRESS);
        {
            let controller = test_scenario::take_shared<BaseController>(&mut scenario);
            assert!(controller::commitment_len(&controller) == 0, 0);
            test_scenario::return_shared(controller);
        };
        make_commitment(&mut scenario, option::none());
        test_scenario::next_tx(&mut scenario, FIRST_USER_ADDRESS);
        {
            let controller = test_scenario::take_shared<BaseController>(&mut scenario);
            assert!(controller::commitment_len(&controller) == 1, 0);
            test_scenario::return_shared(controller);
        };
        test_scenario::end(scenario);
    }

    #[test]
    fun test_register() {
        let scenario = test_init();
        make_commitment(&mut scenario, option::none());

        test_scenario::next_tx(&mut scenario, FIRST_USER_ADDRESS);
        {
            let controller = test_scenario::take_shared<BaseController>(&mut scenario);
            let registrar = test_scenario::take_shared<BaseRegistrar>(&mut scenario);
            let registry = test_scenario::take_shared<Registry>(&mut scenario);
            let config = test_scenario::take_shared<Configuration>(&mut scenario);
            let auction = test_scenario::take_shared<Auction>(&mut scenario);
            let ctx = tx_context::new(
                @0x0,
                x"3a985da74fe225b2045c172d6bd390bd855f086e3e9d525b46bfe24511431532",
                21,
                0
            );
            let coin = coin::mint_for_testing<SUI>(3000000, &mut ctx);

            assert!(!base_registrar::record_exists(&registrar, utf8(FIRST_LABEL)), 0);
            assert!(controller::balance(&controller) == 0, 0);
            assert!(controller::commitment_len(&controller) == 1, 0);
            assert!(!base_registry::record_exists(&registry, utf8(FIRST_NODE)), 0);
            assert!(!test_scenario::has_most_recent_for_sender<RegistrationNFT>(&mut scenario), 0);

            controller::register(
                &mut controller,
                &mut registrar,
                &mut registry,
                &mut config,
                &auction,
                FIRST_LABEL,
                FIRST_USER_ADDRESS,
                2,
                FIRST_SECRET,
                &mut coin,
                &mut ctx,
            );
            assert!(coin::value(&coin) == 1000000, 0);
            assert!(controller::commitment_len(&controller) == 0, 0);

            coin::destroy_for_testing(coin);
            test_scenario::return_shared(controller);
            test_scenario::return_shared(registrar);
            test_scenario::return_shared(config);
            test_scenario::return_shared(registry);
            test_scenario::return_shared(auction);
        };

        test_scenario::next_tx(&mut scenario, FIRST_USER_ADDRESS);
        {
            let controller = test_scenario::take_shared<BaseController>(&mut scenario);
            let registrar = test_scenario::take_shared<BaseRegistrar>(&mut scenario);
            let nft = test_scenario::take_from_sender<RegistrationNFT>(&mut scenario);
            let (name, url) = base_registrar::get_nft_fields(&nft);
            let (_, _, uid) = base_registrar::get_registrar(&registrar);
            let registry = test_scenario::take_shared<Registry>(&mut scenario);

            assert!(controller::balance(&controller) == 2000000, 0);
            assert!(name == utf8(FIRST_NODE), 0);
            assert!(
                url == url::new_unsafe_from_bytes(b"ipfs://QmaLFg4tQYansFpyRqmDfABdkUVy66dHtpnkH15v1LPzcY"),
                0
            );

            let detail = dynamic_field::borrow(uid, utf8(FIRST_LABEL));
            let (owner, resolver, ttl) = base_registry::get_record_by_key(&registry, utf8(FIRST_NODE));

            assert!(owner == FIRST_USER_ADDRESS, 0);
            assert!(resolver == @0x0, 0);
            assert!(ttl == 0, 0);
            assert!(base_registrar::get_registration_expiry(detail) == 21 + 730, 0);
            assert!(base_registrar::get_registration_owner(detail) == FIRST_USER_ADDRESS, 0);

            test_scenario::return_to_sender(&mut scenario, nft);
            test_scenario::return_shared(controller);
            test_scenario::return_shared(registrar);
            test_scenario::return_shared(registry);
        };
        test_scenario::end(scenario);
    }

    #[test, expected_failure(abort_code = controller::ECommitmentNotExists)]
    fun test_register_abort_with_difference_label() {
        let scenario = test_init();
        make_commitment(&mut scenario, option::none());

        test_scenario::next_tx(&mut scenario, FIRST_USER_ADDRESS);
        {
            let controller = test_scenario::take_shared<BaseController>(&mut scenario);
            let registrar = test_scenario::take_shared<BaseRegistrar>(&mut scenario);
            let registry = test_scenario::take_shared<Registry>(&mut scenario);
            let config = test_scenario::take_shared<Configuration>(&mut scenario);
            let auction = test_scenario::take_shared<Auction>(&mut scenario);
            // simulate user wait for next epoch to call `register`
            let ctx = tx_context::new(
                @0x0,
                x"3a985da74fe225b2045c172d6bd390bd855f086e3e9d525b46bfe24511431532",
                51,
                0
            );
            let coin = coin::mint_for_testing<SUI>(1000001, &mut ctx);

            assert!(!base_registrar::record_exists(&registrar, utf8(SECOND_LABEL)), 0);

            controller::register(
                &mut controller,
                &mut registrar,
                &mut registry,
                &mut config,
                &auction,
                SECOND_LABEL,
                FIRST_USER_ADDRESS,
                1,
                FIRST_SECRET,
                &mut coin,
                &mut ctx,
            );

            coin::destroy_for_testing(coin);
            test_scenario::return_shared(controller);
            test_scenario::return_shared(registrar);
            test_scenario::return_shared(registry);
            test_scenario::return_shared(config);
            test_scenario::return_shared(auction);
        };
        test_scenario::end(scenario);
    }

    #[test, expected_failure(abort_code = controller::ECommitmentNotExists)]
    fun test_register_abort_with_wrong_secret() {
        let scenario = test_init();
        make_commitment(&mut scenario, option::none());

        test_scenario::next_tx(&mut scenario, FIRST_USER_ADDRESS);
        {
            let controller = test_scenario::take_shared<BaseController>(&mut scenario);
            let registrar = test_scenario::take_shared<BaseRegistrar>(&mut scenario);
            let registry = test_scenario::take_shared<Registry>(&mut scenario);
            let config = test_scenario::take_shared<Configuration>(&mut scenario);
            let auction = test_scenario::take_shared<Auction>(&mut scenario);
            // simulate user wait for next epoch to call `register`
            let ctx = tx_context::new(
                @0x0,
                x"3a985da74fe225b2045c172d6bd390bd855f086e3e9d525b46bfe24511431532",
                51,
                0
            );
            let coin = coin::mint_for_testing<SUI>(1000001, &mut ctx);
            assert!(!base_registrar::record_exists(&registrar, utf8(FIRST_LABEL)), 0);

            controller::register(
                &mut controller,
                &mut registrar,
                &mut registry,
                &mut config,
                &auction,
                SECOND_LABEL,
                FIRST_USER_ADDRESS,
                1,
                SECOND_SECRET,
                &mut coin,
                &mut ctx,
            );

            coin::destroy_for_testing(coin);
            test_scenario::return_shared(controller);
            test_scenario::return_shared(registrar);
            test_scenario::return_shared(registry);
            test_scenario::return_shared(config);
            test_scenario::return_shared(auction);
        };
        test_scenario::end(scenario);
    }

    #[test, expected_failure(abort_code = controller::ECommitmentNotExists)]
    fun test_register_abort_with_wrong_owner() {
        let scenario = test_init();
        make_commitment(&mut scenario, option::none());

        test_scenario::next_tx(&mut scenario, FIRST_USER_ADDRESS);
        {
            let controller = test_scenario::take_shared<BaseController>(&mut scenario);
            let registrar = test_scenario::take_shared<BaseRegistrar>(&mut scenario);
            let registry = test_scenario::take_shared<Registry>(&mut scenario);
            let config = test_scenario::take_shared<Configuration>(&mut scenario);
            let auction = test_scenario::take_shared<Auction>(&mut scenario);
            let ctx = tx_context::new(
                @0x0,
                x"3a985da74fe225b2045c172d6bd390bd855f086e3e9d525b46bfe24511431532",
                51,
                0
            );
            let coin = coin::mint_for_testing<SUI>(1000001, &mut ctx);
            assert!(!base_registrar::record_exists(&registrar, utf8(FIRST_LABEL)), 0);

            controller::register(
                &mut controller,
                &mut registrar,
                &mut registry,
                &mut config,
                &auction,
                SECOND_LABEL,
                SECOND_USER_ADDRESS,
                1,
                FIRST_SECRET,
                &mut coin,
                &mut ctx,
            );

            coin::destroy_for_testing(coin);
            test_scenario::return_shared(controller);
            test_scenario::return_shared(registrar);
            test_scenario::return_shared(config);
            test_scenario::return_shared(auction);
            test_scenario::return_shared(registry);
        };
        test_scenario::end(scenario);
    }

    #[test, expected_failure(abort_code = controller::ECommitmentTooOld)]
    fun test_register_abort_if_called_too_late() {
        let scenario = test_init();
        make_commitment(&mut scenario, option::none());

        test_scenario::next_tx(&mut scenario, FIRST_USER_ADDRESS);
        {
            let controller = test_scenario::take_shared<BaseController>(&mut scenario);
            let registrar = test_scenario::take_shared<BaseRegistrar>(&mut scenario);
            let registry = test_scenario::take_shared<Registry>(&mut scenario);
            let config = test_scenario::take_shared<Configuration>(&mut scenario);
            let auction = test_scenario::take_shared<Auction>(&mut scenario);
            // simulate user call `register` in the same epoch as `commit`
            let ctx = tx_context::new(
                @0x0,
                x"3a985da74fe225b2045c172d6bd390bd855f086e3e9d525b46bfe24511431532",
                53,
                0
            );
            let coin = coin::mint_for_testing<SUI>(1000000, &mut ctx);

            controller::register(
                &mut controller,
                &mut registrar,
                &mut registry,
                &mut config,
                &auction,
                FIRST_LABEL,
                FIRST_USER_ADDRESS,
                1,
                FIRST_SECRET,
                &mut coin,
                &mut ctx,
            );

            coin::destroy_for_testing(coin);
            test_scenario::return_shared(controller);
            test_scenario::return_shared(registrar);
            test_scenario::return_shared(registry);
            test_scenario::return_shared(config);
            test_scenario::return_shared(auction);
        };
        test_scenario::end(scenario);
    }

    #[test, expected_failure(abort_code = controller::ENotEnoughFee)]
    fun test_register_abort_if_not_enough_fee() {
        let scenario = test_init();
        make_commitment(&mut scenario, option::none());

        test_scenario::next_tx(&mut scenario, FIRST_USER_ADDRESS);
        {
            let controller = test_scenario::take_shared<BaseController>(&mut scenario);
            let registrar = test_scenario::take_shared<BaseRegistrar>(&mut scenario);
            let registry = test_scenario::take_shared<Registry>(&mut scenario);
            let config = test_scenario::take_shared<Configuration>(&mut scenario);
            let auction = test_scenario::take_shared<Auction>(&mut scenario);
            // simulate user wait for next epoch to call `register`
            let ctx = tx_context::new(
                @0x0,
                x"3a985da74fe225b2045c172d6bd390bd855f086e3e9d525b46bfe24511431532",
                52,
                0
            );
            let coin = coin::mint_for_testing<SUI>(9999, &mut ctx);

            controller::register(
                &mut controller,
                &mut registrar,
                &mut registry,
                &mut config,
                &auction,
                FIRST_LABEL,
                FIRST_USER_ADDRESS,
                1,
                FIRST_SECRET,
                &mut coin,
                &mut ctx,
            );

            coin::destroy_for_testing(coin);
            test_scenario::return_shared(controller);
            test_scenario::return_shared(registrar);
            test_scenario::return_shared(config);
            test_scenario::return_shared(registry);
            test_scenario::return_shared(auction);
        };
        test_scenario::end(scenario);
    }

    #[test, expected_failure(abort_code = controller::ELabelUnAvailable)]
    fun test_register_abort_if_label_was_registered_before() {
        let scenario = test_init();
        register(&mut scenario);
        make_commitment(&mut scenario, option::none());

        test_scenario::next_tx(&mut scenario, FIRST_USER_ADDRESS);
        {
            let controller = test_scenario::take_shared<BaseController>(&mut scenario);
            let registrar = test_scenario::take_shared<BaseRegistrar>(&mut scenario);
            let registry = test_scenario::take_shared<Registry>(&mut scenario);
            let config = test_scenario::take_shared<Configuration>(&mut scenario);
            let auction = test_scenario::take_shared<Auction>(&mut scenario);
            // simulate user wait for next epoch to call `register`
            let ctx = tx_context::new(
                @0x0,
                x"3a985da74fe225b2045c172d6bd390bd855f086e3e9d525b46bfe24511431532",
                51,
                0
            );
            let coin = coin::mint_for_testing<SUI>(1000001, &mut ctx);
            assert!(controller::balance(&controller) == 1000000, 0);

            controller::register(
                &mut controller,
                &mut registrar,
                &mut registry,
                &mut config,
                &auction,
                FIRST_LABEL,
                FIRST_USER_ADDRESS,
                1,
                FIRST_SECRET,
                &mut coin,
                &mut ctx,
            );

            coin::destroy_for_testing(coin);
            test_scenario::return_shared(controller);
            test_scenario::return_shared(registrar);
            test_scenario::return_shared(registry);
            test_scenario::return_shared(config);
            test_scenario::return_shared(auction);
        };
        test_scenario::end(scenario);
    }

    #[test]
    fun test_register_works_if_previous_registration_is_expired() {
        let scenario = test_init();
        register(&mut scenario);

        test_scenario::next_tx(&mut scenario, SECOND_USER_ADDRESS);
        {
            let controller = test_scenario::take_shared<BaseController>(&mut scenario);
            let registrar = test_scenario::take_shared<BaseRegistrar>(&mut scenario);
            let ctx = tx_context::new(
                @0x0,
                x"3a985da74fe225b2045c172d6bd390bd855f086e3e9d525b46bfe24511431532",
                599,
                10
            );
            let commitment = controller::test_make_commitment(
                &registrar,
                FIRST_LABEL,
                SECOND_USER_ADDRESS,
                FIRST_SECRET
            );

            controller::commit(
                &mut controller,
                commitment,
                &mut ctx,
            );

            test_scenario::return_shared(controller);
            test_scenario::return_shared(registrar);
        };

        test_scenario::next_tx(&mut scenario, SECOND_USER_ADDRESS);
        {
            let controller = test_scenario::take_shared<BaseController>(&mut scenario);
            let registrar = test_scenario::take_shared<BaseRegistrar>(&mut scenario);
            let registry = test_scenario::take_shared<Registry>(&mut scenario);
            let config = test_scenario::take_shared<Configuration>(&mut scenario);
            let auction = test_scenario::take_shared<Auction>(&mut scenario);
            // simulate user wait for next epoch to call `register`
            let ctx = tx_context::new(
                @0x0,
                x"3a985da74fe225b2045c172d6bd390bd855f086e3e9d525b46bfe24511431532",
                600,
                20
            );
            let coin = coin::mint_for_testing<SUI>(1000001, &mut ctx);
            assert!(controller::balance(&controller) == 1000000, 0);

            controller::register(
                &mut controller,
                &mut registrar,
                &mut registry,
                &mut config,
                &auction,
                FIRST_LABEL,
                SECOND_USER_ADDRESS,
                1,
                FIRST_SECRET,
                &mut coin,
                &mut ctx,
            );

            coin::destroy_for_testing(coin);
            test_scenario::return_shared(controller);
            test_scenario::return_shared(registrar);
            test_scenario::return_shared(registry);
            test_scenario::return_shared(config);
            test_scenario::return_shared(auction);
        };

        test_scenario::next_tx(&mut scenario, SECOND_USER_ADDRESS);
        {
            let controller = test_scenario::take_shared<BaseController>(&mut scenario);
            let registrar = test_scenario::take_shared<BaseRegistrar>(&mut scenario);
            let nft = test_scenario::take_from_sender<RegistrationNFT>(&mut scenario);
            let (name, url) = base_registrar::get_nft_fields(&nft);
            let (_, _, uid) = base_registrar::get_registrar(&registrar);
            let registry = test_scenario::take_shared<Registry>(&mut scenario);

            assert!(controller::balance(&controller) == 2000000, 0);
            assert!(name == utf8(FIRST_NODE), 0);
            assert!(
                url == url::new_unsafe_from_bytes(b"ipfs://QmaLFg4tQYansFpyRqmDfABdkUVy66dHtpnkH15v1LPzcY"),
                0
            );

            let detail = dynamic_field::borrow(uid, utf8(FIRST_LABEL));
            let (owner, resolver, ttl) = base_registry::get_record_by_key(&registry, utf8(FIRST_NODE));

            assert!(owner == SECOND_USER_ADDRESS, 0);
            assert!(resolver == @0x0, 0);
            assert!(ttl == 0, 0);
            assert!(base_registrar::get_registration_expiry(detail) == 600 + 365, 0);
            assert!(base_registrar::get_registration_owner(detail) == SECOND_USER_ADDRESS, 0);

            base_registrar::assert_nft_not_expires(&registrar, &nft, test_scenario::ctx(&mut scenario));

            test_scenario::return_to_sender(&mut scenario, nft);
            test_scenario::return_shared(controller);
            test_scenario::return_shared(registrar);
            test_scenario::return_shared(registry);
        };
        test_scenario::end(scenario);
    }

    #[test, expected_failure(abort_code = base_registrar::ENFTExpired)]
    fun test_register_works_if_previous_registration_is_expired_2() {
        let scenario = test_init();
        register(&mut scenario);

        test_scenario::next_tx(&mut scenario, SECOND_USER_ADDRESS);
        {
            let controller = test_scenario::take_shared<BaseController>(&mut scenario);
            let registrar = test_scenario::take_shared<BaseRegistrar>(&mut scenario);
            let ctx = tx_context::new(
                @0x0,
                x"3a985da74fe225b2045c172d6bd390bd855f086e3e9d525b46bfe24511431532",
                599,
                10
            );
            let commitment = controller::test_make_commitment(
                &registrar,
                FIRST_LABEL,
                SECOND_USER_ADDRESS,
                FIRST_SECRET
            );

            controller::commit(
                &mut controller,
                commitment,
                &mut ctx,
            );

            test_scenario::return_shared(controller);
            test_scenario::return_shared(registrar);
        };

        test_scenario::next_tx(&mut scenario, SECOND_USER_ADDRESS);
        {
            let controller = test_scenario::take_shared<BaseController>(&mut scenario);
            let registrar = test_scenario::take_shared<BaseRegistrar>(&mut scenario);
            let registry = test_scenario::take_shared<Registry>(&mut scenario);
            let config = test_scenario::take_shared<Configuration>(&mut scenario);
            let auction = test_scenario::take_shared<Auction>(&mut scenario);
            // simulate user wait for next epoch to call `register`
            let ctx = tx_context::new(
                @0x0,
                x"3a985da74fe225b2045c172d6bd390bd855f086e3e9d525b46bfe24511431532",
                600,
                20
            );
            let coin = coin::mint_for_testing<SUI>(1000001, &mut ctx);
            assert!(controller::balance(&controller) == 1000000, 0);

            controller::register(
                &mut controller,
                &mut registrar,
                &mut registry,
                &mut config,
                &auction,
                FIRST_LABEL,
                SECOND_USER_ADDRESS,
                1,
                FIRST_SECRET,
                &mut coin,
                &mut ctx,
            );

            coin::destroy_for_testing(coin);
            test_scenario::return_shared(controller);
            test_scenario::return_shared(registrar);
            test_scenario::return_shared(registry);
            test_scenario::return_shared(config);
            test_scenario::return_shared(auction);
        };

        test_scenario::next_tx(&mut scenario, FIRST_USER_ADDRESS);
        {
            let registrar = test_scenario::take_shared<BaseRegistrar>(&mut scenario);
            let nft = test_scenario::take_from_sender<RegistrationNFT>(&mut scenario);

            base_registrar::assert_nft_not_expires(&registrar, &nft, test_scenario::ctx(&mut scenario));

            test_scenario::return_to_sender(&mut scenario, nft);
            test_scenario::return_shared(registrar);
        };
        test_scenario::end(scenario);
    }

    #[test]
    fun test_register_with_config() {
        let scenario = test_init();
        make_commitment(&mut scenario, option::none());

        test_scenario::next_tx(&mut scenario, FIRST_USER_ADDRESS);
        {
            let controller = test_scenario::take_shared<BaseController>(&mut scenario);
            let registrar = test_scenario::take_shared<BaseRegistrar>(&mut scenario);
            let registry = test_scenario::take_shared<Registry>(&mut scenario);
            let config = test_scenario::take_shared<Configuration>(&mut scenario);
            let auction = test_scenario::take_shared<Auction>(&mut scenario);
            let ctx = tx_context::new(
                @0x0,
                x"3a985da74fe225b2045c172d6bd390bd855f086e3e9d525b46bfe24511431532",
                51,
                0
            );
            let coin = coin::mint_for_testing<SUI>(4000001, &mut ctx);

            assert!(!base_registrar::record_exists(&registrar, utf8(FIRST_LABEL)), 0);
            assert!(!base_registry::record_exists(&registry, utf8(FIRST_NODE)), 0);
            assert!(controller::balance(&controller) == 0, 0);
            assert!(!test_scenario::has_most_recent_for_sender<RegistrationNFT>(&mut scenario), 0);

            controller::register_with_config(
                &mut controller,
                &mut registrar,
                &mut registry,
                &mut config,
                &auction,
                FIRST_LABEL,
                FIRST_USER_ADDRESS,
                2,
                FIRST_SECRET,
                FIRST_RESOLVER_ADDRESS,
                &mut coin,
                &mut ctx,
            );
            assert!(coin::value(&coin) == 2000001, 0);

            coin::destroy_for_testing(coin);
            test_scenario::return_shared(controller);
            test_scenario::return_shared(registrar);
            test_scenario::return_shared(config);
            test_scenario::return_shared(registry);
            test_scenario::return_shared(auction);
        };

        test_scenario::next_tx(&mut scenario, FIRST_USER_ADDRESS);
        {
            let controller = test_scenario::take_shared<BaseController>(&mut scenario);
            let registrar = test_scenario::take_shared<BaseRegistrar>(&mut scenario);
            let nft = test_scenario::take_from_sender<RegistrationNFT>(&mut scenario);
            let (name, url) = base_registrar::get_nft_fields(&nft);
            let (_, _, uid) = base_registrar::get_registrar(&registrar);
            let registry = test_scenario::take_shared<Registry>(&mut scenario);

            assert!(controller::balance(&controller) == 2000000, 0);
            assert!(name == utf8(FIRST_NODE), 0);
            assert!(
                url == url::new_unsafe_from_bytes(b"ipfs://QmaLFg4tQYansFpyRqmDfABdkUVy66dHtpnkH15v1LPzcY"),
                0
            );

            let detail = dynamic_field::borrow(uid, utf8(FIRST_LABEL));
            let (owner, resolver, ttl) = base_registry::get_record_by_key(&registry, utf8(FIRST_NODE));

            assert!(owner == FIRST_USER_ADDRESS, 0);
            assert!(resolver == FIRST_RESOLVER_ADDRESS, 0);
            assert!(ttl == 0, 0);
            assert!(base_registrar::get_registration_expiry(detail) == 51 + 730, 0);
            assert!(base_registrar::get_registration_owner(detail) == FIRST_USER_ADDRESS, 0);

            test_scenario::return_to_sender(&mut scenario, nft);
            test_scenario::return_shared(controller);
            test_scenario::return_shared(registrar);
            test_scenario::return_shared(registry);
        };

        // withdraw
        test_scenario::next_tx(&mut scenario, SUINS_ADDRESS);
        {
            let controller = test_scenario::take_shared<BaseController>(&mut scenario);
            let admin_cap = test_scenario::take_from_sender<AdminCap>(&mut scenario);

            assert!(controller::balance(&controller) == 2000000, 0);
            assert!(!test_scenario::has_most_recent_for_sender<Coin<SUI>>(&mut scenario), 0);

            controller::withdraw(&admin_cap, &mut controller, test_scenario::ctx(&mut scenario));
            assert!(controller::balance(&controller) == 0, 0);

            test_scenario::return_shared(controller);
            test_scenario::return_to_sender(&mut scenario, admin_cap);
        };

        test_scenario::next_tx(&mut scenario, SUINS_ADDRESS);
        {
            assert!(test_scenario::has_most_recent_for_sender<Coin<SUI>>(&mut scenario), 0);
            let coin = test_scenario::take_from_sender<Coin<SUI>>(&mut scenario);
            assert!(coin::value(&coin) == 2000000, 0);
            test_scenario::return_to_sender(&mut scenario, coin);
        };
        test_scenario::end(scenario);
    }

    #[test, expected_failure(abort_code = emoji::EInvalidLabel)]
    fun test_register_with_config_abort_with_too_short_label() {
        let scenario = test_init();
        make_commitment(&mut scenario, option::none());

        test_scenario::next_tx(&mut scenario, FIRST_USER_ADDRESS);
        {
            let controller = test_scenario::take_shared<BaseController>(&mut scenario);
            let registrar = test_scenario::take_shared<BaseRegistrar>(&mut scenario);
            let registry = test_scenario::take_shared<Registry>(&mut scenario);
            let config = test_scenario::take_shared<Configuration>(&mut scenario);
            let auction = test_scenario::take_shared<Auction>(&mut scenario);
            let coin = coin::mint_for_testing<SUI>(10001, test_scenario::ctx(&mut scenario));

            controller::register_with_config(
                &mut controller,
                &mut registrar,
                &mut registry,
                &mut config,
                &auction,
                SECOND_INVALID_LABEL,
                FIRST_USER_ADDRESS,
                2,
                FIRST_SECRET,
                FIRST_RESOLVER_ADDRESS,
                &mut coin,
                test_scenario::ctx(&mut scenario),
            );

            coin::destroy_for_testing(coin);
            test_scenario::return_shared(controller);
            test_scenario::return_shared(registrar);
            test_scenario::return_shared(auction);
            test_scenario::return_shared(config);
            test_scenario::return_shared(registry);
        };

        test_scenario::end(scenario);
    }

    #[test, expected_failure(abort_code = emoji::EInvalidLabel)]
    fun test_register_with_config_abort_with_too_long_label() {
        let scenario = test_init();
        make_commitment(&mut scenario, option::none());

        test_scenario::next_tx(&mut scenario, FIRST_USER_ADDRESS);
        {
            let controller = test_scenario::take_shared<BaseController>(&mut scenario);
            let registrar = test_scenario::take_shared<BaseRegistrar>(&mut scenario);
            let registry = test_scenario::take_shared<Registry>(&mut scenario);
            let config = test_scenario::take_shared<Configuration>(&mut scenario);
            let auction = test_scenario::take_shared<Auction>(&mut scenario);
            let coin = coin::mint_for_testing<SUI>(1000001, test_scenario::ctx(&mut scenario));

            controller::register_with_config(
                &mut controller,
                &mut registrar,
                &mut registry,
                &mut config,
                &auction,
                THIRD_INVALID_LABEL,
                FIRST_USER_ADDRESS,
                2,
                FIRST_SECRET,
                FIRST_RESOLVER_ADDRESS,
                &mut coin,
                test_scenario::ctx(&mut scenario),
            );

            coin::destroy_for_testing(coin);
            test_scenario::return_shared(controller);
            test_scenario::return_shared(registrar);
            test_scenario::return_shared(config);
            test_scenario::return_shared(auction);
            test_scenario::return_shared(registry);
        };

        test_scenario::end(scenario);
    }

    #[test, expected_failure(abort_code = emoji::EInvalidLabel)]
    fun test_register_with_config_abort_if_label_starts_with_hyphen() {
        let scenario = test_init();
        make_commitment(&mut scenario, option::none());

        test_scenario::next_tx(&mut scenario, FIRST_USER_ADDRESS);
        {
            let controller = test_scenario::take_shared<BaseController>(&mut scenario);
            let registrar = test_scenario::take_shared<BaseRegistrar>(&mut scenario);
            let registry = test_scenario::take_shared<Registry>(&mut scenario);
            let config = test_scenario::take_shared<Configuration>(&mut scenario);
            let auction = test_scenario::take_shared<Auction>(&mut scenario);
            let coin = coin::mint_for_testing<SUI>(10001, test_scenario::ctx(&mut scenario));

            controller::register_with_config(
                &mut controller,
                &mut registrar,
                &mut registry,
                &mut config,
                &auction,
                FOURTH_INVALID_LABEL,
                FIRST_USER_ADDRESS,
                2,
                FIRST_SECRET,
                FIRST_RESOLVER_ADDRESS,
                &mut coin,
                test_scenario::ctx(&mut scenario),
            );

            coin::destroy_for_testing(coin);
            test_scenario::return_shared(controller);
            test_scenario::return_shared(registrar);
            test_scenario::return_shared(auction);
            test_scenario::return_shared(config);
            test_scenario::return_shared(registry);
        };

        test_scenario::end(scenario);
    }

    #[test, expected_failure(abort_code = emoji::EInvalidLabel)]
    fun test_register_with_config_abort_with_invalid_label() {
        let scenario = test_init();
        make_commitment(&mut scenario, option::none());

        test_scenario::next_tx(&mut scenario, FIRST_USER_ADDRESS);
        {
            let controller = test_scenario::take_shared<BaseController>(&mut scenario);
            let registrar = test_scenario::take_shared<BaseRegistrar>(&mut scenario);
            let registry = test_scenario::take_shared<Registry>(&mut scenario);
            let config = test_scenario::take_shared<Configuration>(&mut scenario);
            let auction = test_scenario::take_shared<Auction>(&mut scenario);
            let coin = coin::mint_for_testing<SUI>(1000001, test_scenario::ctx(&mut scenario));

            controller::register_with_config(
                &mut controller,
                &mut registrar,
                &mut registry,
                &mut config,
                &auction,
                FIFTH_INVALID_LABEL,
                FIRST_USER_ADDRESS,
                2,
                FIRST_SECRET,
                FIRST_RESOLVER_ADDRESS,
                &mut coin,
                test_scenario::ctx(&mut scenario),
            );

            coin::destroy_for_testing(coin);
            test_scenario::return_shared(controller);
            test_scenario::return_shared(registrar);
            test_scenario::return_shared(config);
            test_scenario::return_shared(auction);
            test_scenario::return_shared(registry);
        };

        test_scenario::end(scenario);
    }

    #[test, expected_failure(abort_code = controller::ENoProfits)]
    fun test_withdraw_abort_if_no_profits() {
        let scenario = test_init();

        test_scenario::next_tx(&mut scenario, SUINS_ADDRESS);
        {
            let controller = test_scenario::take_shared<BaseController>(&mut scenario);
            let admin_cap = test_scenario::take_from_sender<AdminCap>(&mut scenario);

            controller::withdraw(&admin_cap, &mut controller, test_scenario::ctx(&mut scenario));

            test_scenario::return_shared(controller);
            test_scenario::return_to_sender(&mut scenario, admin_cap);
        };
        test_scenario::end(scenario);
    }

    #[test, expected_failure(abort_code = emoji::EInvalidLabel)]
    fun test_register_abort_if_label_is_reserved_for_auction() {
        let scenario = test_init();
        make_commitment(&mut scenario, option::none());

        test_scenario::next_tx(&mut scenario, FIRST_USER_ADDRESS);
        {
            let controller = test_scenario::take_shared<BaseController>(&mut scenario);
            let registrar = test_scenario::take_shared<BaseRegistrar>(&mut scenario);
            let registry = test_scenario::take_shared<Registry>(&mut scenario);
            let config = test_scenario::take_shared<Configuration>(&mut scenario);
            let auction = test_scenario::take_shared<Auction>(&mut scenario);
            let coin = coin::mint_for_testing<SUI>(1000001, test_scenario::ctx(&mut scenario));

            controller::register(
                &mut controller,
                &mut registrar,
                &mut registry,
                &mut config,
                &auction,
                AUCTIONED_LABEL,
                FIRST_USER_ADDRESS,
                2,
                FIRST_SECRET,
                &mut coin,
                test_scenario::ctx(&mut scenario),
            );

            coin::destroy_for_testing(coin);
            test_scenario::return_shared(controller);
            test_scenario::return_shared(registrar);
            test_scenario::return_shared(config);
            test_scenario::return_shared(auction);
            test_scenario::return_shared(registry);
        };

        test_scenario::end(scenario);
    }

    #[test, expected_failure(abort_code = emoji::EInvalidLabel)]
    fun test_register_abort_if_label_is_invalid() {
        let scenario = test_init();

        test_scenario::next_tx(&mut scenario, FIRST_USER_ADDRESS);
        {
            let controller = test_scenario::take_shared<BaseController>(&mut scenario);
            let registrar = test_scenario::take_shared<BaseRegistrar>(&mut scenario);
            let ctx = tx_context::new(
                @0x0,
                x"3a985da74fe225b2045c172d6bd390bd855f086e3e9d525b46bfe24511431532",
                50,
                0
            );

            assert!(controller::commitment_len(&controller) == 0, 0);

            let commitment = controller::test_make_commitment(
                &registrar,
                FIRST_INVALID_LABEL,
                FIRST_USER_ADDRESS,
                FIRST_SECRET
            );
            controller::commit(
                &mut controller,
                commitment,
                &mut ctx,
            );
            assert!(controller::commitment_len(&controller) == 1, 0);

            test_scenario::return_shared(controller);
            test_scenario::return_shared(registrar);
        };

        test_scenario::next_tx(&mut scenario, FIRST_USER_ADDRESS);
        {
            let controller = test_scenario::take_shared<BaseController>(&mut scenario);
            let registrar = test_scenario::take_shared<BaseRegistrar>(&mut scenario);
            let registry = test_scenario::take_shared<Registry>(&mut scenario);
            let config = test_scenario::take_shared<Configuration>(&mut scenario);
            let auction = test_scenario::take_shared<Auction>(&mut scenario);
            let ctx = tx_context::new(
                @0x0,
                x"3a985da74fe225b2045c172d6bd390bd855f086e3e9d525b46bfe24511431532",
                51,
                0
            );
            let coin = coin::mint_for_testing<SUI>(10001, &mut ctx);

            controller::register_with_config(
                &mut controller,
                &mut registrar,
                &mut registry,
                &mut config,
                &auction,
                FIRST_INVALID_LABEL,
                FIRST_USER_ADDRESS,
                2,
                FIRST_SECRET,
                FIRST_RESOLVER_ADDRESS,
                &mut coin,
                &mut ctx,
            );

            coin::destroy_for_testing(coin);
            test_scenario::return_shared(controller);
            test_scenario::return_shared(registrar);
            test_scenario::return_shared(config);
            test_scenario::return_shared(registry);
            test_scenario::return_shared(auction);
        };
        test_scenario::end(scenario);
    }

    #[test]
    fun test_renew() {
        let scenario = test_init();
        register(&mut scenario);

        test_scenario::next_tx(&mut scenario, FIRST_USER_ADDRESS);
        {
            let controller = test_scenario::take_shared<BaseController>(&mut scenario);
            let registrar = test_scenario::take_shared<BaseRegistrar>(&mut scenario);
            let ctx = test_scenario::ctx(&mut scenario);
            let coin = coin::mint_for_testing<SUI>(2000001, ctx);

            assert!(base_registrar::name_expires_at(&registrar, string::utf8(FIRST_LABEL)) == 416, 0);
            assert!(controller::balance(&controller) == 1000000, 0);

            controller::renew(
                &mut controller,
                &mut registrar,
                FIRST_LABEL,
                2,
                &mut coin,
                ctx,
            );

            assert!(coin::value(&coin) == 1, 0);
            assert!(base_registrar::name_expires_at(&registrar, string::utf8(FIRST_LABEL)) == 1146, 0);

            coin::destroy_for_testing(coin);
            test_scenario::return_shared(controller);
            test_scenario::return_shared(registrar);
        };

        test_scenario::next_tx(&mut scenario, FIRST_USER_ADDRESS);
        {
            let controller = test_scenario::take_shared<BaseController>(&mut scenario);

            assert!(controller::balance(&controller) == 3000000, 0);

            test_scenario::return_shared(controller);
        };
        test_scenario::end(scenario);
    }

    #[test, expected_failure(abort_code = base_registrar::ELabelNotExists)]
    fun test_renew_abort_if_label_not_exists() {
        let scenario = test_init();

        test_scenario::next_tx(&mut scenario, FIRST_USER_ADDRESS);
        {
            let controller = test_scenario::take_shared<BaseController>(&mut scenario);
            let registrar = test_scenario::take_shared<BaseRegistrar>(&mut scenario);
            let ctx = test_scenario::ctx(&mut scenario);
            let coin = coin::mint_for_testing<SUI>(1000001, ctx);

            assert!(!base_registrar::record_exists(&registrar, string::utf8(FIRST_LABEL)), 0);

            controller::renew(
                &mut controller,
                &mut registrar,
                FIRST_LABEL,
                1,
                &mut coin,
                ctx,
            );

            coin::destroy_for_testing(coin);
            test_scenario::return_shared(controller);
            test_scenario::return_shared(registrar);
        };
        test_scenario::end(scenario);
    }

    #[test, expected_failure(abort_code = base_registrar::ELabelExpired)]
    fun test_renew_abort_if_label_expired() {
        let scenario = test_init();
        register(&mut scenario);

        test_scenario::next_tx(&mut scenario, FIRST_USER_ADDRESS);
        {
            let controller = test_scenario::take_shared<BaseController>(&mut scenario);
            let registrar = test_scenario::take_shared<BaseRegistrar>(&mut scenario);
            let ctx = tx_context::new(
                @0x0,
                x"3a985da74fe225b2045c172d6bd390bd855f086e3e9d525b46bfe24511431532",
                1051,
                0
            );
            let coin = coin::mint_for_testing<SUI>(10000001, &mut ctx);

            controller::renew(
                &mut controller,
                &mut registrar,
                FIRST_LABEL,
                1,
                &mut coin,
                &mut ctx,
            );

            coin::destroy_for_testing(coin);
            test_scenario::return_shared(controller);
            test_scenario::return_shared(registrar);
        };
        test_scenario::end(scenario);
    }

    #[test, expected_failure(abort_code = controller::ENotEnoughFee)]
    fun test_renew_abort_if_not_enough_fee() {
        let scenario = test_init();

        test_scenario::next_tx(&mut scenario, FIRST_USER_ADDRESS);
        {
            let controller = test_scenario::take_shared<BaseController>(&mut scenario);
            let registrar = test_scenario::take_shared<BaseRegistrar>(&mut scenario);
            let ctx = test_scenario::ctx(&mut scenario);
            let coin = coin::mint_for_testing<SUI>(4, ctx);

            assert!(!base_registrar::record_exists(&registrar, utf8(FIRST_LABEL)), 0);

            controller::renew(
                &mut controller,
                &mut registrar,
                FIRST_LABEL,
                1,
                &mut coin,
                ctx,
            );

            coin::destroy_for_testing(coin);
            test_scenario::return_shared(controller);
            test_scenario::return_shared(registrar);
        };
        test_scenario::end(scenario);
    }

    #[test]
    fun test_set_default_resolver() {
        let scenario = test_init();

        test_scenario::next_tx(&mut scenario, SUINS_ADDRESS);
        {
            let controller = test_scenario::take_shared<BaseController>(&mut scenario);

            assert!(controller::get_default_resolver(&controller) == @0x0, 0);

            test_scenario::return_shared(controller);
        };

        test_scenario::next_tx(&mut scenario, SUINS_ADDRESS);
        {
            let controller = test_scenario::take_shared<BaseController>(&mut scenario);
            let admin_cap = test_scenario::take_from_sender<AdminCap>(&mut scenario);

            controller::set_default_resolver(&admin_cap, &mut controller, FIRST_RESOLVER_ADDRESS);

            test_scenario::return_shared(controller);
            test_scenario::return_to_sender(&mut scenario, admin_cap);
        };

        test_scenario::next_tx(&mut scenario, SUINS_ADDRESS);
        {
            let controller = test_scenario::take_shared<BaseController>(&mut scenario);

            assert!(controller::get_default_resolver(&controller) == FIRST_RESOLVER_ADDRESS, 0);

            test_scenario::return_shared(controller);
        };
        test_scenario::end(scenario);
    }

    #[test]
    fun test_remove_outdated_commitment() {
        let scenario = test_init();
        // outdated commitment
        test_scenario::next_tx(&mut scenario, FIRST_USER_ADDRESS);
        {
            let controller = test_scenario::take_shared<BaseController>(&mut scenario);
            let registrar = test_scenario::take_shared<BaseRegistrar>(&mut scenario);
            let ctx = tx_context::new(
                @0x0,
                x"3a985da74fe225b2045c172d6bd390bd855f086e3e9d525b46bfe24511431532",
                10,
                0
            );

            assert!(controller::commitment_len(&controller) == 0, 0);

            let commitment = controller::test_make_commitment(
                &registrar,
                FIRST_LABEL,
                FIRST_USER_ADDRESS,
                FIRST_SECRET
            );
            controller::commit(
                &mut controller,
                commitment,
                &mut ctx,
            );

            assert!(controller::commitment_len(&controller) == 1, 0);

            test_scenario::return_shared(controller);
            test_scenario::return_shared(registrar);
        };

        // outdated commitment
        test_scenario::next_tx(&mut scenario, FIRST_USER_ADDRESS);
        {
            let controller = test_scenario::take_shared<BaseController>(&mut scenario);
            let registrar = test_scenario::take_shared<BaseRegistrar>(&mut scenario);
            let ctx = tx_context::new(
                @0x0,
                x"3a985da74fe225b2045c172d6bd390bd855f086e3e9d525b46bfe24511431532",
                30,
                0
            );

            let commitment = controller::test_make_commitment(
                &registrar,
                FIRST_LABEL,
                SECOND_USER_ADDRESS,
                FIRST_SECRET
            );
            controller::commit(
                &mut controller,
                commitment,
                &mut ctx,
            );
            assert!(controller::commitment_len(&controller) == 1, 0);

            test_scenario::return_shared(controller);
            test_scenario::return_shared(registrar);
        };

        test_scenario::next_tx(&mut scenario, FIRST_USER_ADDRESS);
        {
            let controller = test_scenario::take_shared<BaseController>(&mut scenario);
            let registrar = test_scenario::take_shared<BaseRegistrar>(&mut scenario);
            let ctx = tx_context::new(
                @0x0,
                x"3a985da74fe225b2045c172d6bd390bd855f086e3e9d525b46bfe24511431532",
                48,
                0
            );

            let commitment = controller::test_make_commitment(
                &registrar,
                FIRST_LABEL,
                FIRST_USER_ADDRESS,
                SECOND_SECRET
            );
            controller::commit(
                &mut controller,
                commitment,
                &mut ctx,
            );
            assert!(controller::commitment_len(&controller) == 1, 0);

            test_scenario::return_shared(controller);
            test_scenario::return_shared(registrar);
        };

        test_scenario::next_tx(&mut scenario, FIRST_USER_ADDRESS);
        {
            let controller = test_scenario::take_shared<BaseController>(&mut scenario);
            let registrar = test_scenario::take_shared<BaseRegistrar>(&mut scenario);
            let ctx = tx_context::new(
                @0x0,
                x"3a985da74fe225b2045c172d6bd390bd855f086e3e9d525b46bfe24511431532",
                50,
                0
            );

            let commitment = controller::test_make_commitment(
                &registrar,
                SECOND_LABEL,
                FIRST_USER_ADDRESS,
                FIRST_SECRET
            );
            controller::commit(
                &mut controller,
                commitment,
                &mut ctx,
            );
            assert!(controller::commitment_len(&controller) == 2, 0);

            test_scenario::return_shared(controller);
            test_scenario::return_shared(registrar);
        };

        test_scenario::next_tx(&mut scenario, FIRST_USER_ADDRESS);
        {
            let controller = test_scenario::take_shared<BaseController>(&mut scenario);
            let registrar = test_scenario::take_shared<BaseRegistrar>(&mut scenario);
            let registry = test_scenario::take_shared<Registry>(&mut scenario);
            let config = test_scenario::take_shared<Configuration>(&mut scenario);
            let auction = test_scenario::take_shared<Auction>(&mut scenario);
            // simulate user wait for next epoch to call `register`
            let ctx = tx_context::new(
                @0x0,
                x"3a985da74fe225b2045c172d6bd390bd855f086e3e9d525b46bfe24511431532",
                51,
                0
            );
            let coin = coin::mint_for_testing<SUI>(2000001, &mut ctx);

            assert!(controller::commitment_len(&controller) == 2, 0);

            controller::register(
                &mut controller,
                &mut registrar,
                &mut registry,
                &mut config,
                &auction,
                SECOND_LABEL,
                FIRST_USER_ADDRESS,
                2,
                FIRST_SECRET,
                &mut coin,
                &mut ctx,
            );

            assert!(coin::value(&coin) == 1, 0);
            assert!(controller::commitment_len(&controller) == 1, 0);

            coin::destroy_for_testing(coin);
            test_scenario::return_shared(controller);
            test_scenario::return_shared(registrar);
            test_scenario::return_shared(auction);
            test_scenario::return_shared(config);
            test_scenario::return_shared(registry);
        };
        test_scenario::end(scenario);
    }

    #[test]
    fun test_register_with_referral_code() {
        let scenario = test_init();
        make_commitment(&mut scenario, option::none());

        test_scenario::next_tx(&mut scenario, FIRST_USER_ADDRESS);
        {
            let controller = test_scenario::take_shared<BaseController>(&mut scenario);
            let registrar = test_scenario::take_shared<BaseRegistrar>(&mut scenario);
            let registry = test_scenario::take_shared<Registry>(&mut scenario);
            let config = test_scenario::take_shared<Configuration>(&mut scenario);
            let auction = test_scenario::take_shared<Auction>(&mut scenario);
            let ctx = tx_context::new(
                @0x0,
                x"3a985da74fe225b2045c172d6bd390bd855f086e3e9d525b46bfe24511431532",
                51,
                0
            );
            let coin = coin::mint_for_testing<SUI>(3000000, &mut ctx);

            assert!(controller::balance(&controller) == 0, 0);
            assert!(!base_registrar::record_exists(&registrar, utf8(FIRST_LABEL)), 0);
            assert!(!base_registry::record_exists(&registry, utf8(FIRST_NODE)), 0);
            assert!(!test_scenario::has_most_recent_for_sender<RegistrationNFT>(&mut scenario), 0);
            assert!(!test_scenario::has_most_recent_for_address<Coin<SUI>>(SECOND_USER_ADDRESS), 0);

            controller::register_with_code(
                &mut controller,
                &mut registrar,
                &mut registry,
                &mut config,
                &auction,
                FIRST_LABEL,
                FIRST_USER_ADDRESS,
                2,
                FIRST_SECRET,
                &mut coin,
                REFERRAL_CODE,
                b"",
                &mut ctx,
            );

            assert!(coin::value(&coin) == 1000000, 0);

            coin::destroy_for_testing(coin);
            test_scenario::return_shared(controller);
            test_scenario::return_shared(registrar);
            test_scenario::return_shared(config);
            test_scenario::return_shared(registry);
            test_scenario::return_shared(auction);
        };

        test_scenario::next_tx(&mut scenario, FIRST_USER_ADDRESS);
        {
            let controller = test_scenario::take_shared<BaseController>(&mut scenario);
            let registrar = test_scenario::take_shared<BaseRegistrar>(&mut scenario);
            let nft = test_scenario::take_from_sender<RegistrationNFT>(&mut scenario);
            let (name, url) = base_registrar::get_nft_fields(&nft);
            let (_, _, uid) = base_registrar::get_registrar(&registrar);
            let registry = test_scenario::take_shared<Registry>(&mut scenario);
            let coin = test_scenario::take_from_address<Coin<SUI>>(&mut scenario, SECOND_USER_ADDRESS);

            assert!(name == utf8(FIRST_NODE), 0);
            assert!(
                url == url::new_unsafe_from_bytes(b"ipfs://QmaLFg4tQYansFpyRqmDfABdkUVy66dHtpnkH15v1LPzcY"),
                0
            );
            assert!(coin::value(&coin) == 200000, 0);
            assert!(controller::balance(&controller) == 1800000, 0);

            let detail = dynamic_field::borrow(uid, utf8(FIRST_LABEL));
            let (owner, resolver, ttl) = base_registry::get_record_by_key(&registry, utf8(FIRST_NODE));

            assert!(owner == FIRST_USER_ADDRESS, 0);
            assert!(resolver == @0x0, 0);
            assert!(ttl == 0, 0);
            assert!(base_registrar::get_registration_expiry(detail) == 51 + 730, 0);
            assert!(base_registrar::get_registration_owner(detail) == FIRST_USER_ADDRESS, 0);

            test_scenario::return_to_sender(&mut scenario, nft);
            test_scenario::return_to_address(SECOND_USER_ADDRESS, coin);
            test_scenario::return_shared(controller);
            test_scenario::return_shared(registrar);
            test_scenario::return_shared(registry);
        };
        test_scenario::end(scenario);
    }

    #[test]
    fun test_register_with_config_referral_code() {
        let scenario = test_init();
        make_commitment(&mut scenario, option::none());

        test_scenario::next_tx(&mut scenario, FIRST_USER_ADDRESS);
        {
            let controller = test_scenario::take_shared<BaseController>(&mut scenario);
            let registrar = test_scenario::take_shared<BaseRegistrar>(&mut scenario);
            let registry = test_scenario::take_shared<Registry>(&mut scenario);
            let config = test_scenario::take_shared<Configuration>(&mut scenario);
            let auction = test_scenario::take_shared<Auction>(&mut scenario);
            let ctx = tx_context::new(
                @0x0,
                x"3a985da74fe225b2045c172d6bd390bd855f086e3e9d525b46bfe24511431532",
                51,
                0
            );
            let coin = coin::mint_for_testing<SUI>(4000000, &mut ctx);

            assert!(controller::balance(&controller) == 0, 0);
            assert!(!base_registrar::record_exists(&registrar, utf8(FIRST_LABEL)), 0);
            assert!(!base_registry::record_exists(&registry, utf8(FIRST_NODE)), 0);
            assert!(!test_scenario::has_most_recent_for_sender<RegistrationNFT>(&mut scenario), 0);
            assert!(!test_scenario::has_most_recent_for_address<Coin<SUI>>(SECOND_USER_ADDRESS), 0);

            controller::register_with_config_and_code(
                &mut controller,
                &mut registrar,
                &mut registry,
                &mut config,
                &auction,
                FIRST_LABEL,
                FIRST_USER_ADDRESS,
                3,
                FIRST_SECRET,
                FIRST_RESOLVER_ADDRESS,
                &mut coin,
                REFERRAL_CODE,
                b"",
                &mut ctx,
            );
            assert!(coin::value(&coin) == 1000000, 0);
            coin::destroy_for_testing(coin);
            test_scenario::return_shared(controller);
            test_scenario::return_shared(registrar);
            test_scenario::return_shared(config);
            test_scenario::return_shared(registry);
            test_scenario::return_shared(auction);
        };

        test_scenario::next_tx(&mut scenario, FIRST_USER_ADDRESS);
        {
            let controller = test_scenario::take_shared<BaseController>(&mut scenario);
            let registrar = test_scenario::take_shared<BaseRegistrar>(&mut scenario);
            let nft = test_scenario::take_from_sender<RegistrationNFT>(&mut scenario);
            let (name, url) = base_registrar::get_nft_fields(&nft);
            let (_, _, uid) = base_registrar::get_registrar(&registrar);
            let registry = test_scenario::take_shared<Registry>(&mut scenario);
            let coin = test_scenario::take_from_address<Coin<SUI>>(&mut scenario, SECOND_USER_ADDRESS);

            assert!(name == utf8(FIRST_NODE), 0);
            assert!(
                url == url::new_unsafe_from_bytes(b"ipfs://QmaLFg4tQYansFpyRqmDfABdkUVy66dHtpnkH15v1LPzcY"),
                0
            );
            assert!(coin::value(&coin) == 300000, 0);
            assert!(controller::balance(&controller) == 2700000, 0);

            let detail = dynamic_field::borrow(uid, utf8(FIRST_LABEL));
            let (owner, resolver, ttl) = base_registry::get_record_by_key(&registry, utf8(FIRST_NODE));

            assert!(owner == FIRST_USER_ADDRESS, 0);
            assert!(resolver == FIRST_RESOLVER_ADDRESS, 0);
            assert!(ttl == 0, 0);
            assert!(base_registrar::get_registration_expiry(detail) == 51 + 1095, 0);
            assert!(base_registrar::get_registration_owner(detail) == FIRST_USER_ADDRESS, 0);

            test_scenario::return_to_sender(&mut scenario, nft);
            test_scenario::return_to_address(SECOND_USER_ADDRESS, coin);
            test_scenario::return_shared(controller);
            test_scenario::return_shared(registrar);
            test_scenario::return_shared(registry);
        };
        test_scenario::end(scenario);
    }

    #[test]
    fun test_apply_referral() {
        let scenario = test_init();
        test_scenario::next_tx(&mut scenario, SECOND_USER_ADDRESS);
        {
            let config =
                test_scenario::take_shared<Configuration>(&mut scenario);
            let ctx = test_scenario::ctx(&mut scenario);
            let coin1 = coin::mint_for_testing<SUI>(4000000, ctx);
            let coin2 = coin::mint_for_testing<SUI>(909, ctx);

            assert!(!test_scenario::has_most_recent_for_address<Coin<SUI>>(SECOND_USER_ADDRESS), 0);
            controller::apply_referral_code_test(&config, &mut coin1, 4000000, REFERRAL_CODE, ctx);
            assert!(coin::value(&coin1) == 3600000, 0);

            controller::apply_referral_code_test(&config, &mut coin2, 909, REFERRAL_CODE, ctx);
            assert!(coin::value(&coin2) == 810, 0);

            coin::destroy_for_testing(coin2);
            coin::destroy_for_testing(coin1);
            test_scenario::return_shared(config);
        };

        test_scenario::next_tx(&mut scenario, SECOND_USER_ADDRESS);
        {
            let coin1 = test_scenario::take_from_address<Coin<SUI>>(&mut scenario, SECOND_USER_ADDRESS);
            let coin2 = test_scenario::take_from_address<Coin<SUI>>(&mut scenario, SECOND_USER_ADDRESS);

            assert!(coin::value(&coin1) == 99, 0);
            assert!(coin::value(&coin2) == 400000, 0);

            test_scenario::return_to_address(SECOND_USER_ADDRESS, coin1);
            test_scenario::return_to_address(SECOND_USER_ADDRESS, coin2);
        };
        test_scenario::end(scenario);
    }

    #[test]
    fun test_register_with_discount_code() {
        let scenario = test_init();
        make_commitment(&mut scenario, option::none());

        test_scenario::next_tx(&mut scenario, FIRST_USER_ADDRESS);
        {
            let controller = test_scenario::take_shared<BaseController>(&mut scenario);
            let registrar = test_scenario::take_shared<BaseRegistrar>(&mut scenario);
            let registry = test_scenario::take_shared<Registry>(&mut scenario);
            let config = test_scenario::take_shared<Configuration>(&mut scenario);
            let auction = test_scenario::take_shared<Auction>(&mut scenario);
            let ctx = tx_context::new(
                FIRST_USER_ADDRESS,
                x"3a985da74fe225b2045c172d6bd390bd855f086e3e9d525b46bfe24511431532",
                51,
                0
            );
            let coin = coin::mint_for_testing<SUI>(3000000, &mut ctx);

            assert!(controller::balance(&controller) == 0, 0);
            assert!(!base_registrar::record_exists(&registrar, utf8(FIRST_LABEL)), 0);
            assert!(!base_registry::record_exists(&registry, utf8(FIRST_NODE)), 0);
            assert!(!test_scenario::has_most_recent_for_sender<RegistrationNFT>(&mut scenario), 0);
            assert!(!test_scenario::has_most_recent_for_address<Coin<SUI>>(SECOND_USER_ADDRESS), 0);

            controller::register_with_code(
                &mut controller,
                &mut registrar,
                &mut registry,
                &mut config,
                &auction,
                FIRST_LABEL,
                FIRST_USER_ADDRESS,
                2,
                FIRST_SECRET,
                &mut coin,
                b"",
                DISCOUNT_CODE,
                &mut ctx,
            );

            assert!(coin::value(&coin) == 1300000, 0);

            coin::destroy_for_testing(coin);
            test_scenario::return_shared(controller);
            test_scenario::return_shared(registrar);
            test_scenario::return_shared(auction);
            test_scenario::return_shared(config);
            test_scenario::return_shared(registry);
        };

        test_scenario::next_tx(&mut scenario, FIRST_USER_ADDRESS);
        {
            let controller = test_scenario::take_shared<BaseController>(&mut scenario);
            let registrar = test_scenario::take_shared<BaseRegistrar>(&mut scenario);
            let nft = test_scenario::take_from_sender<RegistrationNFT>(&mut scenario);
            let (name, url) = base_registrar::get_nft_fields(&nft);
            let (_, _, uid) = base_registrar::get_registrar(&registrar);
            let registry = test_scenario::take_shared<Registry>(&mut scenario);

            assert!(!test_scenario::has_most_recent_for_address<Coin<SUI>>(SECOND_USER_ADDRESS), 0);
            assert!(name == utf8(FIRST_NODE), 0);
            assert!(
                url == url::new_unsafe_from_bytes(b"ipfs://QmaLFg4tQYansFpyRqmDfABdkUVy66dHtpnkH15v1LPzcY"),
                0
            );
            assert!(controller::balance(&controller) == 1700000, 0);

            let detail = dynamic_field::borrow(uid, utf8(FIRST_LABEL));
            let (owner, resolver, ttl) = base_registry::get_record_by_key(&registry, utf8(FIRST_NODE));

            assert!(owner == FIRST_USER_ADDRESS, 0);
            assert!(resolver == @0x0, 0);
            assert!(ttl == 0, 0);
            assert!(base_registrar::get_registration_expiry(detail) == 51 + 730, 0);
            assert!(base_registrar::get_registration_owner(detail) == FIRST_USER_ADDRESS, 0);

            test_scenario::return_to_sender(&mut scenario, nft);
            test_scenario::return_shared(controller);
            test_scenario::return_shared(registrar);
            test_scenario::return_shared(registry);
        };
        test_scenario::end(scenario);
    }

    #[test, expected_failure(abort_code = configuration::EOwnerUnauthorized)]
    fun test_register_with_discount_code_abort_if_unauthorized() {
        let scenario = test_init();
        make_commitment(&mut scenario, option::none());

        test_scenario::next_tx(&mut scenario, SECOND_USER_ADDRESS);
        {
            let controller = test_scenario::take_shared<BaseController>(&mut scenario);
            let registrar = test_scenario::take_shared<BaseRegistrar>(&mut scenario);
            let registry = test_scenario::take_shared<Registry>(&mut scenario);
            let config = test_scenario::take_shared<Configuration>(&mut scenario);
            let auction = test_scenario::take_shared<Auction>(&mut scenario);
            let ctx = tx_context::new(
                SECOND_USER_ADDRESS,
                x"3a985da74fe225b2045c172d6bd390bd855f086e3e9d525b46bfe24511431532",
                51,
                0
            );
            let coin = coin::mint_for_testing<SUI>(3000000, &mut ctx);

            controller::register_with_code(
                &mut controller,
                &mut registrar,
                &mut registry,
                &mut config,
                &auction,
                FIRST_LABEL,
                FIRST_USER_ADDRESS,
                2,
                FIRST_SECRET,
                &mut coin,
                b"",
                DISCOUNT_CODE,
                &mut ctx,
            );

            coin::destroy_for_testing(coin);
            test_scenario::return_shared(controller);
            test_scenario::return_shared(registrar);
            test_scenario::return_shared(auction);
            test_scenario::return_shared(config);
            test_scenario::return_shared(registry);
        };
        test_scenario::end(scenario);
    }

    #[test, expected_failure(abort_code = configuration::EDiscountCodeNotExists)]
    fun test_register_with_discount_code_abort_with_invalid_code() {
        let scenario = test_init();
        make_commitment(&mut scenario, option::none());

        test_scenario::next_tx(&mut scenario, FIRST_USER_ADDRESS);
        {
            let controller = test_scenario::take_shared<BaseController>(&mut scenario);
            let registrar = test_scenario::take_shared<BaseRegistrar>(&mut scenario);
            let registry = test_scenario::take_shared<Registry>(&mut scenario);
            let config = test_scenario::take_shared<Configuration>(&mut scenario);
            let auction = test_scenario::take_shared<Auction>(&mut scenario);
            let ctx = tx_context::new(
                FIRST_USER_ADDRESS,
                x"3a985da74fe225b2045c172d6bd390bd855f086e3e9d525b46bfe24511431532",
                51,
                0
            );
            let coin = coin::mint_for_testing<SUI>(3000000, &mut ctx);

            controller::register_with_code(
                &mut controller,
                &mut registrar,
                &mut registry,
                &mut config,
                &auction,
                FIRST_LABEL,
                FIRST_USER_ADDRESS,
                2,
                FIRST_SECRET,
                &mut coin,
                b"",
                REFERRAL_CODE,
                &mut ctx,
            );

            coin::destroy_for_testing(coin);
            test_scenario::return_shared(controller);
            test_scenario::return_shared(registrar);
            test_scenario::return_shared(config);
            test_scenario::return_shared(auction);
            test_scenario::return_shared(registry);
        };
        test_scenario::end(scenario);
    }

    #[test]
    fun test_register_with_config_and_discount_code() {
        let scenario = test_init();
        make_commitment(&mut scenario, option::none());

        test_scenario::next_tx(&mut scenario, FIRST_USER_ADDRESS);
        {
            let controller = test_scenario::take_shared<BaseController>(&mut scenario);
            let registrar = test_scenario::take_shared<BaseRegistrar>(&mut scenario);
            let registry = test_scenario::take_shared<Registry>(&mut scenario);
            let config = test_scenario::take_shared<Configuration>(&mut scenario);
            let auction = test_scenario::take_shared<Auction>(&mut scenario);
            let ctx = tx_context::new(
                FIRST_USER_ADDRESS,
                x"3a985da74fe225b2045c172d6bd390bd855f086e3e9d525b46bfe24511431532",
                51,
                0
            );
            let coin = coin::mint_for_testing<SUI>(3000000, &mut ctx);

            assert!(controller::balance(&controller) == 0, 0);
            assert!(!base_registrar::record_exists(&registrar, utf8(FIRST_LABEL)), 0);
            assert!(!base_registry::record_exists(&registry, utf8(FIRST_NODE)), 0);
            assert!(!test_scenario::has_most_recent_for_sender<RegistrationNFT>(&mut scenario), 0);
            assert!(!test_scenario::has_most_recent_for_address<Coin<SUI>>(SECOND_USER_ADDRESS), 0);

            controller::register_with_config_and_code(
                &mut controller,
                &mut registrar,
                &mut registry,
                &mut config,
                &auction,
                FIRST_LABEL,
                FIRST_USER_ADDRESS,
                2,
                FIRST_SECRET,
                FIRST_RESOLVER_ADDRESS,
                &mut coin,
                b"",
                DISCOUNT_CODE,
                &mut ctx,
            );
            assert!(coin::value(&coin) == 1300000, 0);

            coin::destroy_for_testing(coin);
            test_scenario::return_shared(controller);
            test_scenario::return_shared(registrar);
            test_scenario::return_shared(auction);
            test_scenario::return_shared(config);
            test_scenario::return_shared(registry);
        };

        test_scenario::next_tx(&mut scenario, FIRST_USER_ADDRESS);
        {
            let controller = test_scenario::take_shared<BaseController>(&mut scenario);
            let registrar = test_scenario::take_shared<BaseRegistrar>(&mut scenario);
            let nft = test_scenario::take_from_sender<RegistrationNFT>(&mut scenario);
            let (name, url) = base_registrar::get_nft_fields(&nft);
            let (_, _, uid) = base_registrar::get_registrar(&registrar);
            let registry = test_scenario::take_shared<Registry>(&mut scenario);

            assert!(!test_scenario::has_most_recent_for_address<Coin<SUI>>(SECOND_USER_ADDRESS), 0);
            assert!(name == utf8(FIRST_NODE), 0);
            assert!(
                url == url::new_unsafe_from_bytes(b"ipfs://QmaLFg4tQYansFpyRqmDfABdkUVy66dHtpnkH15v1LPzcY"),
                0
            );
            assert!(controller::balance(&controller) == 1700000, 0);

            let detail = dynamic_field::borrow(uid, utf8(FIRST_LABEL));
            let (owner, resolver, ttl) = base_registry::get_record_by_key(&registry, utf8(FIRST_NODE));

            assert!(owner == FIRST_USER_ADDRESS, 0);
            assert!(resolver == FIRST_RESOLVER_ADDRESS, 0);
            assert!(ttl == 0, 0);
            assert!(base_registrar::get_registration_expiry(detail) == 51 + 730, 0);
            assert!(base_registrar::get_registration_owner(detail) == FIRST_USER_ADDRESS, 0);

            test_scenario::return_to_sender(&mut scenario, nft);
            test_scenario::return_shared(controller);
            test_scenario::return_shared(registrar);
            test_scenario::return_shared(registry);
        };
        test_scenario::end(scenario);
    }

    #[test, expected_failure(abort_code = configuration::EOwnerUnauthorized)]
    fun test_register_with_config_and_discount_code_abort_if_unauthorized() {
        let scenario = test_init();
        make_commitment(&mut scenario, option::none());

        test_scenario::next_tx(&mut scenario, SECOND_USER_ADDRESS);
        {
            let controller = test_scenario::take_shared<BaseController>(&mut scenario);
            let registrar = test_scenario::take_shared<BaseRegistrar>(&mut scenario);
            let registry = test_scenario::take_shared<Registry>(&mut scenario);
            let config = test_scenario::take_shared<Configuration>(&mut scenario);
            let auction = test_scenario::take_shared<Auction>(&mut scenario);
            let ctx = tx_context::new(
                SECOND_USER_ADDRESS,
                x"3a985da74fe225b2045c172d6bd390bd855f086e3e9d525b46bfe24511431532",
                51,
                0
            );
            let coin = coin::mint_for_testing<SUI>(3000000, &mut ctx);

            controller::register_with_config_and_code(
                &mut controller,
                &mut registrar,
                &mut registry,
                &mut config,
                &auction,
                FIRST_LABEL,
                FIRST_USER_ADDRESS,
                2,
                FIRST_SECRET,
                FIRST_RESOLVER_ADDRESS,
                &mut coin,
                b"",
                DISCOUNT_CODE,
                &mut ctx,
            );

            coin::destroy_for_testing(coin);
            test_scenario::return_shared(controller);
            test_scenario::return_shared(registrar);
            test_scenario::return_shared(config);
            test_scenario::return_shared(auction);
            test_scenario::return_shared(registry);
        };
        test_scenario::end(scenario);
    }

    #[test, expected_failure(abort_code = configuration::EDiscountCodeNotExists)]
    fun test_register_with_config_and_discount_code_abort_with_invalid_code() {
        let scenario = test_init();
        make_commitment(&mut scenario, option::none());

        test_scenario::next_tx(&mut scenario, FIRST_USER_ADDRESS);
        {
            let controller = test_scenario::take_shared<BaseController>(&mut scenario);
            let registrar = test_scenario::take_shared<BaseRegistrar>(&mut scenario);
            let registry = test_scenario::take_shared<Registry>(&mut scenario);
            let config = test_scenario::take_shared<Configuration>(&mut scenario);
            let auction = test_scenario::take_shared<Auction>(&mut scenario);
            let ctx = tx_context::new(
                FIRST_USER_ADDRESS,
                x"3a985da74fe225b2045c172d6bd390bd855f086e3e9d525b46bfe24511431532",
                51,
                0
            );
            let coin = coin::mint_for_testing<SUI>(3000000, &mut ctx);

            controller::register_with_config_and_code(
                &mut controller,
                &mut registrar,
                &mut registry,
                &mut config,
                &auction,
                FIRST_LABEL,
                FIRST_USER_ADDRESS,
                2,
                FIRST_SECRET,
                FIRST_RESOLVER_ADDRESS,
                &mut coin,
                b"",
                REFERRAL_CODE,
                &mut ctx,
            );

            coin::destroy_for_testing(coin);
            test_scenario::return_shared(controller);
            test_scenario::return_shared(registrar);
            test_scenario::return_shared(config);
            test_scenario::return_shared(auction);
            test_scenario::return_shared(registry);
        };
        test_scenario::end(scenario);
    }

    #[test, expected_failure(abort_code = configuration::EDiscountCodeNotExists)]
    fun test_register_with_discount_code_abort_if_being_used_twice() {
        let scenario = test_init();
        make_commitment(&mut scenario, option::none());

        test_scenario::next_tx(&mut scenario, FIRST_USER_ADDRESS);
        {
            let controller = test_scenario::take_shared<BaseController>(&mut scenario);
            let registrar = test_scenario::take_shared<BaseRegistrar>(&mut scenario);
            let registry = test_scenario::take_shared<Registry>(&mut scenario);
            let config = test_scenario::take_shared<Configuration>(&mut scenario);
            let auction = test_scenario::take_shared<Auction>(&mut scenario);
            let ctx = tx_context::new(
                FIRST_USER_ADDRESS,
                x"3a985da74fe225b2045c172d6bd390bd855f086e3e9d525b46bfe24511431532",
                51,
                0
            );
            let coin = coin::mint_for_testing<SUI>(3000000, &mut ctx);

            controller::register_with_code(
                &mut controller,
                &mut registrar,
                &mut registry,
                &mut config,
                &auction,
                FIRST_LABEL,
                FIRST_USER_ADDRESS,
                2,
                FIRST_SECRET,
                &mut coin,
                b"",
                DISCOUNT_CODE,
                &mut ctx,
            );

            coin::destroy_for_testing(coin);
            test_scenario::return_shared(controller);
            test_scenario::return_shared(registrar);
            test_scenario::return_shared(auction);
            test_scenario::return_shared(config);
            test_scenario::return_shared(registry);
        };

        test_scenario::next_tx(&mut scenario, FIRST_USER_ADDRESS);
        {
            let controller = test_scenario::take_shared<BaseController>(&mut scenario);
            let registrar = test_scenario::take_shared<BaseRegistrar>(&mut scenario);
            let ctx = tx_context::new(
                @0x0,
                x"3a985da74fe225b2045c172d6bd390bd855f086e3e9d525b46bfe24511431532",
                60,
                0
            );
            let commitment = controller::test_make_commitment(
                &registrar,
                SECOND_LABEL,
                FIRST_USER_ADDRESS,
                FIRST_SECRET
            );

            controller::commit(
                &mut controller,
                commitment,
                &mut ctx,
            );

            test_scenario::return_shared(controller);
            test_scenario::return_shared(registrar);
        };

        test_scenario::next_tx(&mut scenario, FIRST_USER_ADDRESS);
        {
            let controller = test_scenario::take_shared<BaseController>(&mut scenario);
            let registrar = test_scenario::take_shared<BaseRegistrar>(&mut scenario);
            let registry = test_scenario::take_shared<Registry>(&mut scenario);
            let config = test_scenario::take_shared<Configuration>(&mut scenario);
            let auction = test_scenario::take_shared<Auction>(&mut scenario);
            let ctx = tx_context::new(
                FIRST_USER_ADDRESS,
                x"3a985da74fe225b2045c172d6bd390bd855f086e3e9d525b46bfe24511431532",
                61,
                0
            );
            let coin = coin::mint_for_testing<SUI>(3000000, &mut ctx);

            controller::register_with_code(
                &mut controller,
                &mut registrar,
                &mut registry,
                &mut config,
                &auction,
                SECOND_LABEL,
                FIRST_USER_ADDRESS,
                2,
                FIRST_SECRET,
                &mut coin,
                b"",
                DISCOUNT_CODE,
                &mut ctx,
            );

            coin::destroy_for_testing(coin);
            test_scenario::return_shared(controller);
            test_scenario::return_shared(registrar);
            test_scenario::return_shared(config);
            test_scenario::return_shared(registry);
            test_scenario::return_shared(auction);
        };
        test_scenario::end(scenario);
    }

    #[test]
    fun test_register_with_referral_code_ok_if_being_used_twice() {
        let scenario = test_init();
        make_commitment(&mut scenario, option::none());
        test_scenario::next_tx(&mut scenario, FIRST_USER_ADDRESS);
        {
            let controller = test_scenario::take_shared<BaseController>(&mut scenario);
            let registrar = test_scenario::take_shared<BaseRegistrar>(&mut scenario);
            let registry = test_scenario::take_shared<Registry>(&mut scenario);
            let config = test_scenario::take_shared<Configuration>(&mut scenario);
            let auction = test_scenario::take_shared<Auction>(&mut scenario);
            let ctx = tx_context::new(
                @0x0,
                x"3a985da74fe225b2045c172d6bd390bd855f086e3e9d525b46bfe24511431532",
                51,
                0
            );
            let coin = coin::mint_for_testing<SUI>(3000000, &mut ctx);

            assert!(!base_registrar::record_exists(&registrar, utf8(FIRST_LABEL)), 0);

            controller::register_with_code(
                &mut controller,
                &mut registrar,
                &mut registry,
                &mut config,
                &auction,
                FIRST_LABEL,
                FIRST_USER_ADDRESS,
                2,
                FIRST_SECRET,
                &mut coin,
                REFERRAL_CODE,
                b"",
                &mut ctx,
            );
            assert!(coin::value(&coin) == 1000000, 0);
            coin::destroy_for_testing(coin);
            test_scenario::return_shared(controller);
            test_scenario::return_shared(registrar);
            test_scenario::return_shared(config);
            test_scenario::return_shared(registry);
            test_scenario::return_shared(auction);
        };
        test_scenario::next_tx(&mut scenario, FIRST_USER_ADDRESS);
        {
            let coin = test_scenario::take_from_address<Coin<SUI>>(&mut scenario, SECOND_USER_ADDRESS);
            let controller = test_scenario::take_shared<BaseController>(&mut scenario);

            assert!(coin::value(&coin) == 200000, 0);
            assert!(controller::balance(&controller) == 1800000, 0);

            test_scenario::return_to_address(SECOND_USER_ADDRESS, coin);
            test_scenario::return_shared(controller);
        };
        make_commitment(&mut scenario, option::some(SECOND_LABEL));
        test_scenario::next_tx(&mut scenario, FIRST_USER_ADDRESS);
        {
            let controller = test_scenario::take_shared<BaseController>(&mut scenario);
            let registrar = test_scenario::take_shared<BaseRegistrar>(&mut scenario);
            let registry = test_scenario::take_shared<Registry>(&mut scenario);
            let config = test_scenario::take_shared<Configuration>(&mut scenario);
            let auction = test_scenario::take_shared<Auction>(&mut scenario);
            // simulate user wait for next epoch to call `register`
            let ctx = tx_context::new(
                @0x0,
                x"3a985da74fe225b2045c172d6bd390bd855f086e3e9d525b46bfe24511431532",
                51,
                2
            );
            let coin = coin::mint_for_testing<SUI>(3000000, &mut ctx);

            assert!(!base_registrar::record_exists(&registrar, utf8(SECOND_LABEL)), 0);
            controller::register_with_code(
                &mut controller,
                &mut registrar,
                &mut registry,
                &mut config,
                &auction,
                SECOND_LABEL,
                FIRST_USER_ADDRESS,
                1,
                FIRST_SECRET,
                &mut coin,
                REFERRAL_CODE,
                b"",
                &mut ctx,
            );
            assert!(coin::value(&coin) == 2000000, 0);
            coin::destroy_for_testing(coin);
            test_scenario::return_shared(controller);
            test_scenario::return_shared(registrar);
            test_scenario::return_shared(config);
            test_scenario::return_shared(auction);
            test_scenario::return_shared(registry);
        };

        test_scenario::next_tx(&mut scenario, FIRST_USER_ADDRESS);
        {
            let coin1 = test_scenario::take_from_address<Coin<SUI>>(&mut scenario, SECOND_USER_ADDRESS);
            let coin2 = test_scenario::take_from_address<Coin<SUI>>(&mut scenario, SECOND_USER_ADDRESS);
            let controller = test_scenario::take_shared<BaseController>(&mut scenario);

            assert!(coin::value(&coin1) == 100000, 0);
            assert!(coin::value(&coin2) == 200000, 0);
            assert!(controller::balance(&controller) == 2700000, 0);

            test_scenario::return_shared(controller);
            test_scenario::return_to_address(SECOND_USER_ADDRESS, coin2);
            test_scenario::return_to_address(SECOND_USER_ADDRESS, coin1);
        };
        test_scenario::end(scenario);
    }

    #[test, expected_failure(abort_code = configuration::EReferralCodeNotExists)]
    fun test_register_with_referral_code_abort_with_wrong_referral_code() {
        let scenario = test_init();
        make_commitment(&mut scenario, option::none());
        test_scenario::next_tx(&mut scenario, FIRST_USER_ADDRESS);
        {
            let controller = test_scenario::take_shared<BaseController>(&mut scenario);
            let registrar = test_scenario::take_shared<BaseRegistrar>(&mut scenario);
            let registry = test_scenario::take_shared<Registry>(&mut scenario);
            let config = test_scenario::take_shared<Configuration>(&mut scenario);
            let auction = test_scenario::take_shared<Auction>(&mut scenario);
            let ctx = tx_context::new(
                @0x0,
                x"3a985da74fe225b2045c172d6bd390bd855f086e3e9d525b46bfe24511431532",
                51,
                0
            );
            let coin = coin::mint_for_testing<SUI>(3000000, &mut ctx);

            controller::register_with_code(
                &mut controller,
                &mut registrar,
                &mut registry,
                &mut config,
                &auction,
                FIRST_LABEL,
                FIRST_USER_ADDRESS,
                2,
                FIRST_SECRET,
                &mut coin,
                DISCOUNT_CODE,
                b"",
                &mut ctx,
            );

            coin::destroy_for_testing(coin);
            test_scenario::return_shared(controller);
            test_scenario::return_shared(registrar);
            test_scenario::return_shared(auction);
            test_scenario::return_shared(config);
            test_scenario::return_shared(registry);
        };
        test_scenario::end(scenario);
    }

    // #[test]
    fun test_register_with_emoji() {
        let scenario = test_init();
        let label = vector[104, 109, 109, 109, 49, 240, 159, 145, 180];
        make_commitment(&mut scenario, option::some(label));

        test_scenario::next_tx(&mut scenario, FIRST_USER_ADDRESS);
        {
            let controller = test_scenario::take_shared<BaseController>(&mut scenario);
            let registrar = test_scenario::take_shared<BaseRegistrar>(&mut scenario);
            let registry = test_scenario::take_shared<Registry>(&mut scenario);
            let config = test_scenario::take_shared<Configuration>(&mut scenario);
            let auction = test_scenario::take_shared<Auction>(&mut scenario);
            // simulate user wait for next epoch to call `register`
            let ctx = tx_context::new(
                @0x0,
                x"3a985da74fe225b2045c172d6bd390bd855f086e3e9d525b46bfe24511431532",
                51,
                0
            );
            let coin = coin::mint_for_testing<SUI>(3000000, &mut ctx);

            assert!(!base_registrar::record_exists(&registrar, utf8(FIRST_LABEL)), 0);
            assert!(controller::balance(&controller) == 0, 0);
            assert!(controller::commitment_len(&controller) == 1, 0);
            assert!(!base_registry::record_exists(&registry, utf8(FIRST_NODE)), 0);
            assert!(!test_scenario::has_most_recent_for_sender<RegistrationNFT>(&mut scenario), 0);

            controller::register(
                &mut controller,
                &mut registrar,
                &mut registry,
                &mut config,
                &auction,
                label,
                FIRST_USER_ADDRESS,
                2,
                FIRST_SECRET,
                &mut coin,
                &mut ctx,
            );
            assert!(coin::value(&coin) == 1000000, 0);

            coin::destroy_for_testing(coin);
            test_scenario::return_shared(controller);
            test_scenario::return_shared(registrar);
            test_scenario::return_shared(config);
            test_scenario::return_shared(auction);
            test_scenario::return_shared(registry);
        };

        test_scenario::next_tx(&mut scenario, FIRST_USER_ADDRESS);
        {
            let controller = test_scenario::take_shared<BaseController>(&mut scenario);
            let registrar = test_scenario::take_shared<BaseRegistrar>(&mut scenario);
            let nft = test_scenario::take_from_sender<RegistrationNFT>(&mut scenario);
            let (name, url) = base_registrar::get_nft_fields(&nft);
            let (_, _, uid) = base_registrar::get_registrar(&registrar);
            let registry = test_scenario::take_shared<Registry>(&mut scenario);

            assert!(controller::balance(&controller) == 2000000, 0);
            assert!(name == utf8(FIRST_NODE), 0);
            assert!(
                url == url::new_unsafe_from_bytes(b"ipfs://QmaLFg4tQYansFpyRqmDfABdkUVy66dHtpnkH15v1LPzcY"),
                0
            );

            let detail = dynamic_field::borrow(uid, utf8(FIRST_LABEL));
            let (owner, resolver, ttl) = base_registry::get_record_by_key(&registry, utf8(FIRST_NODE));

            assert!(owner == FIRST_USER_ADDRESS, 0);
            assert!(resolver == FIRST_RESOLVER_ADDRESS, 0);
            assert!(ttl == 0, 0);
            assert!(base_registrar::get_registration_expiry(detail) == 51 + 730, 0);
            assert!(base_registrar::get_registration_owner(detail) == FIRST_USER_ADDRESS, 0);

            test_scenario::return_to_sender(&mut scenario, nft);
            test_scenario::return_shared(controller);
            test_scenario::return_shared(registrar);
            test_scenario::return_shared(registry);
        };
        test_scenario::end(scenario);
    }

    #[test]
    fun test_register_with_code_apply_both_types_of_code() {
        let scenario = test_init();
        make_commitment(&mut scenario, option::none());
        test_scenario::next_tx(&mut scenario, FIRST_USER_ADDRESS);
        {
            let controller = test_scenario::take_shared<BaseController>(&mut scenario);
            let registrar = test_scenario::take_shared<BaseRegistrar>(&mut scenario);
            let registry = test_scenario::take_shared<Registry>(&mut scenario);
            let config = test_scenario::take_shared<Configuration>(&mut scenario);
            let auction = test_scenario::take_shared<Auction>(&mut scenario);
            // simulate user wait for next epoch to call `register`
            let ctx = tx_context::new(
                FIRST_USER_ADDRESS,
                x"3a985da74fe225b2045c172d6bd390bd855f086e3e9d525b46bfe24511431532",
                51,
                0
            );
            let coin = coin::mint_for_testing<SUI>(3000000, &mut ctx);

            assert!(controller::balance(&controller) == 0, 0);
            assert!(!base_registrar::record_exists(&registrar, utf8(FIRST_LABEL)), 0);
            assert!(!base_registry::record_exists(&registry, utf8(FIRST_NODE)), 0);
            assert!(!test_scenario::has_most_recent_for_sender<RegistrationNFT>(&mut scenario), 0);
            assert!(!test_scenario::has_most_recent_for_address<Coin<SUI>>(SECOND_USER_ADDRESS), 0);

            controller::register_with_code(
                &mut controller,
                &mut registrar,
                &mut registry,
                &mut config,
                &auction,
                FIRST_LABEL,
                FIRST_USER_ADDRESS,
                2,
                FIRST_SECRET,
                &mut coin,
                REFERRAL_CODE,
                DISCOUNT_CODE,
                &mut ctx,
            );
            assert!(coin::value(&coin) == 1300000, 0);

            coin::destroy_for_testing(coin);
            test_scenario::return_shared(controller);
            test_scenario::return_shared(registrar);
            test_scenario::return_shared(auction);
            test_scenario::return_shared(config);
            test_scenario::return_shared(registry);
        };

        test_scenario::next_tx(&mut scenario, FIRST_USER_ADDRESS);
        {
            let controller = test_scenario::take_shared<BaseController>(&mut scenario);
            let registrar = test_scenario::take_shared<BaseRegistrar>(&mut scenario);
            let nft = test_scenario::take_from_sender<RegistrationNFT>(&mut scenario);
            let (name, url) = base_registrar::get_nft_fields(&nft);
            let (_, _, uid) = base_registrar::get_registrar(&registrar);
            let registry = test_scenario::take_shared<Registry>(&mut scenario);
            let coin = test_scenario::take_from_address<Coin<SUI>>(&mut scenario, SECOND_USER_ADDRESS);

            assert!(name == utf8(FIRST_NODE), 0);
            assert!(
                url == url::new_unsafe_from_bytes(b"ipfs://QmaLFg4tQYansFpyRqmDfABdkUVy66dHtpnkH15v1LPzcY"),
                0
            );
            assert!(coin::value(&coin) == 170000, 0);
            assert!(controller::balance(&controller) == 1700000 - 170000, 0);

            let detail = dynamic_field::borrow(uid, utf8(FIRST_LABEL));
            let (owner, resolver, ttl) = base_registry::get_record_by_key(&registry, utf8(FIRST_NODE));

            assert!(owner == FIRST_USER_ADDRESS, 0);
            assert!(resolver == @0x0, 0);
            assert!(ttl == 0, 0);
            assert!(base_registrar::get_registration_expiry(detail) == 51 + 730, 0);
            assert!(base_registrar::get_registration_owner(detail) == FIRST_USER_ADDRESS, 0);

            coin::destroy_for_testing(coin);
            test_scenario::return_to_sender(&mut scenario, nft);
            test_scenario::return_shared(controller);
            test_scenario::return_shared(registrar);
            test_scenario::return_shared(registry);
        };
        test_scenario::end(scenario);
    }

    #[test, expected_failure(abort_code = configuration::EReferralCodeNotExists)]
    fun test_register_with_code_if_use_wrong_referral_code() {
        let scenario = test_init();
        make_commitment(&mut scenario, option::none());
        test_scenario::next_tx(&mut scenario, FIRST_USER_ADDRESS);
        {
            let controller = test_scenario::take_shared<BaseController>(&mut scenario);
            let registrar = test_scenario::take_shared<BaseRegistrar>(&mut scenario);
            let registry = test_scenario::take_shared<Registry>(&mut scenario);
            let config = test_scenario::take_shared<Configuration>(&mut scenario);
            let auction = test_scenario::take_shared<Auction>(&mut scenario);
            let ctx = tx_context::new(
                FIRST_USER_ADDRESS,
                x"3a985da74fe225b2045c172d6bd390bd855f086e3e9d525b46bfe24511431532",
                51,
                0
            );
            let coin = coin::mint_for_testing<SUI>(3000000, &mut ctx);

            assert!(!base_registrar::record_exists(&registrar, utf8(FIRST_LABEL)), 0);
            controller::register_with_code(
                &mut controller,
                &mut registrar,
                &mut registry,
                &mut config,
                &auction,
                FIRST_LABEL,
                FIRST_USER_ADDRESS,
                2,
                FIRST_SECRET,
                &mut coin,
                DISCOUNT_CODE,
                DISCOUNT_CODE,
                &mut ctx,
            );

            coin::destroy_for_testing(coin);
            test_scenario::return_shared(controller);
            test_scenario::return_shared(auction);
            test_scenario::return_shared(registrar);
            test_scenario::return_shared(config);
            test_scenario::return_shared(registry);
        };
        test_scenario::end(scenario);
    }

    #[test, expected_failure(abort_code = configuration::EDiscountCodeNotExists)]
    fun test_register_with_code_if_use_wrong_discount_code() {
        let scenario = test_init();
        make_commitment(&mut scenario, option::none());
        test_scenario::next_tx(&mut scenario, FIRST_USER_ADDRESS);
        {
            let controller = test_scenario::take_shared<BaseController>(&mut scenario);
            let registrar = test_scenario::take_shared<BaseRegistrar>(&mut scenario);
            let registry = test_scenario::take_shared<Registry>(&mut scenario);
            let config = test_scenario::take_shared<Configuration>(&mut scenario);
            let auction = test_scenario::take_shared<Auction>(&mut scenario);
            let ctx = tx_context::new(
                FIRST_USER_ADDRESS,
                x"3a985da74fe225b2045c172d6bd390bd855f086e3e9d525b46bfe24511431532",
                51,
                0
            );
            let coin = coin::mint_for_testing<SUI>(3000000, &mut ctx);

            assert!(!base_registrar::record_exists(&registrar, string::utf8(FIRST_LABEL)), 0);
            controller::register_with_code(
                &mut controller,
                &mut registrar,
                &mut registry,
                &mut config,
                &auction,
                FIRST_LABEL,
                FIRST_USER_ADDRESS,
                2,
                FIRST_SECRET,
                &mut coin,
                REFERRAL_CODE,
                REFERRAL_CODE,
                &mut ctx,
            );

            coin::destroy_for_testing(coin);
            test_scenario::return_shared(controller);
            test_scenario::return_shared(registrar);
            test_scenario::return_shared(config);
            test_scenario::return_shared(registry);
            test_scenario::return_shared(auction);
        };
        test_scenario::end(scenario);
    }

    #[test]
    fun test_register_with_config_and_code_apply_both_types_of_code() {
        let scenario = test_init();
        make_commitment(&mut scenario, option::none());
        test_scenario::next_tx(&mut scenario, FIRST_USER_ADDRESS);
        {
            let controller =
                test_scenario::take_shared<BaseController>(&mut scenario);
            let registrar =
                test_scenario::take_shared<BaseRegistrar>(&mut scenario);
            let registry =
                test_scenario::take_shared<Registry>(&mut scenario);
            let config =
                test_scenario::take_shared<Configuration>(&mut scenario);
            let auction = test_scenario::take_shared<Auction>(&mut scenario);
            let ctx = tx_context::new(
                FIRST_USER_ADDRESS,
                x"3a985da74fe225b2045c172d6bd390bd855f086e3e9d525b46bfe24511431532",
                51,
                0
            );
            let coin = coin::mint_for_testing<SUI>(3000000, &mut ctx);

            assert!(controller::balance(&controller) == 0, 0);
            assert!(!base_registrar::record_exists(&registrar, utf8(FIRST_LABEL)), 0);
            assert!(!base_registry::record_exists(&registry, utf8(FIRST_NODE)), 0);
            assert!(!test_scenario::has_most_recent_for_sender<RegistrationNFT>(&mut scenario), 0);
            assert!(!test_scenario::has_most_recent_for_address<Coin<SUI>>(SECOND_USER_ADDRESS), 0);

            controller::register_with_config_and_code(
                &mut controller,
                &mut registrar,
                &mut registry,
                &mut config,
                &auction,
                FIRST_LABEL,
                FIRST_USER_ADDRESS,
                2,
                FIRST_SECRET,
                FIRST_RESOLVER_ADDRESS,
                &mut coin,
                REFERRAL_CODE,
                DISCOUNT_CODE,
                &mut ctx,
            );
            assert!(coin::value(&coin) == 1300000, 0);
            coin::destroy_for_testing(coin);
            test_scenario::return_shared(controller);
            test_scenario::return_shared(registrar);
            test_scenario::return_shared(config);
            test_scenario::return_shared(auction);
            test_scenario::return_shared(registry);
        };
        test_scenario::next_tx(&mut scenario, FIRST_USER_ADDRESS);
        {
            let controller = test_scenario::take_shared<BaseController>(&mut scenario);
            let registrar = test_scenario::take_shared<BaseRegistrar>(&mut scenario);
            let nft = test_scenario::take_from_sender<RegistrationNFT>(&mut scenario);
            let (name, url) = base_registrar::get_nft_fields(&nft);
            let (_, _, uid) = base_registrar::get_registrar(&registrar);
            let registry = test_scenario::take_shared<Registry>(&mut scenario);
            let coin = test_scenario::take_from_address<Coin<SUI>>(&mut scenario, SECOND_USER_ADDRESS);

            assert!(name == utf8(FIRST_NODE), 0);
            assert!(
                url == url::new_unsafe_from_bytes(b"ipfs://QmaLFg4tQYansFpyRqmDfABdkUVy66dHtpnkH15v1LPzcY"),
                0
            );
            assert!(coin::value(&coin) == 170000, 0);
            assert!(controller::balance(&controller) == 1700000 - 170000, 0);

            let detail = dynamic_field::borrow(uid, utf8(FIRST_LABEL));
            let (owner, resolver, ttl) = base_registry::get_record_by_key(&registry, utf8(FIRST_NODE));

            assert!(owner == FIRST_USER_ADDRESS, 0);
            assert!(resolver == FIRST_RESOLVER_ADDRESS, 0);
            assert!(ttl == 0, 0);
            assert!(base_registrar::get_registration_expiry(detail) == 51 + 730, 0);
            assert!(base_registrar::get_registration_owner(detail) == FIRST_USER_ADDRESS, 0);

            coin::destroy_for_testing(coin);
            test_scenario::return_to_sender(&mut scenario, nft);
            test_scenario::return_shared(controller);
            test_scenario::return_shared(registrar);
            test_scenario::return_shared(registry);
        };
        test_scenario::end(scenario);
    }

    #[test, expected_failure(abort_code = configuration::EReferralCodeNotExists)]
    fun test_register_with_config_and_code_if_use_wrong_referral_code() {
        let scenario = test_init();
        make_commitment(&mut scenario, option::none());
        test_scenario::next_tx(&mut scenario, FIRST_USER_ADDRESS);
        {
            let controller = test_scenario::take_shared<BaseController>(&mut scenario);
            let registrar = test_scenario::take_shared<BaseRegistrar>(&mut scenario);
            let registry = test_scenario::take_shared<Registry>(&mut scenario);
            let config = test_scenario::take_shared<Configuration>(&mut scenario);
            let auction = test_scenario::take_shared<Auction>(&mut scenario);
            let ctx = tx_context::new(
                FIRST_USER_ADDRESS,
                x"3a985da74fe225b2045c172d6bd390bd855f086e3e9d525b46bfe24511431532",
                51,
                0
            );
            let coin = coin::mint_for_testing<SUI>(3000000, &mut ctx);

            assert!(!base_registrar::record_exists(&registrar, utf8(FIRST_LABEL)), 0);
            controller::register_with_config_and_code(
                &mut controller,
                &mut registrar,
                &mut registry,
                &mut config,
                &auction,
                FIRST_LABEL,
                FIRST_USER_ADDRESS,
                2,
                FIRST_SECRET,
                FIRST_RESOLVER_ADDRESS,
                &mut coin,
                DISCOUNT_CODE,
                DISCOUNT_CODE,
                &mut ctx,
            );

            coin::destroy_for_testing(coin);
            test_scenario::return_shared(controller);
            test_scenario::return_shared(registrar);
            test_scenario::return_shared(config);
            test_scenario::return_shared(auction);
            test_scenario::return_shared(registry);
        };
        test_scenario::end(scenario);
    }

    #[test, expected_failure(abort_code = configuration::EDiscountCodeNotExists)]
    fun test_register_with_config_and_code_if_use_wrong_discount_code() {
        let scenario = test_init();
        make_commitment(&mut scenario, option::none());
        test_scenario::next_tx(&mut scenario, FIRST_USER_ADDRESS);
        {
            let controller = test_scenario::take_shared<BaseController>(&mut scenario);
            let registrar = test_scenario::take_shared<BaseRegistrar>(&mut scenario);
            let registry = test_scenario::take_shared<Registry>(&mut scenario);
            let config = test_scenario::take_shared<Configuration>(&mut scenario);
            let auction = test_scenario::take_shared<Auction>(&mut scenario);
            let ctx = tx_context::new(
                FIRST_USER_ADDRESS,
                x"3a985da74fe225b2045c172d6bd390bd855f086e3e9d525b46bfe24511431532",
                51,
                0
            );
            let coin = coin::mint_for_testing<SUI>(3000000, &mut ctx);

            assert!(!base_registrar::record_exists(&registrar, utf8(FIRST_LABEL)), 0);
            controller::register_with_config_and_code(
                &mut controller,
                &mut registrar,
                &mut registry,
                &mut config,
                &auction,
                FIRST_LABEL,
                FIRST_USER_ADDRESS,
                2,
                FIRST_SECRET,
                FIRST_RESOLVER_ADDRESS,
                &mut coin,
                REFERRAL_CODE,
                REFERRAL_CODE,
                &mut ctx,
            );
            coin::destroy_for_testing(coin);
            test_scenario::return_shared(controller);
            test_scenario::return_shared(registrar);
            test_scenario::return_shared(config);
            test_scenario::return_shared(registry);
            test_scenario::return_shared(auction);
        };
        test_scenario::end(scenario);
    }

    fun set_auction_config(scenario: &mut Scenario) {
        test_scenario::next_tx(scenario, SUINS_ADDRESS);
        {
            let admin_cap = test_scenario::take_from_sender<AdminCap>(scenario);
            let auction = test_scenario::take_shared<Auction>(scenario);

            auction::configure_auction(
                &admin_cap,
                &mut auction,
                AUCTION_START_AT,
                AUCTION_END_AT,
                test_scenario::ctx(scenario)
            );

            test_scenario::return_shared(auction);
            test_scenario::return_to_sender(scenario, admin_cap);
        };
    }

    #[test, expected_failure(abort_code = emoji::EInvalidLabel)]
    fun test_register_abort_if_register_short_domain_while_auction_not_start_yet() {
        let scenario = test_init();
        set_auction_config(&mut scenario);

        make_commitment(&mut scenario, option::none());
        test_scenario::next_tx(&mut scenario, FIRST_USER_ADDRESS);
        {
            let controller = test_scenario::take_shared<BaseController>(&mut scenario);
            let registrar = test_scenario::take_shared<BaseRegistrar>(&mut scenario);
            let registry = test_scenario::take_shared<Registry>(&mut scenario);
            let config = test_scenario::take_shared<Configuration>(&mut scenario);
            let auction = test_scenario::take_shared<Auction>(&mut scenario);
            let ctx = tx_context::new(
                @0x0,
                x"3a985da74fe225b2045c172d6bd390bd855f086e3e9d525b46bfe24511431532",
                21,
                0
            );
            let coin = coin::mint_for_testing<SUI>(3000000, &mut ctx);

            controller::register(
                &mut controller,
                &mut registrar,
                &mut registry,
                &mut config,
                &auction,
                AUCTIONED_LABEL,
                FIRST_USER_ADDRESS,
                2,
                FIRST_SECRET,
                &mut coin,
                &mut ctx,
            );

            coin::destroy_for_testing(coin);
            test_scenario::return_shared(controller);
            test_scenario::return_shared(registrar);
            test_scenario::return_shared(config);
            test_scenario::return_shared(registry);
            test_scenario::return_shared(auction);
        };
        test_scenario::end(scenario);
    }

    #[test]
    fun test_register_work_if_register_long_domain_while_auction_not_start_yet() {
        let scenario = test_init();
        set_auction_config(&mut scenario);

        make_commitment(&mut scenario, option::none());
        test_scenario::next_tx(&mut scenario, FIRST_USER_ADDRESS);
        {
            let controller = test_scenario::take_shared<BaseController>(&mut scenario);
            let registrar = test_scenario::take_shared<BaseRegistrar>(&mut scenario);
            let registry = test_scenario::take_shared<Registry>(&mut scenario);
            let config = test_scenario::take_shared<Configuration>(&mut scenario);
            let auction = test_scenario::take_shared<Auction>(&mut scenario);
            let ctx = tx_context::new(
                @0x0,
                x"3a985da74fe225b2045c172d6bd390bd855f086e3e9d525b46bfe24511431532",
                21,
                0
            );
            let coin = coin::mint_for_testing<SUI>(3000000, &mut ctx);

            controller::register(
                &mut controller,
                &mut registrar,
                &mut registry,
                &mut config,
                &auction,
                FIRST_LABEL,
                FIRST_USER_ADDRESS,
                1,
                FIRST_SECRET,
                &mut coin,
                &mut ctx,
            );

            coin::destroy_for_testing(coin);
            test_scenario::return_shared(controller);
            test_scenario::return_shared(registrar);
            test_scenario::return_shared(config);
            test_scenario::return_shared(registry);
            test_scenario::return_shared(auction);
        };

        test_scenario::next_tx(&mut scenario, FIRST_USER_ADDRESS);
        {
            let controller = test_scenario::take_shared<BaseController>(&mut scenario);
            let registrar = test_scenario::take_shared<BaseRegistrar>(&mut scenario);
            let nft = test_scenario::take_from_sender<RegistrationNFT>(&mut scenario);
            let (name, url) = base_registrar::get_nft_fields(&nft);
            let (_, _, uid) = base_registrar::get_registrar(&registrar);
            let registry = test_scenario::take_shared<Registry>(&mut scenario);

            assert!(controller::balance(&controller) == 1000000, 0);
            assert!(name == utf8(FIRST_NODE), 0);
            assert!(
                url == url::new_unsafe_from_bytes(b"ipfs://QmaLFg4tQYansFpyRqmDfABdkUVy66dHtpnkH15v1LPzcY"),
                0
            );

            let detail = dynamic_field::borrow(uid, utf8(FIRST_LABEL));
            let (owner, resolver, ttl) = base_registry::get_record_by_key(&registry, utf8(FIRST_NODE));

            assert!(owner == FIRST_USER_ADDRESS, 0);
            assert!(resolver == @0x0, 0);
            assert!(ttl == 0, 0);
            assert!(base_registrar::get_registration_expiry(detail) == 21 + 365, 0);
            assert!(base_registrar::get_registration_owner(detail) == FIRST_USER_ADDRESS, 0);

            test_scenario::return_to_sender(&mut scenario, nft);
            test_scenario::return_shared(controller);
            test_scenario::return_shared(registrar);
            test_scenario::return_shared(registry);
        };
        test_scenario::end(scenario);
    }

    #[test, expected_failure(abort_code = emoji::EInvalidLabel)]
    fun test_register_abort_if_register_short_domain_while_auction_is_happening() {
        let scenario = test_init();
        set_auction_config(&mut scenario);

        test_scenario::next_tx(&mut scenario, FIRST_USER_ADDRESS);
        {
            let controller = test_scenario::take_shared<BaseController>(&mut scenario);
            let registrar = test_scenario::take_shared<BaseRegistrar>(&mut scenario);
            let registry = test_scenario::take_shared<Registry>(&mut scenario);
            let config = test_scenario::take_shared<Configuration>(&mut scenario);
            let auction = test_scenario::take_shared<Auction>(&mut scenario);
            let ctx = tx_context::new(
                @0x0,
                x"3a985da74fe225b2045c172d6bd390bd855f086e3e9d525b46bfe24511431532",
                71,
                0
            );
            let coin = coin::mint_for_testing<SUI>(3000000, &mut ctx);

            controller::register(
                &mut controller,
                &mut registrar,
                &mut registry,
                &mut config,
                &auction,
                AUCTIONED_LABEL,
                FIRST_USER_ADDRESS,
                2,
                FIRST_SECRET,
                &mut coin,
                &mut ctx,
            );

            coin::destroy_for_testing(coin);
            test_scenario::return_shared(controller);
            test_scenario::return_shared(registrar);
            test_scenario::return_shared(config);
            test_scenario::return_shared(registry);
            test_scenario::return_shared(auction);
        };
        test_scenario::end(scenario);
    }

    #[test]
    fun test_register_work_if_register_lonng_domain_while_auction_is_happening() {
        let scenario = test_init();
        set_auction_config(&mut scenario);

        make_commitment(&mut scenario, some(FIRST_LABEL));
        test_scenario::next_tx(&mut scenario, FIRST_USER_ADDRESS);
        {
            let controller = test_scenario::take_shared<BaseController>(&mut scenario);
            let registrar = test_scenario::take_shared<BaseRegistrar>(&mut scenario);
            let registry = test_scenario::take_shared<Registry>(&mut scenario);
            let config = test_scenario::take_shared<Configuration>(&mut scenario);
            let auction = test_scenario::take_shared<Auction>(&mut scenario);
            let ctx = tx_context::new(
                @0x0,
                x"3a985da74fe225b2045c172d6bd390bd855f086e3e9d525b46bfe24511431532",
                51,
                0
            );
            let coin = coin::mint_for_testing<SUI>(3000000, &mut ctx);

            controller::register(
                &mut controller,
                &mut registrar,
                &mut registry,
                &mut config,
                &auction,
                FIRST_LABEL,
                FIRST_USER_ADDRESS,
                1,
                FIRST_SECRET,
                &mut coin,
                &mut ctx,
            );

            coin::destroy_for_testing(coin);
            test_scenario::return_shared(controller);
            test_scenario::return_shared(registrar);
            test_scenario::return_shared(config);
            test_scenario::return_shared(registry);
            test_scenario::return_shared(auction);
        };
        test_scenario::next_tx(&mut scenario, FIRST_USER_ADDRESS);
        {
            let controller = test_scenario::take_shared<BaseController>(&mut scenario);
            let registrar = test_scenario::take_shared<BaseRegistrar>(&mut scenario);
            let nft = test_scenario::take_from_sender<RegistrationNFT>(&mut scenario);
            let (name, url) = base_registrar::get_nft_fields(&nft);
            let (_, _, uid) = base_registrar::get_registrar(&registrar);
            let registry = test_scenario::take_shared<Registry>(&mut scenario);

            assert!(controller::balance(&controller) == 1000000, 0);
            assert!(name == utf8(FIRST_NODE), 0);
            assert!(
                url == url::new_unsafe_from_bytes(b"ipfs://QmaLFg4tQYansFpyRqmDfABdkUVy66dHtpnkH15v1LPzcY"),
                0
            );

            let detail = dynamic_field::borrow(uid, utf8(FIRST_LABEL));
            let (owner, resolver, ttl) = base_registry::get_record_by_key(&registry, utf8(FIRST_NODE));

            assert!(owner == FIRST_USER_ADDRESS, 0);
            assert!(resolver == @0x0, 0);
            assert!(ttl == 0, 0);
            assert!(base_registrar::get_registration_expiry(detail) == 51 + 365, 0);
            assert!(base_registrar::get_registration_owner(detail) == FIRST_USER_ADDRESS, 0);

            test_scenario::return_to_sender(&mut scenario, nft);
            test_scenario::return_shared(controller);
            test_scenario::return_shared(registrar);
            test_scenario::return_shared(registry);
        };
        test_scenario::end(scenario);
    }

    #[test]
    fun test_register_work_for_long_domain_if_auction_is_over() {
        let scenario = test_init();
        set_auction_config(&mut scenario);

        test_scenario::next_tx(&mut scenario, FIRST_USER_ADDRESS);
        {
            let controller = test_scenario::take_shared<BaseController>(&mut scenario);
            let registrar = test_scenario::take_shared<BaseRegistrar>(&mut scenario);
            let ctx = tx_context::new(
                @0x0,
                x"3a985da74fe225b2045c172d6bd390bd855f086e3e9d525b46bfe24511431532",
                220,
                0
            );
            let commitment = controller::test_make_commitment(
                &registrar,
                FIRST_LABEL,
                FIRST_USER_ADDRESS,
                FIRST_SECRET
            );

            controller::commit(
                &mut controller,
                commitment,
                &mut ctx,
            );

            test_scenario::return_shared(controller);
            test_scenario::return_shared(registrar);
        };
        test_scenario::next_tx(&mut scenario, FIRST_USER_ADDRESS);
        {
            let controller = test_scenario::take_shared<BaseController>(&mut scenario);
            let registrar = test_scenario::take_shared<BaseRegistrar>(&mut scenario);
            let registry = test_scenario::take_shared<Registry>(&mut scenario);
            let config = test_scenario::take_shared<Configuration>(&mut scenario);
            let auction = test_scenario::take_shared<Auction>(&mut scenario);
            let ctx = tx_context::new(
                @0x0,
                x"3a985da74fe225b2045c172d6bd390bd855f086e3e9d525b46bfe24511431532",
                221,
                0
            );
            let coin = coin::mint_for_testing<SUI>(3000000, &mut ctx);

            controller::register(
                &mut controller,
                &mut registrar,
                &mut registry,
                &mut config,
                &auction,
                FIRST_LABEL,
                FIRST_USER_ADDRESS,
                1,
                FIRST_SECRET,
                &mut coin,
                &mut ctx,
            );

            coin::destroy_for_testing(coin);
            test_scenario::return_shared(controller);
            test_scenario::return_shared(registrar);
            test_scenario::return_shared(config);
            test_scenario::return_shared(registry);
            test_scenario::return_shared(auction);
        };
        test_scenario::next_tx(&mut scenario, FIRST_USER_ADDRESS);
        {
            let controller = test_scenario::take_shared<BaseController>(&mut scenario);
            let registrar = test_scenario::take_shared<BaseRegistrar>(&mut scenario);
            let nft = test_scenario::take_from_sender<RegistrationNFT>(&mut scenario);
            let (name, url) = base_registrar::get_nft_fields(&nft);
            let (_, _, uid) = base_registrar::get_registrar(&registrar);
            let registry = test_scenario::take_shared<Registry>(&mut scenario);

            assert!(controller::balance(&controller) == 1000000, 0);
            assert!(name == utf8(FIRST_NODE), 0);
            assert!(
                url == url::new_unsafe_from_bytes(b"ipfs://QmaLFg4tQYansFpyRqmDfABdkUVy66dHtpnkH15v1LPzcY"),
                0
            );

            let detail = dynamic_field::borrow(uid, utf8(FIRST_LABEL));
            let (owner, resolver, ttl) = base_registry::get_record_by_key(&registry, utf8(FIRST_NODE));

            assert!(owner == FIRST_USER_ADDRESS, 0);
            assert!(resolver == @0x0, 0);
            assert!(ttl == 0, 0);
            assert!(base_registrar::get_registration_expiry(detail) == 221 + 365, 0);
            assert!(base_registrar::get_registration_owner(detail) == FIRST_USER_ADDRESS, 0);

            test_scenario::return_to_sender(&mut scenario, nft);
            test_scenario::return_shared(controller);
            test_scenario::return_shared(registrar);
            test_scenario::return_shared(registry);
        };
        test_scenario::end(scenario);
    }

    #[test]
    fun test_register_work_for_short_domain_if_auction_is_over() {
        let scenario = test_init();
        set_auction_config(&mut scenario);

        test_scenario::next_tx(&mut scenario, FIRST_USER_ADDRESS);
        {
            let controller = test_scenario::take_shared<BaseController>(&mut scenario);
            let registrar = test_scenario::take_shared<BaseRegistrar>(&mut scenario);
            let ctx = tx_context::new(
                @0x0,
                x"3a985da74fe225b2045c172d6bd390bd855f086e3e9d525b46bfe24511431532",
                220,
                0
            );
            let commitment = controller::test_make_commitment(
                &registrar,
                AUCTIONED_LABEL,
                FIRST_USER_ADDRESS,
                FIRST_SECRET
            );

            controller::commit(
                &mut controller,
                commitment,
                &mut ctx,
            );

            test_scenario::return_shared(controller);
            test_scenario::return_shared(registrar);
        };
        test_scenario::next_tx(&mut scenario, FIRST_USER_ADDRESS);
        {
            let controller = test_scenario::take_shared<BaseController>(&mut scenario);
            let registrar = test_scenario::take_shared<BaseRegistrar>(&mut scenario);
            let registry = test_scenario::take_shared<Registry>(&mut scenario);
            let config = test_scenario::take_shared<Configuration>(&mut scenario);
            let auction = test_scenario::take_shared<Auction>(&mut scenario);
            let ctx = tx_context::new(
                @0x0,
                x"3a985da74fe225b2045c172d6bd390bd855f086e3e9d525b46bfe24511431532",
                221,
                0
            );
            let coin = coin::mint_for_testing<SUI>(3000000, &mut ctx);

            controller::register(
                &mut controller,
                &mut registrar,
                &mut registry,
                &mut config,
                &auction,
                AUCTIONED_LABEL,
                FIRST_USER_ADDRESS,
                1,
                FIRST_SECRET,
                &mut coin,
                &mut ctx,
            );

            coin::destroy_for_testing(coin);
            test_scenario::return_shared(controller);
            test_scenario::return_shared(registrar);
            test_scenario::return_shared(config);
            test_scenario::return_shared(registry);
            test_scenario::return_shared(auction);
        };
        test_scenario::next_tx(&mut scenario, FIRST_USER_ADDRESS);
        {
            let controller = test_scenario::take_shared<BaseController>(&mut scenario);
            let registrar = test_scenario::take_shared<BaseRegistrar>(&mut scenario);
            let nft = test_scenario::take_from_sender<RegistrationNFT>(&mut scenario);
            let (name, url) = base_registrar::get_nft_fields(&nft);
            let (_, _, uid) = base_registrar::get_registrar(&registrar);
            let registry = test_scenario::take_shared<Registry>(&mut scenario);

            assert!(controller::balance(&controller) == 1000000, 0);
            assert!(name == utf8(AUCTIONED_NODE), 0);
            assert!(
                url == url::new_unsafe_from_bytes(b"ipfs://QmaLFg4tQYansFpyRqmDfABdkUVy66dHtpnkH15v1LPzcY"),
                0
            );

            let detail = dynamic_field::borrow(uid, utf8(AUCTIONED_LABEL));
            let (owner, resolver, ttl) = base_registry::get_record_by_key(&registry, utf8(AUCTIONED_NODE));

            assert!(owner == FIRST_USER_ADDRESS, 0);
            assert!(resolver == @0x0, 0);
            assert!(ttl == 0, 0);
            assert!(base_registrar::get_registration_expiry(detail) == 221 + 365, 0);
            assert!(base_registrar::get_registration_owner(detail) == FIRST_USER_ADDRESS, 0);

            test_scenario::return_to_sender(&mut scenario, nft);
            test_scenario::return_shared(controller);
            test_scenario::return_shared(registrar);
            test_scenario::return_shared(registry);
        };
        test_scenario::end(scenario);
    }

    #[test]
    fun test_register_work_if_name_not_wait_for_being_finalized() {
        let scenario = test_init();
        set_auction_config(&mut scenario);

        test_scenario::next_tx(&mut scenario, FIRST_USER_ADDRESS);
        {
            let controller = test_scenario::take_shared<BaseController>(&mut scenario);
            let registrar = test_scenario::take_shared<BaseRegistrar>(&mut scenario);
            let ctx = tx_context::new(
                @0x0,
                x"3a985da74fe225b2045c172d6bd390bd855f086e3e9d525b46bfe24511431532",
                120,
                0
            );
            let commitment = controller::test_make_commitment(
                &registrar,
                FIRST_LABEL,
                FIRST_USER_ADDRESS,
                FIRST_SECRET
            );

            controller::commit(
                &mut controller,
                commitment,
                &mut ctx,
            );

            test_scenario::return_shared(controller);
            test_scenario::return_shared(registrar);
        };
        test_scenario::next_tx(&mut scenario, FIRST_USER_ADDRESS);
        {
            let controller = test_scenario::take_shared<BaseController>(&mut scenario);
            let registrar = test_scenario::take_shared<BaseRegistrar>(&mut scenario);
            let registry = test_scenario::take_shared<Registry>(&mut scenario);
            let config = test_scenario::take_shared<Configuration>(&mut scenario);
            let auction = test_scenario::take_shared<Auction>(&mut scenario);
            let ctx = tx_context::new(
                @0x0,
                x"3a985da74fe225b2045c172d6bd390bd855f086e3e9d525b46bfe24511431532",
                121,
                0
            );
            let coin = coin::mint_for_testing<SUI>(3000000, &mut ctx);

            controller::register(
                &mut controller,
                &mut registrar,
                &mut registry,
                &mut config,
                &auction,
                FIRST_LABEL,
                FIRST_USER_ADDRESS,
                1,
                FIRST_SECRET,
                &mut coin,
                &mut ctx,
            );

            coin::destroy_for_testing(coin);
            test_scenario::return_shared(controller);
            test_scenario::return_shared(registrar);
            test_scenario::return_shared(config);
            test_scenario::return_shared(registry);
            test_scenario::return_shared(auction);
        };
        test_scenario::next_tx(&mut scenario, FIRST_USER_ADDRESS);
        {
            let controller = test_scenario::take_shared<BaseController>(&mut scenario);
            let registrar = test_scenario::take_shared<BaseRegistrar>(&mut scenario);
            let nft = test_scenario::take_from_sender<RegistrationNFT>(&mut scenario);
            let (name, url) = base_registrar::get_nft_fields(&nft);
            let (_, _, uid) = base_registrar::get_registrar(&registrar);
            let registry = test_scenario::take_shared<Registry>(&mut scenario);

            assert!(controller::balance(&controller) == 1000000, 0);
            assert!(name == utf8(FIRST_NODE), 0);
            assert!(
                url == url::new_unsafe_from_bytes(b"ipfs://QmaLFg4tQYansFpyRqmDfABdkUVy66dHtpnkH15v1LPzcY"),
                0
            );

            let detail = dynamic_field::borrow(uid, utf8(FIRST_LABEL));
            let (owner, resolver, ttl) = base_registry::get_record_by_key(&registry, utf8(FIRST_NODE));

            assert!(owner == FIRST_USER_ADDRESS, 0);
            assert!(resolver == @0x0, 0);
            assert!(ttl == 0, 0);
            assert!(base_registrar::get_registration_expiry(detail) == 121 + 365, 0);
            assert!(base_registrar::get_registration_owner(detail) == FIRST_USER_ADDRESS, 0);

            test_scenario::return_to_sender(&mut scenario, nft);
            test_scenario::return_shared(controller);
            test_scenario::return_shared(registrar);
            test_scenario::return_shared(registry);
        };
        test_scenario::end(scenario);
    }

    #[test, expected_failure(abort_code = controller::ELabelUnAvailable)]
    fun test_register_abort_if_name_are_waiting_for_being_finalized() {
        let scenario = test_init();
        set_auction_config(&mut scenario);
        start_an_auction_util(&mut scenario, AUCTIONED_LABEL);
        let seal_bid = make_seal_bid(AUCTIONED_LABEL, FIRST_USER_ADDRESS, 1000, b"CnRGhPvfCu");
        place_bid_util(&mut scenario, seal_bid, 1100, FIRST_USER_ADDRESS);

        test_scenario::next_tx(&mut scenario, FIRST_USER_ADDRESS);
        {
            let auction = test_scenario::take_shared<Auction>(&mut scenario);

            reveal_bid_util(
                &mut auction,
                110 + 1 + BIDDING_PERIOD,
                AUCTIONED_LABEL,
                1000,
                b"CnRGhPvfCu",
                FIRST_USER_ADDRESS,
                2
            );

            test_scenario::return_shared(auction);
        };

        test_scenario::next_tx(&mut scenario, FIRST_USER_ADDRESS);
        {
            let controller = test_scenario::take_shared<BaseController>(&mut scenario);
            let registrar = test_scenario::take_shared<BaseRegistrar>(&mut scenario);
            let ctx = tx_context::new(
                @0x0,
                x"3a985da74fe225b2045c172d6bd390bd855f086e3e9d525b46bfe24511431532",
                120,
                0
            );
            let commitment = controller::test_make_commitment(
                &registrar,
                FIRST_LABEL,
                FIRST_USER_ADDRESS,
                FIRST_SECRET
            );

            controller::commit(
                &mut controller,
                commitment,
                &mut ctx,
            );

            test_scenario::return_shared(controller);
            test_scenario::return_shared(registrar);
        };
        test_scenario::next_tx(&mut scenario, FIRST_USER_ADDRESS);
        {
            let controller = test_scenario::take_shared<BaseController>(&mut scenario);
            let registrar = test_scenario::take_shared<BaseRegistrar>(&mut scenario);
            let registry = test_scenario::take_shared<Registry>(&mut scenario);
            let config = test_scenario::take_shared<Configuration>(&mut scenario);
            let auction = test_scenario::take_shared<Auction>(&mut scenario);
            let ctx = tx_context::new(
                @0x0,
                x"3a985da74fe225b2045c172d6bd390bd855f086e3e9d525b46bfe24511431532",
                AUCTION_END_AT + BIDDING_PERIOD + REVEAL_PERIOD + 1,
                0
            );
            let coin = coin::mint_for_testing<SUI>(3000000, &mut ctx);

            controller::register(
                &mut controller,
                &mut registrar,
                &mut registry,
                &mut config,
                &auction,
                AUCTIONED_LABEL,
                FIRST_USER_ADDRESS,
                1,
                FIRST_SECRET,
                &mut coin,
                &mut ctx,
            );

            coin::destroy_for_testing(coin);
            test_scenario::return_shared(controller);
            test_scenario::return_shared(registrar);
            test_scenario::return_shared(config);
            test_scenario::return_shared(registry);
            test_scenario::return_shared(auction);
        };
        test_scenario::end(scenario);
    }
<<<<<<< HEAD

    #[test, expected_failure(abort_code = emoji::EInvalidLabel)]
    fun test_register_abort_if_name_are_waiting_for_being_finalized_2() {
        let scenario = test_init();
        set_auction_config(&mut scenario);

        test_scenario::next_tx(&mut scenario, FIRST_USER_ADDRESS);
        {
            let controller = test_scenario::take_shared<BaseController>(&mut scenario);
            let registrar = test_scenario::take_shared<BaseRegistrar>(&mut scenario);
            let ctx = tx_context::new(
                @0x0,
                x"3a985da74fe225b2045c172d6bd390bd855f086e3e9d525b46bfe24511431532",
                AUCTION_END_AT + 1,
                0
            );
            let commitment = controller::test_make_commitment(
                &registrar,
                FIRST_LABEL,
                FIRST_USER_ADDRESS,
                FIRST_SECRET
            );

            controller::commit(
                &mut controller,
                commitment,
                &mut ctx,
            );

            test_scenario::return_shared(controller);
            test_scenario::return_shared(registrar);
        };

        test_scenario::next_tx(&mut scenario, FIRST_USER_ADDRESS);
        {
            let controller = test_scenario::take_shared<BaseController>(&mut scenario);
            let registrar = test_scenario::take_shared<BaseRegistrar>(&mut scenario);
            let registry = test_scenario::take_shared<Registry>(&mut scenario);
            let config = test_scenario::take_shared<Configuration>(&mut scenario);
            let auction = test_scenario::take_shared<Auction>(&mut scenario);
            let ctx = tx_context::new(
                @0x0,
                x"3a985da74fe225b2045c172d6bd390bd855f086e3e9d525b46bfe24511431532",
                AUCTION_END_AT + 2,
                0
            );
            let coin = coin::mint_for_testing<SUI>(3000000, &mut ctx);

            controller::register(
                &mut controller,
                &mut registrar,
                &mut registry,
                &mut config,
                &auction,
                AUCTIONED_LABEL,
                FIRST_USER_ADDRESS,
                1,
                FIRST_SECRET,
                &mut coin,
                &mut ctx,
            );

            coin::destroy_for_testing(coin);
            test_scenario::return_shared(controller);
            test_scenario::return_shared(registrar);
            test_scenario::return_shared(config);
            test_scenario::return_shared(registry);
            test_scenario::return_shared(auction);
        };
        test_scenario::end(scenario);
    }

    #[test, expected_failure(abort_code = controller::ERegistrationIsDisabled)]
    fun test_register_abort_if_registration_is_disabled() {
        let scenario = test_init();
        set_auction_config(&mut scenario);

        test_scenario::next_tx(&mut scenario, SUINS_ADDRESS);
        {
            let config = test_scenario::take_shared<Configuration>(&mut scenario);
            let admin_cap = test_scenario::take_from_sender<AdminCap>(&mut scenario);

            configuration::set_enable_controller(&admin_cap, &mut config, false);

            test_scenario::return_to_sender(&mut scenario, admin_cap);
            test_scenario::return_shared(config);
        };
        test_scenario::next_tx(&mut scenario, FIRST_USER_ADDRESS);
        {
            let controller = test_scenario::take_shared<BaseController>(&mut scenario);
            let registrar = test_scenario::take_shared<BaseRegistrar>(&mut scenario);
            let ctx = tx_context::new(
                @0x0,
                x"3a985da74fe225b2045c172d6bd390bd855f086e3e9d525b46bfe24511431532",
                220,
                0
            );
            let commitment = controller::test_make_commitment(
                &registrar,
                AUCTIONED_LABEL,
                FIRST_USER_ADDRESS,
                FIRST_SECRET
            );

            controller::commit(
                &mut controller,
                commitment,
                &mut ctx,
            );

            test_scenario::return_shared(controller);
            test_scenario::return_shared(registrar);
        };
        test_scenario::next_tx(&mut scenario, FIRST_USER_ADDRESS);
        {
            let controller = test_scenario::take_shared<BaseController>(&mut scenario);
            let registrar = test_scenario::take_shared<BaseRegistrar>(&mut scenario);
            let registry = test_scenario::take_shared<Registry>(&mut scenario);
            let config = test_scenario::take_shared<Configuration>(&mut scenario);
            let auction = test_scenario::take_shared<Auction>(&mut scenario);
            let ctx = tx_context::new(
                @0x0,
                x"3a985da74fe225b2045c172d6bd390bd855f086e3e9d525b46bfe24511431532",
                221,
                0
            );
            let coin = coin::mint_for_testing<SUI>(3000000, &mut ctx);

            controller::register(
                &mut controller,
                &mut registrar,
                &mut registry,
                &mut config,
                &auction,
                AUCTIONED_LABEL,
                FIRST_USER_ADDRESS,
                1,
                FIRST_SECRET,
                &mut coin,
                &mut ctx,
            );

            coin::destroy_for_testing(coin);
            test_scenario::return_shared(controller);
            test_scenario::return_shared(registrar);
            test_scenario::return_shared(config);
            test_scenario::return_shared(registry);
            test_scenario::return_shared(auction);
        };
        test_scenario::next_tx(&mut scenario, FIRST_USER_ADDRESS);
        {
            let controller = test_scenario::take_shared<BaseController>(&mut scenario);
            let registrar = test_scenario::take_shared<BaseRegistrar>(&mut scenario);
            let nft = test_scenario::take_from_sender<RegistrationNFT>(&mut scenario);
            let (name, url) = base_registrar::get_nft_fields(&nft);
            let (_, _, uid) = base_registrar::get_registrar(&registrar);
            let registry = test_scenario::take_shared<Registry>(&mut scenario);

            assert!(controller::balance(&controller) == 1000000, 0);
            assert!(name == utf8(AUCTIONED_NODE), 0);
            assert!(
                url == url::new_unsafe_from_bytes(b""),
                0
            );

            let detail = dynamic_field::borrow(uid, utf8(AUCTIONED_LABEL));
            let (owner, resolver, ttl) = base_registry::get_record_by_key(&registry, utf8(AUCTIONED_NODE));

            assert!(owner == FIRST_USER_ADDRESS, 0);
            assert!(resolver == @0x0, 0);
            assert!(ttl == 0, 0);
            assert!(base_registrar::get_registration_expiry(detail) == 221 + 365, 0);
            assert!(base_registrar::get_registration_owner(detail) == FIRST_USER_ADDRESS, 0);

            test_scenario::return_to_sender(&mut scenario, nft);
            test_scenario::return_shared(controller);
            test_scenario::return_shared(registrar);
            test_scenario::return_shared(registry);
        };
        test_scenario::end(scenario);
    }
=======
     #[test, expected_failure(abort_code = controller::ERegistrationIsDisabled)]
        fun test_register_abort_if_registration_is_disabled() {
         let scenario = test_init();
         set_auction_config(&mut scenario);

         test_scenario::next_tx(&mut scenario, SUINS_ADDRESS);
         {
             let controller = test_scenario::take_shared<BaseController>(&mut scenario);
             let admin_cap = test_scenario::take_from_sender<AdminCap>(&mut scenario);

             controller::set_disable(&admin_cap, &mut controller, true);

             test_scenario::return_to_sender(&mut scenario, admin_cap);
             test_scenario::return_shared(controller);
         };
         test_scenario::next_tx(&mut scenario, FIRST_USER_ADDRESS);
         {
             let controller = test_scenario::take_shared<BaseController>(&mut scenario);
             let registrar = test_scenario::take_shared<BaseRegistrar>(&mut scenario);
             let ctx = tx_context::new(
                 @0x0,
                 x"3a985da74fe225b2045c172d6bd390bd855f086e3e9d525b46bfe24511431532",
                 220,
                 0
             );
             let commitment = controller::test_make_commitment(
                 &registrar,
                 AUCTIONED_LABEL,
                 FIRST_USER_ADDRESS,
                 FIRST_SECRET
             );

             controller::commit(
                 &mut controller,
                 commitment,
                 &mut ctx,
             );

             test_scenario::return_shared(controller);
             test_scenario::return_shared(registrar);
         };
         test_scenario::next_tx(&mut scenario, FIRST_USER_ADDRESS);
         {
             let controller = test_scenario::take_shared<BaseController>(&mut scenario);
             let registrar = test_scenario::take_shared<BaseRegistrar>(&mut scenario);
             let registry = test_scenario::take_shared<Registry>(&mut scenario);
             let config = test_scenario::take_shared<Configuration>(&mut scenario);
             let auction = test_scenario::take_shared<Auction>(&mut scenario);
             let ctx = tx_context::new(
                 @0x0,
                 x"3a985da74fe225b2045c172d6bd390bd855f086e3e9d525b46bfe24511431532",
                 221,
                 0
             );
             let coin = coin::mint_for_testing<SUI>(3000000, &mut ctx);

             controller::register(
                 &mut controller,
                 &mut registrar,
                 &mut registry,
                 &mut config,
                 &auction,
                 AUCTIONED_LABEL,
                 FIRST_USER_ADDRESS,
                 1,
                 FIRST_SECRET,
                 &mut coin,
                 &mut ctx,
             );

             coin::destroy_for_testing(coin);
             test_scenario::return_shared(controller);
             test_scenario::return_shared(registrar);
             test_scenario::return_shared(config);
             test_scenario::return_shared(registry);
             test_scenario::return_shared(auction);
         };
         test_scenario::next_tx(&mut scenario, FIRST_USER_ADDRESS);
         {
             let controller = test_scenario::take_shared<BaseController>(&mut scenario);
             let registrar = test_scenario::take_shared<BaseRegistrar>(&mut scenario);
             let nft = test_scenario::take_from_sender<RegistrationNFT>(&mut scenario);
             let (name, url) = base_registrar::get_nft_fields(&nft);
             let (_, _, uid) = base_registrar::get_registrar(&registrar);
             let registry = test_scenario::take_shared<Registry>(&mut scenario);

             assert!(controller::balance(&controller) == 1000000, 0);
             assert!(name == utf8(AUCTIONED_NODE), 0);
             assert!(
                 url == url::new_unsafe_from_bytes(b"ipfs://QmaLFg4tQYansFpyRqmDfABdkUVy66dHtpnkH15v1LPzcY"),
                 0
             );

             let detail = dynamic_field::borrow(uid, utf8(AUCTIONED_LABEL));
             let (owner, resolver, ttl) = base_registry::get_record_by_key(&registry, utf8(AUCTIONED_NODE));

             assert!(owner == FIRST_USER_ADDRESS, 0);
             assert!(resolver == @0x0, 0);
             assert!(ttl == 0, 0);
             assert!(base_registrar::get_registration_expiry(detail) == 221 + 365, 0);
             assert!(base_registrar::get_registration_owner(detail) == FIRST_USER_ADDRESS, 0);

             test_scenario::return_to_sender(&mut scenario, nft);
             test_scenario::return_shared(controller);
             test_scenario::return_shared(registrar);
             test_scenario::return_shared(registry);
         };
         test_scenario::end(scenario);
     }
>>>>>>> 473335c6

    #[test]
    fun test_register_abort_if_registration_is_enabled_again() {
        let scenario = test_init();
        set_auction_config(&mut scenario);

        test_scenario::next_tx(&mut scenario, SUINS_ADDRESS);
        {
            let config = test_scenario::take_shared<Configuration>(&mut scenario);
            let admin_cap = test_scenario::take_from_sender<AdminCap>(&mut scenario);

            configuration::set_enable_controller(&admin_cap, &mut config, false);

            test_scenario::return_to_sender(&mut scenario, admin_cap);
            test_scenario::return_shared(config);
        };
        test_scenario::next_tx(&mut scenario, SUINS_ADDRESS);
        {
            let config = test_scenario::take_shared<Configuration>(&mut scenario);
            let admin_cap = test_scenario::take_from_sender<AdminCap>(&mut scenario);

            configuration::set_enable_controller(&admin_cap, &mut config, true);

            test_scenario::return_to_sender(&mut scenario, admin_cap);
            test_scenario::return_shared(config);
        };
        test_scenario::next_tx(&mut scenario, FIRST_USER_ADDRESS);
        {
            let controller = test_scenario::take_shared<BaseController>(&mut scenario);
            let registrar = test_scenario::take_shared<BaseRegistrar>(&mut scenario);
            let ctx = tx_context::new(
                @0x0,
                x"3a985da74fe225b2045c172d6bd390bd855f086e3e9d525b46bfe24511431532",
                220,
                0
            );
            let commitment = controller::test_make_commitment(
                &registrar,
                AUCTIONED_LABEL,
                FIRST_USER_ADDRESS,
                FIRST_SECRET
            );

            controller::commit(
                &mut controller,
                commitment,
                &mut ctx,
            );

            test_scenario::return_shared(controller);
            test_scenario::return_shared(registrar);
        };
        test_scenario::next_tx(&mut scenario, FIRST_USER_ADDRESS);
        {
            let controller = test_scenario::take_shared<BaseController>(&mut scenario);
            let registrar = test_scenario::take_shared<BaseRegistrar>(&mut scenario);
            let registry = test_scenario::take_shared<Registry>(&mut scenario);
            let config = test_scenario::take_shared<Configuration>(&mut scenario);
            let auction = test_scenario::take_shared<Auction>(&mut scenario);
            let ctx = tx_context::new(
                @0x0,
                x"3a985da74fe225b2045c172d6bd390bd855f086e3e9d525b46bfe24511431532",
                221,
                0
            );
            let coin = coin::mint_for_testing<SUI>(3000000, &mut ctx);

            controller::register(
                &mut controller,
                &mut registrar,
                &mut registry,
                &mut config,
                &auction,
                AUCTIONED_LABEL,
                FIRST_USER_ADDRESS,
                1,
                FIRST_SECRET,
                &mut coin,
                &mut ctx,
            );

            coin::destroy_for_testing(coin);
            test_scenario::return_shared(controller);
            test_scenario::return_shared(registrar);
            test_scenario::return_shared(config);
            test_scenario::return_shared(registry);
            test_scenario::return_shared(auction);
        };
        test_scenario::next_tx(&mut scenario, FIRST_USER_ADDRESS);
        {
            let controller = test_scenario::take_shared<BaseController>(&mut scenario);
            let registrar = test_scenario::take_shared<BaseRegistrar>(&mut scenario);
            let nft = test_scenario::take_from_sender<RegistrationNFT>(&mut scenario);
            let (name, url) = base_registrar::get_nft_fields(&nft);
            let (_, _, uid) = base_registrar::get_registrar(&registrar);
            let registry = test_scenario::take_shared<Registry>(&mut scenario);

            assert!(controller::balance(&controller) == 1000000, 0);
            assert!(name == utf8(AUCTIONED_NODE), 0);
            assert!(
                url == url::new_unsafe_from_bytes(b"ipfs://QmaLFg4tQYansFpyRqmDfABdkUVy66dHtpnkH15v1LPzcY"),
                0
            );

            let detail = dynamic_field::borrow(uid, utf8(AUCTIONED_LABEL));
            let (owner, resolver, ttl) = base_registry::get_record_by_key(&registry, utf8(AUCTIONED_NODE));

            assert!(owner == FIRST_USER_ADDRESS, 0);
            assert!(resolver == @0x0, 0);
            assert!(ttl == 0, 0);
            assert!(base_registrar::get_registration_expiry(detail) == 221 + 365, 0);
            assert!(base_registrar::get_registration_owner(detail) == FIRST_USER_ADDRESS, 0);

            test_scenario::return_to_sender(&mut scenario, nft);
            test_scenario::return_shared(controller);
            test_scenario::return_shared(registrar);
            test_scenario::return_shared(registry);
        };
        test_scenario::end(scenario);
    }

    #[test]
    fun test_commit_removes_only_50_outdated() {
        let scenario = test_init();

        test_scenario::next_tx(&mut scenario, FIRST_USER_ADDRESS);
        {
            let controller = test_scenario::take_shared<BaseController>(&mut scenario);
            let registrar = test_scenario::take_shared<BaseRegistrar>(&mut scenario);
            let ctx = tx_context::new(
                @0x0,
                x"3a985da74fe225b2045c172d6bd390bd855f086e3e9d525b46bfe24511431532",
                47,
                0
            );
            let i: u8 = 0;

            while (i < 70) {
                let secret = FIRST_SECRET;
                vector::push_back(&mut secret, i);
                let commitment = controller::test_make_commitment(&registrar, FIRST_LABEL, FIRST_USER_ADDRESS, secret);
                controller::commit(
                    &mut controller,
                    commitment,
                    &mut ctx,
                );

                i = i + 1;
            };

            assert!(controller::commitment_len(&controller) == 70, 0);
            test_scenario::return_shared(controller);
            test_scenario::return_shared(registrar);
        };
        test_scenario::next_tx(&mut scenario, FIRST_USER_ADDRESS);
        {
            let controller = test_scenario::take_shared<BaseController>(&mut scenario);
            let registrar = test_scenario::take_shared<BaseRegistrar>(&mut scenario);
            let ctx = tx_context::new(
                @0x0,
                x"3a985da74fe225b2045c172d6bd390bd855f086e3e9d525b46bfe24511431532",
                50,
                0
            );
            let commitment = controller::test_make_commitment(&registrar, b"label-1", FIRST_USER_ADDRESS, FIRST_SECRET);
            controller::commit(
                &mut controller,
                commitment,
                &mut ctx,
            );
            test_scenario::return_shared(controller);
            test_scenario::return_shared(registrar);
        };
        test_scenario::next_tx(&mut scenario, FIRST_USER_ADDRESS);
        {
            let controller = test_scenario::take_shared<BaseController>(&mut scenario);
            std::debug::print(&controller::commitment_len(&controller));
            assert!(controller::commitment_len(&controller) == 21, 0);
            test_scenario::return_shared(controller);
        };
        test_scenario::next_tx(&mut scenario, FIRST_USER_ADDRESS);
        {
            let controller = test_scenario::take_shared<BaseController>(&mut scenario);
            let registrar = test_scenario::take_shared<BaseRegistrar>(&mut scenario);
            let ctx = tx_context::new(
                @0x0,
                x"3a985da74fe225b2045c172d6bd390bd855f086e3e9d525b46bfe24511431532",
                50,
                0
            );
            let commitment = controller::test_make_commitment(&registrar, b"label-2", FIRST_USER_ADDRESS, FIRST_SECRET);
            controller::commit(
                &mut controller,
                commitment,
                &mut ctx,
            );
            test_scenario::return_shared(controller);
            test_scenario::return_shared(registrar);
        };
        test_scenario::next_tx(&mut scenario, FIRST_USER_ADDRESS);
        {
            let controller = test_scenario::take_shared<BaseController>(&mut scenario);

            assert!(controller::commitment_len(&controller) == 2, 0);
            test_scenario::return_shared(controller);
        };
        test_scenario::next_tx(&mut scenario, FIRST_USER_ADDRESS);
        {
            let controller = test_scenario::take_shared<BaseController>(&mut scenario);
            let registrar = test_scenario::take_shared<BaseRegistrar>(&mut scenario);
            let ctx = tx_context::new(
                @0x0,
                x"3a985da74fe225b2045c172d6bd390bd855f086e3e9d525b46bfe24511431532",
                51,
                0
            );
            let commitment = controller::test_make_commitment(&registrar, b"label-3", FIRST_USER_ADDRESS, FIRST_SECRET);
            controller::commit(
                &mut controller,
                commitment,
                &mut ctx,
            );
            test_scenario::return_shared(controller);
            test_scenario::return_shared(registrar);
        };
        test_scenario::next_tx(&mut scenario, FIRST_USER_ADDRESS);
        {
            let controller = test_scenario::take_shared<BaseController>(&mut scenario);

            assert!(controller::commitment_len(&controller) == 3, 0);
            test_scenario::return_shared(controller);
        };
        test_scenario::end(scenario);
    }

    #[test]
    fun test_commit_removes_only_50_outdated_2() {
        let scenario = test_init();

        test_scenario::next_tx(&mut scenario, FIRST_USER_ADDRESS);
        {
            let controller = test_scenario::take_shared<BaseController>(&mut scenario);
            let registrar = test_scenario::take_shared<BaseRegistrar>(&mut scenario);
            let ctx = tx_context::new(
                @0x0,
                x"3a985da74fe225b2045c172d6bd390bd855f086e3e9d525b46bfe24511431532",
                47,
                0
            );
            let i: u8 = 0;

            while (i < 40) {
                let secret = FIRST_SECRET;
                vector::push_back(&mut secret, i);
                let commitment = controller::test_make_commitment(&registrar, FIRST_LABEL, FIRST_USER_ADDRESS, secret);
                controller::commit(
                    &mut controller,
                    commitment,
                    &mut ctx,
                );

                i = i + 1;
            };

            assert!(controller::commitment_len(&controller) == 40, 0);
            test_scenario::return_shared(controller);
            test_scenario::return_shared(registrar);
        };
        test_scenario::next_tx(&mut scenario, FIRST_USER_ADDRESS);
        {
            let controller = test_scenario::take_shared<BaseController>(&mut scenario);
            let registrar = test_scenario::take_shared<BaseRegistrar>(&mut scenario);
            let ctx = tx_context::new(
                @0x0,
                x"3a985da74fe225b2045c172d6bd390bd855f086e3e9d525b46bfe24511431532",
                50,
                0
            );
            let commitment = controller::test_make_commitment(&registrar, b"label-2", FIRST_USER_ADDRESS, FIRST_SECRET);
            controller::commit(
                &mut controller,
                commitment,
                &mut ctx,
            );
            test_scenario::return_shared(controller);
            test_scenario::return_shared(registrar);
        };
        test_scenario::next_tx(&mut scenario, FIRST_USER_ADDRESS);
        {
            let controller = test_scenario::take_shared<BaseController>(&mut scenario);

            assert!(controller::commitment_len(&controller) == 1, 0);
            test_scenario::return_shared(controller);
        };
        test_scenario::end(scenario);
    }

    #[test, expected_failure(abort_code = base_registrar::EInvalidImageMessage)]
    fun test_register_with_image_aborts_with_empty_signature() {
        let scenario = test_init();
        make_commitment(&mut scenario, option::none());

        test_scenario::next_tx(&mut scenario, FIRST_USER_ADDRESS);
        {
            let controller = test_scenario::take_shared<BaseController>(&mut scenario);
            let registrar = test_scenario::take_shared<BaseRegistrar>(&mut scenario);
            let registry = test_scenario::take_shared<Registry>(&mut scenario);
            let config = test_scenario::take_shared<Configuration>(&mut scenario);
            let auction = test_scenario::take_shared<Auction>(&mut scenario);
            let ctx = tx_context::new(
                @0x0,
                x"3a985da74fe225b2045c172d6bd390bd855f086e3e9d525b46bfe24511431532",
                21,
                0
            );
            let coin = coin::mint_for_testing<SUI>(3000000, &mut ctx);

            controller::register_with_image(
                &mut controller,
                &mut registrar,
                &mut registry,
                &mut config,
                &auction,
                FIRST_LABEL,
                FIRST_USER_ADDRESS,
                2,
                FIRST_SECRET,
                &mut coin,
                x"",
                x"127552ffa7fb7c3718ee61851c49eba03ef7d0dc0933c7c5802cdd98226f6006",
                b"QmQdesiADN2mPnebRz3pvkGMKcb8Qhyb1ayW2ybvAueJ7k,000000000000000000000000000000000000b001,375",
                &mut ctx,
            );

            coin::destroy_for_testing(coin);
            test_scenario::return_shared(controller);
            test_scenario::return_shared(registrar);
            test_scenario::return_shared(config);
            test_scenario::return_shared(registry);
            test_scenario::return_shared(auction);
        };
        test_scenario::end(scenario);
    }

    #[test, expected_failure(abort_code = base_registrar::EInvalidImageMessage)]
    fun test_register_with_image_aborts_with_empty_hashed_message() {
        let scenario = test_init();
        make_commitment(&mut scenario, option::none());

        test_scenario::next_tx(&mut scenario, FIRST_USER_ADDRESS);
        {
            let controller = test_scenario::take_shared<BaseController>(&mut scenario);
            let registrar = test_scenario::take_shared<BaseRegistrar>(&mut scenario);
            let registry = test_scenario::take_shared<Registry>(&mut scenario);
            let config = test_scenario::take_shared<Configuration>(&mut scenario);
            let auction = test_scenario::take_shared<Auction>(&mut scenario);
            let ctx = tx_context::new(
                @0x0,
                x"3a985da74fe225b2045c172d6bd390bd855f086e3e9d525b46bfe24511431532",
                21,
                0
            );
            let coin = coin::mint_for_testing<SUI>(3000000, &mut ctx);

            controller::register_with_image(
                &mut controller,
                &mut registrar,
                &mut registry,
                &mut config,
                &auction,
                FIRST_LABEL,
                FIRST_USER_ADDRESS,
                2,
                FIRST_SECRET,
                &mut coin,
                x"6aab9920d59442c5478c3f5b29db45518b40a3d76f1b396b70c902b557e93b206b0ce9ab84ce44277d84055da9dd10ff77c490ba8473cd86ead37be874b9662f",
                x"",
                b"QmQdesiADN2mPnebRz3pvkGMKcb8Qhyb1ayW2ybvAueJ7k,000000000000000000000000000000000000b001,375",
                &mut ctx,
            );

            coin::destroy_for_testing(coin);
            test_scenario::return_shared(controller);
            test_scenario::return_shared(registrar);
            test_scenario::return_shared(config);
            test_scenario::return_shared(registry);
            test_scenario::return_shared(auction);
        };
        test_scenario::end(scenario);
    }

    #[test, expected_failure(abort_code = base_registrar::EInvalidImageMessage)]
    fun test_register_with_image_aborts_with_empty_raw_message() {
        let scenario = test_init();
        make_commitment(&mut scenario, option::none());

        test_scenario::next_tx(&mut scenario, FIRST_USER_ADDRESS);
        {
            let controller = test_scenario::take_shared<BaseController>(&mut scenario);
            let registrar = test_scenario::take_shared<BaseRegistrar>(&mut scenario);
            let registry = test_scenario::take_shared<Registry>(&mut scenario);
            let config = test_scenario::take_shared<Configuration>(&mut scenario);
            let auction = test_scenario::take_shared<Auction>(&mut scenario);
            let ctx = tx_context::new(
                @0x0,
                x"3a985da74fe225b2045c172d6bd390bd855f086e3e9d525b46bfe24511431532",
                21,
                0
            );
            let coin = coin::mint_for_testing<SUI>(3000000, &mut ctx);

            controller::register_with_image(
                &mut controller,
                &mut registrar,
                &mut registry,
                &mut config,
                &auction,
                FIRST_LABEL,
                FIRST_USER_ADDRESS,
                2,
                FIRST_SECRET,
                &mut coin,
                x"6aab9920d59442c5478c3f5b29db45518b40a3d76f1b396b70c902b557e93b206b0ce9ab84ce44277d84055da9dd10ff77c490ba8473cd86ead37be874b9662f",
                x"127552ffa7fb7c3718ee61851c49eba03ef7d0dc0933c7c5802cdd98226f6006",
                b"",
                &mut ctx,
            );

            coin::destroy_for_testing(coin);
            test_scenario::return_shared(controller);
            test_scenario::return_shared(registrar);
            test_scenario::return_shared(config);
            test_scenario::return_shared(registry);
            test_scenario::return_shared(auction);
        };
        test_scenario::end(scenario);
    }

    #[test]
    fun test_register_with_image() {
        let scenario = test_init();
        make_commitment(&mut scenario, option::none());

        test_scenario::next_tx(&mut scenario, FIRST_USER_ADDRESS);
        {
            let controller = test_scenario::take_shared<BaseController>(&mut scenario);
            let registrar = test_scenario::take_shared<BaseRegistrar>(&mut scenario);
            let registry = test_scenario::take_shared<Registry>(&mut scenario);
            let config = test_scenario::take_shared<Configuration>(&mut scenario);
            let auction = test_scenario::take_shared<Auction>(&mut scenario);
            let ctx = tx_context::new(
                @0x0,
                x"3a985da74fe225b2045c172d6bd390bd855f086e3e9d525b46bfe24511431532",
                21,
                0
            );
            let coin = coin::mint_for_testing<SUI>(3000000, &mut ctx);

            assert!(!base_registrar::record_exists(&registrar, utf8(FIRST_LABEL)), 0);
            assert!(controller::balance(&controller) == 0, 0);
            assert!(controller::commitment_len(&controller) == 1, 0);
            assert!(!base_registry::record_exists(&registry, utf8(FIRST_NODE)), 0);
            assert!(!test_scenario::has_most_recent_for_sender<RegistrationNFT>(&mut scenario), 0);

            controller::register_with_image(
                &mut controller,
                &mut registrar,
                &mut registry,
                &mut config,
                &auction,
                FIRST_LABEL,
                FIRST_USER_ADDRESS,
                2,
                FIRST_SECRET,
                &mut coin,
                x"b8d5c020ccf043fb1dde772067d54e254041ec4c8e137f5017158711e59e86933d1889cf4d9c6ad8ef57290cc00d99b7ba60da5c0db64a996f72af010acdd2b0",
                x"64d1c3d80ac32235d4bf1c5499ac362fd28b88eba2984e81cc36924be09f5a2d",
                b"QmQdesiADN2mPnebRz3pvkGMKcb8Qhyb1ayW2ybvAueJ7k,eastagile-123.sui,751",
                &mut ctx,
            );
            assert!(coin::value(&coin) == 1000000, 0);
            assert!(controller::commitment_len(&controller) == 0, 0);

            coin::destroy_for_testing(coin);
            test_scenario::return_shared(controller);
            test_scenario::return_shared(registrar);
            test_scenario::return_shared(config);
            test_scenario::return_shared(registry);
            test_scenario::return_shared(auction);
        };

        test_scenario::next_tx(&mut scenario, FIRST_USER_ADDRESS);
        {
            let controller = test_scenario::take_shared<BaseController>(&mut scenario);
            let registrar = test_scenario::take_shared<BaseRegistrar>(&mut scenario);
            let nft = test_scenario::take_from_sender<RegistrationNFT>(&mut scenario);
            let (name, url) = base_registrar::get_nft_fields(&nft);
            let (_, _, uid) = base_registrar::get_registrar(&registrar);
            let registry = test_scenario::take_shared<Registry>(&mut scenario);

            assert!(controller::balance(&controller) == 2000000, 0);
            assert!(name == utf8(FIRST_NODE), 0);
            assert!(
                url == url::new_unsafe_from_bytes(b"QmQdesiADN2mPnebRz3pvkGMKcb8Qhyb1ayW2ybvAueJ7k"),
                0
            );

            let detail = dynamic_field::borrow(uid, utf8(FIRST_LABEL));
            let (owner, resolver, ttl) = base_registry::get_record_by_key(&registry, utf8(FIRST_NODE));

            assert!(owner == FIRST_USER_ADDRESS, 0);
            assert!(resolver == @0x0, 0);
            assert!(ttl == 0, 0);
            assert!(base_registrar::get_registration_expiry(detail) == 21 + 730, 0);
            assert!(base_registrar::get_registration_owner(detail) == FIRST_USER_ADDRESS, 0);

            test_scenario::return_to_sender(&mut scenario, nft);
            test_scenario::return_shared(controller);
            test_scenario::return_shared(registrar);
            test_scenario::return_shared(registry);
        };
        test_scenario::end(scenario);
    }

    #[test]
    fun test_register_with_config_and_image() {
        let scenario = test_init();
        make_commitment(&mut scenario, option::none());

        test_scenario::next_tx(&mut scenario, FIRST_USER_ADDRESS);
        {
            let controller = test_scenario::take_shared<BaseController>(&mut scenario);
            let registrar = test_scenario::take_shared<BaseRegistrar>(&mut scenario);
            let registry = test_scenario::take_shared<Registry>(&mut scenario);
            let config = test_scenario::take_shared<Configuration>(&mut scenario);
            let auction = test_scenario::take_shared<Auction>(&mut scenario);
            let ctx = tx_context::new(
                @0x0,
                x"3a985da74fe225b2045c172d6bd390bd855f086e3e9d525b46bfe24511431532",
                21,
                0
            );
            let coin = coin::mint_for_testing<SUI>(4000001, &mut ctx);

            assert!(!base_registrar::record_exists(&registrar, utf8(FIRST_LABEL)), 0);
            assert!(!base_registry::record_exists(&registry, utf8(FIRST_NODE)), 0);
            assert!(controller::balance(&controller) == 0, 0);
            assert!(!test_scenario::has_most_recent_for_sender<RegistrationNFT>(&mut scenario), 0);

            controller::register_with_config_and_image(
                &mut controller,
                &mut registrar,
                &mut registry,
                &mut config,
                &auction,
                FIRST_LABEL,
                FIRST_USER_ADDRESS,
                2,
                FIRST_SECRET,
                FIRST_RESOLVER_ADDRESS,
                &mut coin,
                x"b8d5c020ccf043fb1dde772067d54e254041ec4c8e137f5017158711e59e86933d1889cf4d9c6ad8ef57290cc00d99b7ba60da5c0db64a996f72af010acdd2b0",
                x"64d1c3d80ac32235d4bf1c5499ac362fd28b88eba2984e81cc36924be09f5a2d",
                b"QmQdesiADN2mPnebRz3pvkGMKcb8Qhyb1ayW2ybvAueJ7k,eastagile-123.sui,751",
                &mut ctx,
            );
            assert!(coin::value(&coin) == 2000001, 0);

            coin::destroy_for_testing(coin);
            test_scenario::return_shared(controller);
            test_scenario::return_shared(registrar);
            test_scenario::return_shared(config);
            test_scenario::return_shared(registry);
            test_scenario::return_shared(auction);
        };

        test_scenario::next_tx(&mut scenario, FIRST_USER_ADDRESS);
        {
            let controller = test_scenario::take_shared<BaseController>(&mut scenario);
            let registrar = test_scenario::take_shared<BaseRegistrar>(&mut scenario);
            let nft = test_scenario::take_from_sender<RegistrationNFT>(&mut scenario);
            let (name, url) = base_registrar::get_nft_fields(&nft);
            let (_, _, uid) = base_registrar::get_registrar(&registrar);
            let registry = test_scenario::take_shared<Registry>(&mut scenario);

            assert!(controller::balance(&controller) == 2000000, 0);
            assert!(name == utf8(FIRST_NODE), 0);
            assert!(
                url == url::new_unsafe_from_bytes(b"QmQdesiADN2mPnebRz3pvkGMKcb8Qhyb1ayW2ybvAueJ7k"),
                0
            );

            let detail = dynamic_field::borrow(uid, utf8(FIRST_LABEL));
            let (owner, resolver, ttl) = base_registry::get_record_by_key(&registry, utf8(FIRST_NODE));

            assert!(owner == FIRST_USER_ADDRESS, 0);
            assert!(resolver == FIRST_RESOLVER_ADDRESS, 0);
            assert!(ttl == 0, 0);
            assert!(base_registrar::get_registration_expiry(detail) == 21 + 730, 0);
            assert!(base_registrar::get_registration_owner(detail) == FIRST_USER_ADDRESS, 0);

            test_scenario::return_to_sender(&mut scenario, nft);
            test_scenario::return_shared(controller);
            test_scenario::return_shared(registrar);
            test_scenario::return_shared(registry);
        };

        // withdraw
        test_scenario::next_tx(&mut scenario, SUINS_ADDRESS);
        {
            let controller = test_scenario::take_shared<BaseController>(&mut scenario);
            let admin_cap = test_scenario::take_from_sender<AdminCap>(&mut scenario);

            assert!(controller::balance(&controller) == 2000000, 0);
            assert!(!test_scenario::has_most_recent_for_sender<Coin<SUI>>(&mut scenario), 0);

            controller::withdraw(&admin_cap, &mut controller, test_scenario::ctx(&mut scenario));
            assert!(controller::balance(&controller) == 0, 0);

            test_scenario::return_shared(controller);
            test_scenario::return_to_sender(&mut scenario, admin_cap);
        };

        test_scenario::next_tx(&mut scenario, SUINS_ADDRESS);
        {
            assert!(test_scenario::has_most_recent_for_sender<Coin<SUI>>(&mut scenario), 0);
            let coin = test_scenario::take_from_sender<Coin<SUI>>(&mut scenario);
            assert!(coin::value(&coin) == 2000000, 0);
            test_scenario::return_to_sender(&mut scenario, coin);
        };
        test_scenario::end(scenario);
    }

    #[test, expected_failure(abort_code = base_registrar::EInvalidImageMessage)]
    fun test_register_with_config_and_image_aborts_with_empty_raw_message() {
        let scenario = test_init();
        make_commitment(&mut scenario, option::none());

        test_scenario::next_tx(&mut scenario, FIRST_USER_ADDRESS);
        {
            let controller = test_scenario::take_shared<BaseController>(&mut scenario);
            let registrar = test_scenario::take_shared<BaseRegistrar>(&mut scenario);
            let registry = test_scenario::take_shared<Registry>(&mut scenario);
            let config = test_scenario::take_shared<Configuration>(&mut scenario);
            let auction = test_scenario::take_shared<Auction>(&mut scenario);
            let ctx = tx_context::new(
                @0x0,
                x"3a985da74fe225b2045c172d6bd390bd855f086e3e9d525b46bfe24511431532",
                21,
                0
            );
            let coin = coin::mint_for_testing<SUI>(3000000, &mut ctx);

            controller::register_with_config_and_image(
                &mut controller,
                &mut registrar,
                &mut registry,
                &mut config,
                &auction,
                FIRST_LABEL,
                FIRST_USER_ADDRESS,
                2,
                FIRST_SECRET,
                FIRST_RESOLVER_ADDRESS,
                &mut coin,
                x"b8d5c020ccf043fb1dde772067d54e254041ec4c8e137f5017158711e59e86933d1889cf4d9c6ad8ef57290cc00d99b7ba60da5c0db64a996f72af010acdd2b0",
                x"64d1c3d80ac32235d4bf1c5499ac362fd28b88eba2984e81cc36924be09f5a2d",
                b"",
                &mut ctx,
            );

            coin::destroy_for_testing(coin);
            test_scenario::return_shared(controller);
            test_scenario::return_shared(registrar);
            test_scenario::return_shared(config);
            test_scenario::return_shared(registry);
            test_scenario::return_shared(auction);
        };
        test_scenario::end(scenario);
    }

    #[test, expected_failure(abort_code = base_registrar::EInvalidImageMessage)]
    fun test_register_with_config_and_image_aborts_with_empty_signature() {
        let scenario = test_init();
        make_commitment(&mut scenario, option::none());

        test_scenario::next_tx(&mut scenario, FIRST_USER_ADDRESS);
        {
            let controller = test_scenario::take_shared<BaseController>(&mut scenario);
            let registrar = test_scenario::take_shared<BaseRegistrar>(&mut scenario);
            let registry = test_scenario::take_shared<Registry>(&mut scenario);
            let config = test_scenario::take_shared<Configuration>(&mut scenario);
            let auction = test_scenario::take_shared<Auction>(&mut scenario);
            let ctx = tx_context::new(
                @0x0,
                x"3a985da74fe225b2045c172d6bd390bd855f086e3e9d525b46bfe24511431532",
                21,
                0
            );
            let coin = coin::mint_for_testing<SUI>(3000000, &mut ctx);

            controller::register_with_config_and_image(
                &mut controller,
                &mut registrar,
                &mut registry,
                &mut config,
                &auction,
                FIRST_LABEL,
                FIRST_USER_ADDRESS,
                2,
                FIRST_SECRET,
                FIRST_RESOLVER_ADDRESS,
                &mut coin,
                x"",
                x"64d1c3d80ac32235d4bf1c5499ac362fd28b88eba2984e81cc36924be09f5a2d",
                b"QmQdesiADN2mPnebRz3pvkGMKcb8Qhyb1ayW2ybvAueJ7k,eastagile-123.sui,751",
                &mut ctx,
            );

            coin::destroy_for_testing(coin);
            test_scenario::return_shared(controller);
            test_scenario::return_shared(registrar);
            test_scenario::return_shared(config);
            test_scenario::return_shared(registry);
            test_scenario::return_shared(auction);
        };
        test_scenario::end(scenario);
    }

    #[test, expected_failure(abort_code = base_registrar::EInvalidImageMessage)]
    fun test_register_with_config_and_image_aborts_with_empty_hashed_message() {
        let scenario = test_init();
        make_commitment(&mut scenario, option::none());

        test_scenario::next_tx(&mut scenario, FIRST_USER_ADDRESS);
        {
            let controller = test_scenario::take_shared<BaseController>(&mut scenario);
            let registrar = test_scenario::take_shared<BaseRegistrar>(&mut scenario);
            let registry = test_scenario::take_shared<Registry>(&mut scenario);
            let config = test_scenario::take_shared<Configuration>(&mut scenario);
            let auction = test_scenario::take_shared<Auction>(&mut scenario);
            let ctx = tx_context::new(
                @0x0,
                x"3a985da74fe225b2045c172d6bd390bd855f086e3e9d525b46bfe24511431532",
                21,
                0
            );
            let coin = coin::mint_for_testing<SUI>(3000000, &mut ctx);

            controller::register_with_config_and_image(
                &mut controller,
                &mut registrar,
                &mut registry,
                &mut config,
                &auction,
                FIRST_LABEL,
                FIRST_USER_ADDRESS,
                2,
                FIRST_SECRET,
                FIRST_RESOLVER_ADDRESS,
                &mut coin,
                x"b8d5c020ccf043fb1dde772067d54e254041ec4c8e137f5017158711e59e86933d1889cf4d9c6ad8ef57290cc00d99b7ba60da5c0db64a996f72af010acdd2b0",
                x"",
                b"QmQdesiADN2mPnebRz3pvkGMKcb8Qhyb1ayW2ybvAueJ7k,eastagile-123.sui,751",
                &mut ctx,
            );

            coin::destroy_for_testing(coin);
            test_scenario::return_shared(controller);
            test_scenario::return_shared(registrar);
            test_scenario::return_shared(config);
            test_scenario::return_shared(registry);
            test_scenario::return_shared(auction);
        };
        test_scenario::end(scenario);
    }

    #[test]
    fun test_register_with_code_and_image() {
        let scenario = test_init();
        make_commitment(&mut scenario, option::none());
        test_scenario::next_tx(&mut scenario, FIRST_USER_ADDRESS);
        {
            let controller = test_scenario::take_shared<BaseController>(&mut scenario);
            let registrar = test_scenario::take_shared<BaseRegistrar>(&mut scenario);
            let registry = test_scenario::take_shared<Registry>(&mut scenario);
            let config = test_scenario::take_shared<Configuration>(&mut scenario);
            let auction = test_scenario::take_shared<Auction>(&mut scenario);
            // simulate user wait for next epoch to call `register`
            let ctx = tx_context::new(
                FIRST_USER_ADDRESS,
                x"3a985da74fe225b2045c172d6bd390bd855f086e3e9d525b46bfe24511431532",
                21,
                0
            );
            let coin = coin::mint_for_testing<SUI>(3000000, &mut ctx);

            assert!(controller::balance(&controller) == 0, 0);
            assert!(!base_registrar::record_exists(&registrar, utf8(FIRST_LABEL)), 0);
            assert!(!base_registry::record_exists(&registry, utf8(FIRST_NODE)), 0);
            assert!(!test_scenario::has_most_recent_for_sender<RegistrationNFT>(&mut scenario), 0);
            assert!(!test_scenario::has_most_recent_for_address<Coin<SUI>>(SECOND_USER_ADDRESS), 0);

            controller::register_with_code_and_image(
                &mut controller,
                &mut registrar,
                &mut registry,
                &mut config,
                &auction,
                FIRST_LABEL,
                FIRST_USER_ADDRESS,
                2,
                FIRST_SECRET,
                &mut coin,
                REFERRAL_CODE,
                DISCOUNT_CODE,
                x"b8d5c020ccf043fb1dde772067d54e254041ec4c8e137f5017158711e59e86933d1889cf4d9c6ad8ef57290cc00d99b7ba60da5c0db64a996f72af010acdd2b0",
                x"64d1c3d80ac32235d4bf1c5499ac362fd28b88eba2984e81cc36924be09f5a2d",
                b"QmQdesiADN2mPnebRz3pvkGMKcb8Qhyb1ayW2ybvAueJ7k,eastagile-123.sui,751",
                &mut ctx,
            );
            assert!(coin::value(&coin) == 1300000, 0);

            coin::destroy_for_testing(coin);
            test_scenario::return_shared(controller);
            test_scenario::return_shared(registrar);
            test_scenario::return_shared(auction);
            test_scenario::return_shared(config);
            test_scenario::return_shared(registry);
        };

        test_scenario::next_tx(&mut scenario, FIRST_USER_ADDRESS);
        {
            let controller = test_scenario::take_shared<BaseController>(&mut scenario);
            let registrar = test_scenario::take_shared<BaseRegistrar>(&mut scenario);
            let nft = test_scenario::take_from_sender<RegistrationNFT>(&mut scenario);
            let (name, url) = base_registrar::get_nft_fields(&nft);
            let (_, _, uid) = base_registrar::get_registrar(&registrar);
            let registry = test_scenario::take_shared<Registry>(&mut scenario);
            let coin = test_scenario::take_from_address<Coin<SUI>>(&mut scenario, SECOND_USER_ADDRESS);

            assert!(name == utf8(FIRST_NODE), 0);
            assert!(
                url == url::new_unsafe_from_bytes(b"QmQdesiADN2mPnebRz3pvkGMKcb8Qhyb1ayW2ybvAueJ7k"),
                0
            );
            assert!(coin::value(&coin) == 170000, 0);
            assert!(controller::balance(&controller) == 1700000 - 170000, 0);

            let detail = dynamic_field::borrow(uid, utf8(FIRST_LABEL));
            let (owner, resolver, ttl) = base_registry::get_record_by_key(&registry, utf8(FIRST_NODE));

            assert!(owner == FIRST_USER_ADDRESS, 0);
            assert!(resolver == @0x0, 0);
            assert!(ttl == 0, 0);
            assert!(base_registrar::get_registration_expiry(detail) == 21 + 730, 0);
            assert!(base_registrar::get_registration_owner(detail) == FIRST_USER_ADDRESS, 0);

            coin::destroy_for_testing(coin);
            test_scenario::return_to_sender(&mut scenario, nft);
            test_scenario::return_shared(controller);
            test_scenario::return_shared(registrar);
            test_scenario::return_shared(registry);
        };
        test_scenario::end(scenario);
    }

    #[test, expected_failure(abort_code = base_registrar::EInvalidImageMessage)]
    fun test_register_with_code_and_image_aborts_with_empty_signature() {
        let scenario = test_init();
        make_commitment(&mut scenario, option::none());

        test_scenario::next_tx(&mut scenario, FIRST_USER_ADDRESS);
        {
            let controller = test_scenario::take_shared<BaseController>(&mut scenario);
            let registrar = test_scenario::take_shared<BaseRegistrar>(&mut scenario);
            let registry = test_scenario::take_shared<Registry>(&mut scenario);
            let config = test_scenario::take_shared<Configuration>(&mut scenario);
            let auction = test_scenario::take_shared<Auction>(&mut scenario);
            let ctx = tx_context::new(
                @0x0,
                x"3a985da74fe225b2045c172d6bd390bd855f086e3e9d525b46bfe24511431532",
                21,
                0
            );
            let coin = coin::mint_for_testing<SUI>(3000000, &mut ctx);

            controller::register_with_code_and_image(
                &mut controller,
                &mut registrar,
                &mut registry,
                &mut config,
                &auction,
                FIRST_LABEL,
                FIRST_USER_ADDRESS,
                2,
                FIRST_SECRET,
                &mut coin,
                REFERRAL_CODE,
                DISCOUNT_CODE,
                x"",
                x"64d1c3d80ac32235d4bf1c5499ac362fd28b88eba2984e81cc36924be09f5a2d",
                b"QmQdesiADN2mPnebRz3pvkGMKcb8Qhyb1ayW2ybvAueJ7k,eastagile-123.sui,751",
                &mut ctx,
            );

            coin::destroy_for_testing(coin);
            test_scenario::return_shared(controller);
            test_scenario::return_shared(registrar);
            test_scenario::return_shared(config);
            test_scenario::return_shared(registry);
            test_scenario::return_shared(auction);
        };
        test_scenario::end(scenario);
    }

    #[test, expected_failure(abort_code = base_registrar::EInvalidImageMessage)]
    fun test_register_with_code_and_image_aborts_with_empty_hashed_message() {
        let scenario = test_init();
        make_commitment(&mut scenario, option::none());

        test_scenario::next_tx(&mut scenario, FIRST_USER_ADDRESS);
        {
            let controller = test_scenario::take_shared<BaseController>(&mut scenario);
            let registrar = test_scenario::take_shared<BaseRegistrar>(&mut scenario);
            let registry = test_scenario::take_shared<Registry>(&mut scenario);
            let config = test_scenario::take_shared<Configuration>(&mut scenario);
            let auction = test_scenario::take_shared<Auction>(&mut scenario);
            let ctx = tx_context::new(
                @0x0,
                x"3a985da74fe225b2045c172d6bd390bd855f086e3e9d525b46bfe24511431532",
                21,
                0
            );
            let coin = coin::mint_for_testing<SUI>(3000000, &mut ctx);

            controller::register_with_code_and_image(
                &mut controller,
                &mut registrar,
                &mut registry,
                &mut config,
                &auction,
                FIRST_LABEL,
                FIRST_USER_ADDRESS,
                2,
                FIRST_SECRET,
                &mut coin,
                REFERRAL_CODE,
                DISCOUNT_CODE,
                x"b8d5c020ccf043fb1dde772067d54e254041ec4c8e137f5017158711e59e86933d1889cf4d9c6ad8ef57290cc00d99b7ba60da5c0db64a996f72af010acdd2b0",
                x"",
                b"QmQdesiADN2mPnebRz3pvkGMKcb8Qhyb1ayW2ybvAueJ7k,eastagile-123.sui,751",
                &mut ctx,
            );

            coin::destroy_for_testing(coin);
            test_scenario::return_shared(controller);
            test_scenario::return_shared(registrar);
            test_scenario::return_shared(config);
            test_scenario::return_shared(registry);
            test_scenario::return_shared(auction);
        };
        test_scenario::end(scenario);
    }

    #[test, expected_failure(abort_code = base_registrar::EInvalidImageMessage)]
    fun test_register_with_code_and_image_aborts_with_empty_raw_message() {
        let scenario = test_init();
        make_commitment(&mut scenario, option::none());

        test_scenario::next_tx(&mut scenario, FIRST_USER_ADDRESS);
        {
            let controller = test_scenario::take_shared<BaseController>(&mut scenario);
            let registrar = test_scenario::take_shared<BaseRegistrar>(&mut scenario);
            let registry = test_scenario::take_shared<Registry>(&mut scenario);
            let config = test_scenario::take_shared<Configuration>(&mut scenario);
            let auction = test_scenario::take_shared<Auction>(&mut scenario);
            let ctx = tx_context::new(
                @0x0,
                x"3a985da74fe225b2045c172d6bd390bd855f086e3e9d525b46bfe24511431532",
                21,
                0
            );
            let coin = coin::mint_for_testing<SUI>(3000000, &mut ctx);

            controller::register_with_code_and_image(
                &mut controller,
                &mut registrar,
                &mut registry,
                &mut config,
                &auction,
                FIRST_LABEL,
                FIRST_USER_ADDRESS,
                2,
                FIRST_SECRET,
                &mut coin,
                REFERRAL_CODE,
                DISCOUNT_CODE,
                x"b8d5c020ccf043fb1dde772067d54e254041ec4c8e137f5017158711e59e86933d1889cf4d9c6ad8ef57290cc00d99b7ba60da5c0db64a996f72af010acdd2b0",
                x"64d1c3d80ac32235d4bf1c5499ac362fd28b88eba2984e81cc36924be09f5a2d",
                b"",
                &mut ctx,
            );

            coin::destroy_for_testing(coin);
            test_scenario::return_shared(controller);
            test_scenario::return_shared(registrar);
            test_scenario::return_shared(config);
            test_scenario::return_shared(registry);
            test_scenario::return_shared(auction);
        };
        test_scenario::end(scenario);
    }

    #[test]
    fun test_register_with_config_and_code_and_image() {
        let scenario = test_init();
        make_commitment(&mut scenario, option::none());
        test_scenario::next_tx(&mut scenario, FIRST_USER_ADDRESS);
        {
            let controller =
                test_scenario::take_shared<BaseController>(&mut scenario);
            let registrar =
                test_scenario::take_shared<BaseRegistrar>(&mut scenario);
            let registry =
                test_scenario::take_shared<Registry>(&mut scenario);
            let config =
                test_scenario::take_shared<Configuration>(&mut scenario);
            let auction = test_scenario::take_shared<Auction>(&mut scenario);
            let ctx = tx_context::new(
                FIRST_USER_ADDRESS,
                x"3a985da74fe225b2045c172d6bd390bd855f086e3e9d525b46bfe24511431532",
                21,
                0
            );
            let coin = coin::mint_for_testing<SUI>(3000000, &mut ctx);

            assert!(controller::balance(&controller) == 0, 0);
            assert!(!base_registrar::record_exists(&registrar, utf8(FIRST_LABEL)), 0);
            assert!(!base_registry::record_exists(&registry, utf8(FIRST_NODE)), 0);
            assert!(!test_scenario::has_most_recent_for_sender<RegistrationNFT>(&mut scenario), 0);
            assert!(!test_scenario::has_most_recent_for_address<Coin<SUI>>(SECOND_USER_ADDRESS), 0);

            controller::register_with_config_and_code_and_image(
                &mut controller,
                &mut registrar,
                &mut registry,
                &mut config,
                &auction,
                FIRST_LABEL,
                FIRST_USER_ADDRESS,
                2,
                FIRST_SECRET,
                FIRST_RESOLVER_ADDRESS,
                &mut coin,
                REFERRAL_CODE,
                DISCOUNT_CODE,
                x"b8d5c020ccf043fb1dde772067d54e254041ec4c8e137f5017158711e59e86933d1889cf4d9c6ad8ef57290cc00d99b7ba60da5c0db64a996f72af010acdd2b0",
                x"64d1c3d80ac32235d4bf1c5499ac362fd28b88eba2984e81cc36924be09f5a2d",
                b"QmQdesiADN2mPnebRz3pvkGMKcb8Qhyb1ayW2ybvAueJ7k,eastagile-123.sui,751",
                &mut ctx,
            );
            assert!(coin::value(&coin) == 1300000, 0);
            coin::destroy_for_testing(coin);
            test_scenario::return_shared(controller);
            test_scenario::return_shared(registrar);
            test_scenario::return_shared(config);
            test_scenario::return_shared(auction);
            test_scenario::return_shared(registry);
        };
        test_scenario::next_tx(&mut scenario, FIRST_USER_ADDRESS);
        {
            let controller = test_scenario::take_shared<BaseController>(&mut scenario);
            let registrar = test_scenario::take_shared<BaseRegistrar>(&mut scenario);
            let nft = test_scenario::take_from_sender<RegistrationNFT>(&mut scenario);
            let (name, url) = base_registrar::get_nft_fields(&nft);
            let (_, _, uid) = base_registrar::get_registrar(&registrar);
            let registry = test_scenario::take_shared<Registry>(&mut scenario);
            let coin = test_scenario::take_from_address<Coin<SUI>>(&mut scenario, SECOND_USER_ADDRESS);

            assert!(name == utf8(FIRST_NODE), 0);
            assert!(
                url == url::new_unsafe_from_bytes(b"QmQdesiADN2mPnebRz3pvkGMKcb8Qhyb1ayW2ybvAueJ7k"),
                0
            );
            assert!(coin::value(&coin) == 170000, 0);
            assert!(controller::balance(&controller) == 1700000 - 170000, 0);

            let detail = dynamic_field::borrow(uid, utf8(FIRST_LABEL));
            let (owner, resolver, ttl) = base_registry::get_record_by_key(&registry, utf8(FIRST_NODE));

            assert!(owner == FIRST_USER_ADDRESS, 0);
            assert!(resolver == FIRST_RESOLVER_ADDRESS, 0);
            assert!(ttl == 0, 0);
            assert!(base_registrar::get_registration_expiry(detail) == 21 + 730, 0);
            assert!(base_registrar::get_registration_owner(detail) == FIRST_USER_ADDRESS, 0);

            coin::destroy_for_testing(coin);
            test_scenario::return_to_sender(&mut scenario, nft);
            test_scenario::return_shared(controller);
            test_scenario::return_shared(registrar);
            test_scenario::return_shared(registry);
        };
        test_scenario::end(scenario);
    }

    #[test, expected_failure(abort_code = base_registrar::EInvalidImageMessage)]
    fun test_register_with_config_and_code_and_image_aborts_with_empty_signature() {
        let scenario = test_init();
        make_commitment(&mut scenario, option::none());
        test_scenario::next_tx(&mut scenario, FIRST_USER_ADDRESS);
        {
            let controller =
                test_scenario::take_shared<BaseController>(&mut scenario);
            let registrar =
                test_scenario::take_shared<BaseRegistrar>(&mut scenario);
            let registry =
                test_scenario::take_shared<Registry>(&mut scenario);
            let config =
                test_scenario::take_shared<Configuration>(&mut scenario);
            let auction = test_scenario::take_shared<Auction>(&mut scenario);
            let ctx = tx_context::new(
                FIRST_USER_ADDRESS,
                x"3a985da74fe225b2045c172d6bd390bd855f086e3e9d525b46bfe24511431532",
                21,
                0
            );
            let coin = coin::mint_for_testing<SUI>(3000000, &mut ctx);

            controller::register_with_config_and_code_and_image(
                &mut controller,
                &mut registrar,
                &mut registry,
                &mut config,
                &auction,
                FIRST_LABEL,
                FIRST_USER_ADDRESS,
                2,
                FIRST_SECRET,
                FIRST_RESOLVER_ADDRESS,
                &mut coin,
                REFERRAL_CODE,
                DISCOUNT_CODE,
                x"",
                x"64d1c3d80ac32235d4bf1c5499ac362fd28b88eba2984e81cc36924be09f5a2d",
                b"QmQdesiADN2mPnebRz3pvkGMKcb8Qhyb1ayW2ybvAueJ7k,eastagile-123.sui,751",
                &mut ctx,
            );

            coin::destroy_for_testing(coin);
            test_scenario::return_shared(controller);
            test_scenario::return_shared(registrar);
            test_scenario::return_shared(config);
            test_scenario::return_shared(auction);
            test_scenario::return_shared(registry);
        };
        test_scenario::end(scenario);
    }

    #[test, expected_failure(abort_code = base_registrar::EInvalidImageMessage)]
    fun test_register_with_config_and_code_and_image_aborts_with_empty_hashed_message() {
        let scenario = test_init();
        make_commitment(&mut scenario, option::none());
        test_scenario::next_tx(&mut scenario, FIRST_USER_ADDRESS);
        {
            let controller =
                test_scenario::take_shared<BaseController>(&mut scenario);
            let registrar =
                test_scenario::take_shared<BaseRegistrar>(&mut scenario);
            let registry =
                test_scenario::take_shared<Registry>(&mut scenario);
            let config =
                test_scenario::take_shared<Configuration>(&mut scenario);
            let auction = test_scenario::take_shared<Auction>(&mut scenario);
            let ctx = tx_context::new(
                FIRST_USER_ADDRESS,
                x"3a985da74fe225b2045c172d6bd390bd855f086e3e9d525b46bfe24511431532",
                21,
                0
            );
            let coin = coin::mint_for_testing<SUI>(3000000, &mut ctx);

            controller::register_with_config_and_code_and_image(
                &mut controller,
                &mut registrar,
                &mut registry,
                &mut config,
                &auction,
                FIRST_LABEL,
                FIRST_USER_ADDRESS,
                2,
                FIRST_SECRET,
                FIRST_RESOLVER_ADDRESS,
                &mut coin,
                REFERRAL_CODE,
                DISCOUNT_CODE,
                x"b8d5c020ccf043fb1dde772067d54e254041ec4c8e137f5017158711e59e86933d1889cf4d9c6ad8ef57290cc00d99b7ba60da5c0db64a996f72af010acdd2b0",
                x"",
                b"QmQdesiADN2mPnebRz3pvkGMKcb8Qhyb1ayW2ybvAueJ7k,eastagile-123.sui,751",
                &mut ctx,
            );

            coin::destroy_for_testing(coin);
            test_scenario::return_shared(controller);
            test_scenario::return_shared(registrar);
            test_scenario::return_shared(config);
            test_scenario::return_shared(auction);
            test_scenario::return_shared(registry);
        };
        test_scenario::end(scenario);
    }

    #[test, expected_failure(abort_code = base_registrar::EInvalidImageMessage)]
    fun test_register_with_config_and_code_and_image_aborts_with_empty_raw_message() {
        let scenario = test_init();
        make_commitment(&mut scenario, option::none());
        test_scenario::next_tx(&mut scenario, FIRST_USER_ADDRESS);
        {
            let controller =
                test_scenario::take_shared<BaseController>(&mut scenario);
            let registrar =
                test_scenario::take_shared<BaseRegistrar>(&mut scenario);
            let registry =
                test_scenario::take_shared<Registry>(&mut scenario);
            let config =
                test_scenario::take_shared<Configuration>(&mut scenario);
            let auction = test_scenario::take_shared<Auction>(&mut scenario);
            let ctx = tx_context::new(
                FIRST_USER_ADDRESS,
                x"3a985da74fe225b2045c172d6bd390bd855f086e3e9d525b46bfe24511431532",
                21,
                0
            );
            let coin = coin::mint_for_testing<SUI>(3000000, &mut ctx);

            controller::register_with_config_and_code_and_image(
                &mut controller,
                &mut registrar,
                &mut registry,
                &mut config,
                &auction,
                FIRST_LABEL,
                FIRST_USER_ADDRESS,
                2,
                FIRST_SECRET,
                FIRST_RESOLVER_ADDRESS,
                &mut coin,
                REFERRAL_CODE,
                DISCOUNT_CODE,
                x"b8d5c020ccf043fb1dde772067d54e254041ec4c8e137f5017158711e59e86933d1889cf4d9c6ad8ef57290cc00d99b7ba60da5c0db64a996f72af010acdd2b0",
                x"64d1c3d80ac32235d4bf1c5499ac362fd28b88eba2984e81cc36924be09f5a2d",
                b"",
                &mut ctx,
            );

            coin::destroy_for_testing(coin);
            test_scenario::return_shared(controller);
            test_scenario::return_shared(registrar);
            test_scenario::return_shared(config);
            test_scenario::return_shared(auction);
            test_scenario::return_shared(registry);
        };
        test_scenario::end(scenario);
    }

    #[test]
    fun test_renew_with_image() {
        let scenario = test_init();
        register(&mut scenario);

        test_scenario::next_tx(&mut scenario, FIRST_USER_ADDRESS);
        {
            let controller = test_scenario::take_shared<BaseController>(&mut scenario);
            let nft = test_scenario::take_from_sender<RegistrationNFT>(&mut scenario);
            let (name, url) = base_registrar::get_nft_fields(&nft);

            assert!(controller::balance(&controller) == 1000000, 0);
            assert!(name == utf8(b"eastagile-123.sui"), 0);
            assert!(url == url::new_unsafe_from_bytes(b"ipfs://QmaLFg4tQYansFpyRqmDfABdkUVy66dHtpnkH15v1LPzcY"), 0);

            test_scenario::return_shared(controller);
            test_scenario::return_to_sender(&mut scenario, nft);
        };
        test_scenario::next_tx(&mut scenario, FIRST_USER_ADDRESS);
        {
            let controller = test_scenario::take_shared<BaseController>(&mut scenario);
            let registrar = test_scenario::take_shared<BaseRegistrar>(&mut scenario);
            let config = test_scenario::take_shared<Configuration>(&mut scenario);
            let nft = test_scenario::take_from_sender<RegistrationNFT>(&scenario);
            let ctx = test_scenario::ctx(&mut scenario);
            let coin = coin::mint_for_testing<SUI>(2000001, ctx);

            assert!(base_registrar::name_expires_at(&registrar, string::utf8(FIRST_LABEL)) == 416, 0);
            assert!(controller::balance(&controller) == 1000000, 0);

            controller::renew_with_image(
                &mut controller,
                &mut registrar,
                &config,
                FIRST_LABEL,
                2,
                &mut coin,
                &mut nft,
                x"9d1b824b2c7c3649cc967465393cc00cfa3e4c8e542ef0175a0525f91cb80b8721370eb6ca3f36896e0b740f99ebd02ea3e50480b19ac66466045b3e4763b14f",
                x"8ae97b7af21e857a343b93f0ca8a132819aa4edd4bedcee3e3a37d8f9bb89821",
                b"QmQdesiADN2mPnebRz3pvkGMKcb8Qhyb1ayW2ybvAueJ7k,eastagile-123.sui,1146",
                ctx,
            );

            assert!(coin::value(&coin) == 1, 0);
            assert!(base_registrar::name_expires_at(&registrar, string::utf8(FIRST_LABEL)) == 1146, 0);

            coin::destroy_for_testing(coin);
            test_scenario::return_shared(controller);
            test_scenario::return_shared(registrar);
            test_scenario::return_shared(config);
            test_scenario::return_to_sender(&mut scenario, nft);
        };
        test_scenario::next_tx(&mut scenario, FIRST_USER_ADDRESS);
        {
            let controller = test_scenario::take_shared<BaseController>(&mut scenario);
            let nft = test_scenario::take_from_sender<RegistrationNFT>(&mut scenario);
            let (name, url) = base_registrar::get_nft_fields(&nft);

            assert!(controller::balance(&controller) == 3000000, 0);
            assert!(name == utf8(b"eastagile-123.sui"), 0);
            assert!(url == url::new_unsafe_from_bytes(b"QmQdesiADN2mPnebRz3pvkGMKcb8Qhyb1ayW2ybvAueJ7k"), 0);

            test_scenario::return_shared(controller);
            test_scenario::return_to_sender(&mut scenario, nft);
        };
        test_scenario::end(scenario);
    }

    #[test, expected_failure(abort_code = base_registrar::EInvalidImageMessage)]
    fun test_renew_with_image_aborts_with_empty_signature() {
        let scenario = test_init();
        register(&mut scenario);

        test_scenario::next_tx(&mut scenario, FIRST_USER_ADDRESS);
        {
            let controller = test_scenario::take_shared<BaseController>(&mut scenario);
            let registrar = test_scenario::take_shared<BaseRegistrar>(&mut scenario);
            let config = test_scenario::take_shared<Configuration>(&mut scenario);
            let nft = test_scenario::take_from_sender<RegistrationNFT>(&scenario);
            let ctx = test_scenario::ctx(&mut scenario);
            let coin = coin::mint_for_testing<SUI>(2000001, ctx);

            controller::renew_with_image(
                &mut controller,
                &mut registrar,
                &config,
                FIRST_LABEL,
                2,
                &mut coin,
                &mut nft,
                x"",
                x"8ae97b7af21e857a343b93f0ca8a132819aa4edd4bedcee3e3a37d8f9bb89821",
                b"QmQdesiADN2mPnebRz3pvkGMKcb8Qhyb1ayW2ybvAueJ7k,eastagile-123.sui,1146",
                ctx,
            );

            coin::destroy_for_testing(coin);
            test_scenario::return_shared(controller);
            test_scenario::return_shared(registrar);
            test_scenario::return_shared(config);
            test_scenario::return_to_sender(&mut scenario, nft);
        };
        test_scenario::end(scenario);
    }

    #[test, expected_failure(abort_code = base_registrar::EInvalidImageMessage)]
    fun test_renew_with_image_aborts_with_empty_hashed_msg() {
        let scenario = test_init();
        register(&mut scenario);

        test_scenario::next_tx(&mut scenario, FIRST_USER_ADDRESS);
        {
            let controller = test_scenario::take_shared<BaseController>(&mut scenario);
            let registrar = test_scenario::take_shared<BaseRegistrar>(&mut scenario);
            let config = test_scenario::take_shared<Configuration>(&mut scenario);
            let nft = test_scenario::take_from_sender<RegistrationNFT>(&scenario);
            let ctx = test_scenario::ctx(&mut scenario);
            let coin = coin::mint_for_testing<SUI>(2000001, ctx);

            controller::renew_with_image(
                &mut controller,
                &mut registrar,
                &config,
                FIRST_LABEL,
                2,
                &mut coin,
                &mut nft,
                x"a8ae97b7af21e87a343b93f0ca8a132819aa4edd4bedcee3e3a37d8f9bb89821",
                x"",
                b"QmQdesiADN2mPnebRz3pvkGMKcb8Qhyb1ayW2ybvAueJ7k,eastagile-123.sui,1146",
                ctx,
            );

            coin::destroy_for_testing(coin);
            test_scenario::return_shared(controller);
            test_scenario::return_shared(registrar);
            test_scenario::return_shared(config);
            test_scenario::return_to_sender(&mut scenario, nft);
        };
        test_scenario::end(scenario);
    }

    #[test, expected_failure(abort_code = base_registrar::EInvalidImageMessage)]
    fun test_renew_with_image_aborts_with_empty_raw_msg() {
        let scenario = test_init();
        register(&mut scenario);

        test_scenario::next_tx(&mut scenario, FIRST_USER_ADDRESS);
        {
            let controller = test_scenario::take_shared<BaseController>(&mut scenario);
            let registrar = test_scenario::take_shared<BaseRegistrar>(&mut scenario);
            let config = test_scenario::take_shared<Configuration>(&mut scenario);
            let nft = test_scenario::take_from_sender<RegistrationNFT>(&scenario);
            let ctx = test_scenario::ctx(&mut scenario);
            let coin = coin::mint_for_testing<SUI>(2000001, ctx);

            controller::renew_with_image(
                &mut controller,
                &mut registrar,
                &config,
                FIRST_LABEL,
                2,
                &mut coin,
                &mut nft,
                x"a8ae97b7af21e85a343b93f0ca8a132819aa4edd4bedcee3e3a37d8f9bb89821",
                x"a8ae97b7af21857a343b93f0ca8a132819aa4edd4bedcee3e3a37d8f9bb89821",
                b"",
                ctx,
            );

            coin::destroy_for_testing(coin);
            test_scenario::return_shared(controller);
            test_scenario::return_shared(registrar);
            test_scenario::return_shared(config);
            test_scenario::return_to_sender(&mut scenario, nft);
        };
        test_scenario::end(scenario);
    }

    #[test, expected_failure(abort_code = base_registrar::ELabelExpired)]
    fun test_renew_with_image_aborts_if_being_called_too_late() {
        let scenario = test_init();
        register(&mut scenario);

        test_scenario::next_tx(&mut scenario, FIRST_USER_ADDRESS);
        {
            let controller = test_scenario::take_shared<BaseController>(&mut scenario);
            let registrar = test_scenario::take_shared<BaseRegistrar>(&mut scenario);
            let config = test_scenario::take_shared<Configuration>(&mut scenario);
            let nft = test_scenario::take_from_sender<RegistrationNFT>(&scenario);
            let ctx = tx_context::new(
                FIRST_USER_ADDRESS,
                x"3a985da74fe225b2045c172d6bd390bd855f086e3e9d525b46bfe24511431532",
                600,
                0
            );
            let coin = coin::mint_for_testing<SUI>(2000001, &mut ctx);

            assert!(base_registrar::name_expires_at(&registrar, string::utf8(FIRST_LABEL)) == 416, 0);

            controller::renew_with_image(
                &mut controller,
                &mut registrar,
                &config,
                FIRST_LABEL,
                2,
                &mut coin,
                &mut nft,
                x"9d1b824b2c7c3649cc967465393cc00cfa3e4c8e542ef0175a0525f91cb80b8721370eb6ca3f36896e0b740f99ebd02ea3e50480b19ac66466045b3e4763b14f",
                x"8ae97b7af21e857a343b93f0ca8a132819aa4edd4bedcee3e3a37d8f9bb89821",
                b"QmQdesiADN2mPnebRz3pvkGMKcb8Qhyb1ayW2ybvAueJ7k,eastagile-123.sui,1146",
                &mut ctx,
            );

            coin::destroy_for_testing(coin);
            test_scenario::return_shared(controller);
            test_scenario::return_shared(registrar);
            test_scenario::return_shared(config);
            test_scenario::return_to_sender(&mut scenario, nft);
        };
        test_scenario::end(scenario);
    }

    #[test]
    fun test_renew_with_image_works_if_being_called_in_grace_time() {
        let scenario = test_init();
        register(&mut scenario);

        test_scenario::next_tx(&mut scenario, FIRST_USER_ADDRESS);
        {
            let controller = test_scenario::take_shared<BaseController>(&mut scenario);
            let nft = test_scenario::take_from_sender<RegistrationNFT>(&mut scenario);
            let (name, url) = base_registrar::get_nft_fields(&nft);

            assert!(controller::balance(&controller) == 1000000, 0);
            assert!(name == utf8(b"eastagile-123.sui"), 0);
            assert!(url == url::new_unsafe_from_bytes(b"ipfs://QmaLFg4tQYansFpyRqmDfABdkUVy66dHtpnkH15v1LPzcY"), 0);

            test_scenario::return_shared(controller);
            test_scenario::return_to_sender(&mut scenario, nft);
        };
        test_scenario::next_tx(&mut scenario, FIRST_USER_ADDRESS);
        {
            let controller = test_scenario::take_shared<BaseController>(&mut scenario);
            let registrar = test_scenario::take_shared<BaseRegistrar>(&mut scenario);
            let config = test_scenario::take_shared<Configuration>(&mut scenario);
            let nft = test_scenario::take_from_sender<RegistrationNFT>(&scenario);
            let ctx = tx_context::new(
                FIRST_USER_ADDRESS,
                x"3a985da74fe225b2045c172d6bd390bd855f086e3e9d525b46bfe24511431532",
                450,
                0
            );
            let coin = coin::mint_for_testing<SUI>(2000001, &mut ctx);

            assert!(base_registrar::name_expires_at(&registrar, string::utf8(FIRST_LABEL)) == 416, 0);
            assert!(controller::balance(&controller) == 1000000, 0);

            controller::renew_with_image(
                &mut controller,
                &mut registrar,
                &config,
                FIRST_LABEL,
                2,
                &mut coin,
                &mut nft,
                x"9d1b824b2c7c3649cc967465393cc00cfa3e4c8e542ef0175a0525f91cb80b8721370eb6ca3f36896e0b740f99ebd02ea3e50480b19ac66466045b3e4763b14f",
                x"8ae97b7af21e857a343b93f0ca8a132819aa4edd4bedcee3e3a37d8f9bb89821",
                b"QmQdesiADN2mPnebRz3pvkGMKcb8Qhyb1ayW2ybvAueJ7k,eastagile-123.sui,1146",
                &mut ctx,
            );

            assert!(coin::value(&coin) == 1, 0);
            assert!(base_registrar::name_expires_at(&registrar, string::utf8(FIRST_LABEL)) == 1146, 0);

            coin::destroy_for_testing(coin);
            test_scenario::return_shared(controller);
            test_scenario::return_shared(registrar);
            test_scenario::return_shared(config);
            test_scenario::return_to_sender(&mut scenario, nft);
        };
        test_scenario::next_tx(&mut scenario, FIRST_USER_ADDRESS);
        {
            let controller = test_scenario::take_shared<BaseController>(&mut scenario);
            let nft = test_scenario::take_from_sender<RegistrationNFT>(&mut scenario);
            let (name, url) = base_registrar::get_nft_fields(&nft);

            assert!(controller::balance(&controller) == 3000000, 0);
            assert!(name == utf8(b"eastagile-123.sui"), 0);
            assert!(url == url::new_unsafe_from_bytes(b"QmQdesiADN2mPnebRz3pvkGMKcb8Qhyb1ayW2ybvAueJ7k"), 0);

            test_scenario::return_shared(controller);
            test_scenario::return_to_sender(&mut scenario, nft);
        };
        test_scenario::end(scenario);
    }
}<|MERGE_RESOLUTION|>--- conflicted
+++ resolved
@@ -3421,7 +3421,6 @@
         };
         test_scenario::end(scenario);
     }
-<<<<<<< HEAD
 
     #[test, expected_failure(abort_code = emoji::EInvalidLabel)]
     fun test_register_abort_if_name_are_waiting_for_being_finalized_2() {
@@ -3571,149 +3570,8 @@
             test_scenario::return_shared(registry);
             test_scenario::return_shared(auction);
         };
-        test_scenario::next_tx(&mut scenario, FIRST_USER_ADDRESS);
-        {
-            let controller = test_scenario::take_shared<BaseController>(&mut scenario);
-            let registrar = test_scenario::take_shared<BaseRegistrar>(&mut scenario);
-            let nft = test_scenario::take_from_sender<RegistrationNFT>(&mut scenario);
-            let (name, url) = base_registrar::get_nft_fields(&nft);
-            let (_, _, uid) = base_registrar::get_registrar(&registrar);
-            let registry = test_scenario::take_shared<Registry>(&mut scenario);
-
-            assert!(controller::balance(&controller) == 1000000, 0);
-            assert!(name == utf8(AUCTIONED_NODE), 0);
-            assert!(
-                url == url::new_unsafe_from_bytes(b""),
-                0
-            );
-
-            let detail = dynamic_field::borrow(uid, utf8(AUCTIONED_LABEL));
-            let (owner, resolver, ttl) = base_registry::get_record_by_key(&registry, utf8(AUCTIONED_NODE));
-
-            assert!(owner == FIRST_USER_ADDRESS, 0);
-            assert!(resolver == @0x0, 0);
-            assert!(ttl == 0, 0);
-            assert!(base_registrar::get_registration_expiry(detail) == 221 + 365, 0);
-            assert!(base_registrar::get_registration_owner(detail) == FIRST_USER_ADDRESS, 0);
-
-            test_scenario::return_to_sender(&mut scenario, nft);
-            test_scenario::return_shared(controller);
-            test_scenario::return_shared(registrar);
-            test_scenario::return_shared(registry);
-        };
-        test_scenario::end(scenario);
-    }
-=======
-     #[test, expected_failure(abort_code = controller::ERegistrationIsDisabled)]
-        fun test_register_abort_if_registration_is_disabled() {
-         let scenario = test_init();
-         set_auction_config(&mut scenario);
-
-         test_scenario::next_tx(&mut scenario, SUINS_ADDRESS);
-         {
-             let controller = test_scenario::take_shared<BaseController>(&mut scenario);
-             let admin_cap = test_scenario::take_from_sender<AdminCap>(&mut scenario);
-
-             controller::set_disable(&admin_cap, &mut controller, true);
-
-             test_scenario::return_to_sender(&mut scenario, admin_cap);
-             test_scenario::return_shared(controller);
-         };
-         test_scenario::next_tx(&mut scenario, FIRST_USER_ADDRESS);
-         {
-             let controller = test_scenario::take_shared<BaseController>(&mut scenario);
-             let registrar = test_scenario::take_shared<BaseRegistrar>(&mut scenario);
-             let ctx = tx_context::new(
-                 @0x0,
-                 x"3a985da74fe225b2045c172d6bd390bd855f086e3e9d525b46bfe24511431532",
-                 220,
-                 0
-             );
-             let commitment = controller::test_make_commitment(
-                 &registrar,
-                 AUCTIONED_LABEL,
-                 FIRST_USER_ADDRESS,
-                 FIRST_SECRET
-             );
-
-             controller::commit(
-                 &mut controller,
-                 commitment,
-                 &mut ctx,
-             );
-
-             test_scenario::return_shared(controller);
-             test_scenario::return_shared(registrar);
-         };
-         test_scenario::next_tx(&mut scenario, FIRST_USER_ADDRESS);
-         {
-             let controller = test_scenario::take_shared<BaseController>(&mut scenario);
-             let registrar = test_scenario::take_shared<BaseRegistrar>(&mut scenario);
-             let registry = test_scenario::take_shared<Registry>(&mut scenario);
-             let config = test_scenario::take_shared<Configuration>(&mut scenario);
-             let auction = test_scenario::take_shared<Auction>(&mut scenario);
-             let ctx = tx_context::new(
-                 @0x0,
-                 x"3a985da74fe225b2045c172d6bd390bd855f086e3e9d525b46bfe24511431532",
-                 221,
-                 0
-             );
-             let coin = coin::mint_for_testing<SUI>(3000000, &mut ctx);
-
-             controller::register(
-                 &mut controller,
-                 &mut registrar,
-                 &mut registry,
-                 &mut config,
-                 &auction,
-                 AUCTIONED_LABEL,
-                 FIRST_USER_ADDRESS,
-                 1,
-                 FIRST_SECRET,
-                 &mut coin,
-                 &mut ctx,
-             );
-
-             coin::destroy_for_testing(coin);
-             test_scenario::return_shared(controller);
-             test_scenario::return_shared(registrar);
-             test_scenario::return_shared(config);
-             test_scenario::return_shared(registry);
-             test_scenario::return_shared(auction);
-         };
-         test_scenario::next_tx(&mut scenario, FIRST_USER_ADDRESS);
-         {
-             let controller = test_scenario::take_shared<BaseController>(&mut scenario);
-             let registrar = test_scenario::take_shared<BaseRegistrar>(&mut scenario);
-             let nft = test_scenario::take_from_sender<RegistrationNFT>(&mut scenario);
-             let (name, url) = base_registrar::get_nft_fields(&nft);
-             let (_, _, uid) = base_registrar::get_registrar(&registrar);
-             let registry = test_scenario::take_shared<Registry>(&mut scenario);
-
-             assert!(controller::balance(&controller) == 1000000, 0);
-             assert!(name == utf8(AUCTIONED_NODE), 0);
-             assert!(
-                 url == url::new_unsafe_from_bytes(b"ipfs://QmaLFg4tQYansFpyRqmDfABdkUVy66dHtpnkH15v1LPzcY"),
-                 0
-             );
-
-             let detail = dynamic_field::borrow(uid, utf8(AUCTIONED_LABEL));
-             let (owner, resolver, ttl) = base_registry::get_record_by_key(&registry, utf8(AUCTIONED_NODE));
-
-             assert!(owner == FIRST_USER_ADDRESS, 0);
-             assert!(resolver == @0x0, 0);
-             assert!(ttl == 0, 0);
-             assert!(base_registrar::get_registration_expiry(detail) == 221 + 365, 0);
-             assert!(base_registrar::get_registration_owner(detail) == FIRST_USER_ADDRESS, 0);
-
-             test_scenario::return_to_sender(&mut scenario, nft);
-             test_scenario::return_shared(controller);
-             test_scenario::return_shared(registrar);
-             test_scenario::return_shared(registry);
-         };
-         test_scenario::end(scenario);
-     }
->>>>>>> 473335c6
+        test_scenario::end(scenario);
+    }
 
     #[test]
     fun test_register_abort_if_registration_is_enabled_again() {
