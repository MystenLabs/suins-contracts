#[test_only]
module suins::controller_tests {

    use sui::coin::{Self, Coin};
    use sui::test_scenario::{Self, Scenario};
    use sui::tx_context;
    use sui::sui::SUI;
    use sui::url;
    use suins::auction::{Auction, make_seal_bid};
    use suins::auction;
    use suins::auction_tests::{start_an_auction_util, place_bid_util, reveal_bid_util};
    use suins::registrar::{Self, RegistrationNFT};
    use suins::registry::{Self, AdminCap};
    use suins::configuration::{Self, Configuration};
    use suins::controller;
    use suins::emoji;
    use std::option::{Self, Option, some};
    use std::string::utf8;
    use std::vector;
    use suins::entity::SuiNS;
    use suins::entity;

    const SUINS_ADDRESS: address = @0xA001;
    const FIRST_USER_ADDRESS: address = @0xB001;
    const SECOND_USER_ADDRESS: address = @0xB002;
    const FIRST_RESOLVER_ADDRESS: address = @0xC001;
    const FIRST_LABEL: vector<u8> = b"eastagile-123";
    const FIRST_NODE: vector<u8> = b"eastagile-123.sui";
    const SECOND_LABEL: vector<u8> = b"suinameservice";
    const THIRD_LABEL: vector<u8> = b"thirdsuinameservice";
    const FIRST_SECRET: vector<u8> = b"oKz=QdYd)]ryKB%";
    const SECOND_SECRET: vector<u8> = b"a9f8d4a8daeda2f35f02";
    const FIRST_INVALID_LABEL: vector<u8> = b"east.agile";
    const SECOND_INVALID_LABEL: vector<u8> = b"ea";
    const THIRD_INVALID_LABEL: vector<u8> = b"zkaoxpcbarubhtxkunajudxezneyczueajbggrynkwbepxjqjxrigrtgglhfjpax";
    const AUCTIONED_LABEL: vector<u8> = b"suins";
    const AUCTIONED_NODE: vector<u8> = b"suins.sui";
    const FOURTH_INVALID_LABEL: vector<u8> = b"-eastagile";
    const FIFTH_INVALID_LABEL: vector<u8> = b"east/?agile";
    const REFERRAL_CODE: vector<u8> = b"X43kS8";
    const DISCOUNT_CODE: vector<u8> = b"DC12345";
    const BIDDING_PERIOD: u64 = 3;
    const REVEAL_PERIOD: u64 = 3;
    const START_AUCTION_START_AT: u64 = 50;
    const START_AUCTION_END_AT: u64 = 120;
    const START_AN_AUCTION_AT: u64 = 110;
<<<<<<< HEAD
    const SUI_REGISTRAR: vector<u8> = b"sui";
=======
    const EXTRA_PERIOD: u64 = 30;
>>>>>>> d463b9ca

    fun test_init(): Scenario {
        let scenario = test_scenario::begin(SUINS_ADDRESS);
        {
            let ctx = test_scenario::ctx(&mut scenario);
            registry::test_init(ctx);
            configuration::test_init(ctx);
            entity::test_init(ctx);
            auction::test_init(ctx);
        };
        test_scenario::next_tx(&mut scenario, SUINS_ADDRESS);
        {
            let admin_cap = test_scenario::take_from_sender<AdminCap>(&mut scenario);
            let config = test_scenario::take_shared<Configuration>(&mut scenario);
            let suins = test_scenario::take_shared<SuiNS>(&mut scenario);

            registrar::new_tld(&admin_cap, &mut suins, SUI_REGISTRAR, test_scenario::ctx(&mut scenario));
            configuration::new_referral_code(&admin_cap, &mut config, REFERRAL_CODE, 10, SECOND_USER_ADDRESS);
            configuration::new_discount_code(&admin_cap, &mut config, DISCOUNT_CODE, 15, FIRST_USER_ADDRESS);
            configuration::set_public_key(
                &admin_cap,
                &mut config,
                x"0445e28df251d0ec0f66f284f7d5598db7e68b1a196396e4e13a3942d1364812ae5ed65ebb3d20cbf073ad50c6bbafa92505dc9b306e30476e57919a63ac824cab"
            );

            test_scenario::return_shared(config);
            test_scenario::return_shared(suins);
            test_scenario::return_to_sender(&mut scenario, admin_cap);
        };
        scenario
    }

    fun make_commitment(scenario: &mut Scenario, label: Option<vector<u8>>) {
        test_scenario::next_tx(scenario, FIRST_USER_ADDRESS);
        {
            let suins = test_scenario::take_shared<SuiNS>(scenario);
            let no_of_commitments = controller::commitment_len(&suins);
            let ctx = tx_context::new(
                @0x0,
                x"3a985da74fe225b2045c172d6bd390bd855f086e3e9d525b46bfe24511431532",
                50,
                0
            );
            if (option::is_none(&label)) label = option::some(FIRST_LABEL);
            let commitment = controller::test_make_commitment(
                SUI_REGISTRAR,
                option::extract(&mut label),
                FIRST_USER_ADDRESS,
                FIRST_SECRET
            );

            controller::commit(
                &mut suins,
                commitment,
                &mut ctx,
            );
            assert!(controller::commitment_len(&suins) - no_of_commitments == 1, 0);

            test_scenario::return_shared(suins);
            };
    }

    fun register(scenario: &mut Scenario) {
        make_commitment(scenario, option::none());

        // register
        test_scenario::next_tx(scenario, FIRST_USER_ADDRESS);
        {
            let suins = test_scenario::take_shared<SuiNS>(scenario);
            let config = test_scenario::take_shared<Configuration>(scenario);
            let auction = test_scenario::take_shared<Auction>(scenario);
            // simulate user wait for next epoch to call `register`
            let ctx = tx_context::new(
                @0x0,
                x"3a985da74fe225b2045c172d6bd390bd855f086e3e9d525b46bfe24511431532",
                51,
                0
            );
            let coin = coin::mint_for_testing<SUI>(1000001, &mut ctx);

            assert!(!registrar::record_exists(&suins, SUI_REGISTRAR, FIRST_LABEL), 0);
            assert!(!registry::record_exists(&suins, utf8(FIRST_NODE)), 0);
            assert!(controller::balance(&suins) == 0, 0);
            assert!(!test_scenario::has_most_recent_for_sender<RegistrationNFT>(scenario), 0);

            controller::register_with_config(
                &mut suins,
                SUI_REGISTRAR,
                &mut config,
                &auction,
                FIRST_LABEL,
                FIRST_USER_ADDRESS,
                1,
                FIRST_SECRET,
                FIRST_RESOLVER_ADDRESS,
                &mut coin,
                &mut ctx,
            );
            assert!(coin::value(&coin) == 1, 0);

            coin::destroy_for_testing(coin);
            test_scenario::return_shared(config);
            test_scenario::return_shared(auction);
            test_scenario::return_shared(suins);
        };

        test_scenario::next_tx(scenario, FIRST_USER_ADDRESS);
        {
            let suins = test_scenario::take_shared<SuiNS>(scenario);
            let nft = test_scenario::take_from_sender<RegistrationNFT>(scenario);
            let (name, url) = registrar::get_nft_fields(&nft);
            registrar::assert_registrar_exists(&suins, SUI_REGISTRAR);

            assert!(controller::balance(&suins) == 1000000, 0);
            assert!(name == utf8(FIRST_NODE), 0);
            assert!(
                url == url::new_unsafe_from_bytes(b"ipfs://QmaLFg4tQYansFpyRqmDfABdkUVy66dHtpnkH15v1LPzcY"),
                0
            );

            let (expiry, owner) = registrar::get_record_detail(&suins, SUI_REGISTRAR, FIRST_LABEL);
            assert!(expiry == 51 + 365, 0);
            assert!(owner== FIRST_USER_ADDRESS, 0);

            let (owner, resolver, ttl) = registry::get_record_by_key(&suins, utf8(FIRST_NODE));
            assert!(owner == FIRST_USER_ADDRESS, 0);
            assert!(resolver == FIRST_RESOLVER_ADDRESS, 0);
            assert!(ttl == 0, 0);


            test_scenario::return_to_sender(scenario, nft);
            test_scenario::return_shared(suins);
        };
    }

    #[test]
    fun test_make_commitment() {
        let scenario = test_init();

        test_scenario::next_tx(&mut scenario, FIRST_USER_ADDRESS);
        {
            let suins = test_scenario::take_shared<SuiNS>(&mut scenario);
            assert!(controller::commitment_len(&suins) == 0, 0);
            test_scenario::return_shared(suins);
        };
        make_commitment(&mut scenario, option::none());
        test_scenario::next_tx(&mut scenario, FIRST_USER_ADDRESS);
        {
            let suins = test_scenario::take_shared<SuiNS>(&mut scenario);
            assert!(controller::commitment_len(&suins) == 1, 0);
            test_scenario::return_shared(suins);
        };
        test_scenario::end(scenario);
    }

    #[test]
    fun test_register() {
        let scenario = test_init();
        make_commitment(&mut scenario, option::none());

        test_scenario::next_tx(&mut scenario, FIRST_USER_ADDRESS);
        {
            let suins = test_scenario::take_shared<SuiNS>(&mut scenario);
            let config = test_scenario::take_shared<Configuration>(&mut scenario);
            let auction = test_scenario::take_shared<Auction>(&mut scenario);
            let ctx = tx_context::new(
                @0x0,
                x"3a985da74fe225b2045c172d6bd390bd855f086e3e9d525b46bfe24511431532",
                21,
                0
            );
            let coin = coin::mint_for_testing<SUI>(3000000, &mut ctx);

            assert!(!registrar::record_exists(&suins, SUI_REGISTRAR, FIRST_LABEL), 0);
            assert!(controller::balance(&suins) == 0, 0);
            assert!(controller::commitment_len(&suins) == 1, 0);
            assert!(!registry::record_exists(&suins, utf8(FIRST_NODE)), 0);
            assert!(!test_scenario::has_most_recent_for_sender<RegistrationNFT>(&mut scenario), 0);

            controller::register(
                &mut suins,
                SUI_REGISTRAR,
                &mut config,
                &auction,
                FIRST_LABEL,
                FIRST_USER_ADDRESS,
                2,
                FIRST_SECRET,
                &mut coin,
                &mut ctx,
            );
            assert!(coin::value(&coin) == 1000000, 0);
            assert!(controller::commitment_len(&suins) == 0, 0);

            coin::destroy_for_testing(coin);
            test_scenario::return_shared(config);
            test_scenario::return_shared(suins);
            test_scenario::return_shared(auction);
        };

        test_scenario::next_tx(&mut scenario, FIRST_USER_ADDRESS);
        {
            let nft = test_scenario::take_from_sender<RegistrationNFT>(&mut scenario);
            let suins = test_scenario::take_shared<SuiNS>(&mut scenario);
            let (name, url) = registrar::get_nft_fields(&nft);
            registrar::assert_registrar_exists(&suins, SUI_REGISTRAR);

            assert!(controller::balance(&suins) == 2000000, 0);
            assert!(name == utf8(FIRST_NODE), 0);
            assert!(
                url == url::new_unsafe_from_bytes(b"ipfs://QmaLFg4tQYansFpyRqmDfABdkUVy66dHtpnkH15v1LPzcY"),
                0
            );

            let (expiry, owner) = registrar::get_record_detail(&suins, SUI_REGISTRAR, FIRST_LABEL);
            assert!(expiry == 21 + 730, 0);
            assert!(owner == FIRST_USER_ADDRESS, 0);

            let (owner, resolver, ttl) = registry::get_record_by_key(&suins, utf8(FIRST_NODE));
            assert!(owner == FIRST_USER_ADDRESS, 0);
            assert!(resolver == @0x0, 0);
            assert!(ttl == 0, 0);

            test_scenario::return_to_sender(&mut scenario, nft);
            test_scenario::return_shared(suins);
        };
        test_scenario::end(scenario);
    }

    #[test, expected_failure(abort_code = controller::ECommitmentNotExists)]
    fun test_register_abort_with_difference_label() {
        let scenario = test_init();
        make_commitment(&mut scenario, option::none());

        test_scenario::next_tx(&mut scenario, FIRST_USER_ADDRESS);
        {
            let suins = test_scenario::take_shared<SuiNS>(&mut scenario);
            let config = test_scenario::take_shared<Configuration>(&mut scenario);
            let auction = test_scenario::take_shared<Auction>(&mut scenario);
            // simulate user wait for next epoch to call `register`
            let ctx = tx_context::new(
                @0x0,
                x"3a985da74fe225b2045c172d6bd390bd855f086e3e9d525b46bfe24511431532",
                51,
                0
            );
            let coin = coin::mint_for_testing<SUI>(1000001, &mut ctx);

            assert!(!registrar::record_exists(&suins, SUI_REGISTRAR, SECOND_LABEL), 0);

            controller::register(
                &mut suins,
                SUI_REGISTRAR,
                &mut config,
                &auction,
                SECOND_LABEL,
                FIRST_USER_ADDRESS,
                1,
                FIRST_SECRET,
                &mut coin,
                &mut ctx,
            );

            coin::destroy_for_testing(coin);
            test_scenario::return_shared(suins);
            test_scenario::return_shared(config);
            test_scenario::return_shared(auction);
        };
        test_scenario::end(scenario);
    }

    #[test, expected_failure(abort_code = controller::ECommitmentNotExists)]
    fun test_register_abort_with_wrong_secret() {
        let scenario = test_init();
        make_commitment(&mut scenario, option::none());

        test_scenario::next_tx(&mut scenario, FIRST_USER_ADDRESS);
        {
            let suins = test_scenario::take_shared<SuiNS>(&mut scenario);
            let config = test_scenario::take_shared<Configuration>(&mut scenario);
            let auction = test_scenario::take_shared<Auction>(&mut scenario);
            // simulate user wait for next epoch to call `register`
            let ctx = tx_context::new(
                @0x0,
                x"3a985da74fe225b2045c172d6bd390bd855f086e3e9d525b46bfe24511431532",
                51,
                0
            );
            let coin = coin::mint_for_testing<SUI>(1000001, &mut ctx);
            assert!(!registrar::record_exists(&suins, SUI_REGISTRAR, FIRST_LABEL), 0);

            controller::register(
                &mut suins,
                SUI_REGISTRAR,
                &mut config,
                &auction,
                SECOND_LABEL,
                FIRST_USER_ADDRESS,
                1,
                SECOND_SECRET,
                &mut coin,
                &mut ctx,
            );

            coin::destroy_for_testing(coin);
            test_scenario::return_shared(suins);
            test_scenario::return_shared(config);
            test_scenario::return_shared(auction);
        };
        test_scenario::end(scenario);
    }

    #[test, expected_failure(abort_code = controller::ECommitmentNotExists)]
    fun test_register_abort_with_wrong_owner() {
        let scenario = test_init();
        make_commitment(&mut scenario, option::none());

        test_scenario::next_tx(&mut scenario, FIRST_USER_ADDRESS);
        {
            let suins = test_scenario::take_shared<SuiNS>(&mut scenario);
            let config = test_scenario::take_shared<Configuration>(&mut scenario);
            let auction = test_scenario::take_shared<Auction>(&mut scenario);
            let ctx = tx_context::new(
                @0x0,
                x"3a985da74fe225b2045c172d6bd390bd855f086e3e9d525b46bfe24511431532",
                51,
                0
            );
            let coin = coin::mint_for_testing<SUI>(1000001, &mut ctx);
            assert!(!registrar::record_exists(&suins, SUI_REGISTRAR, FIRST_LABEL), 0);

            controller::register(
                &mut suins,
                SUI_REGISTRAR,
                &mut config,
                &auction,
                SECOND_LABEL,
                SECOND_USER_ADDRESS,
                1,
                FIRST_SECRET,
                &mut coin,
                &mut ctx,
            );

            coin::destroy_for_testing(coin);
            test_scenario::return_shared(config);
            test_scenario::return_shared(auction);
            test_scenario::return_shared(suins);
        };
        test_scenario::end(scenario);
    }

    #[test, expected_failure(abort_code = controller::ECommitmentTooOld)]
    fun test_register_abort_if_called_too_late() {
        let scenario = test_init();
        make_commitment(&mut scenario, option::none());

        test_scenario::next_tx(&mut scenario, FIRST_USER_ADDRESS);
        {
            let suins = test_scenario::take_shared<SuiNS>(&mut scenario);
            let config = test_scenario::take_shared<Configuration>(&mut scenario);
            let auction = test_scenario::take_shared<Auction>(&mut scenario);
            // simulate user call `register` in the same epoch as `commit`
            let ctx = tx_context::new(
                @0x0,
                x"3a985da74fe225b2045c172d6bd390bd855f086e3e9d525b46bfe24511431532",
                53,
                0
            );
            let coin = coin::mint_for_testing<SUI>(1000000, &mut ctx);

            controller::register(
                &mut suins,
                SUI_REGISTRAR,
                &mut config,
                &auction,
                FIRST_LABEL,
                FIRST_USER_ADDRESS,
                1,
                FIRST_SECRET,
                &mut coin,
                &mut ctx,
            );

            coin::destroy_for_testing(coin);
            test_scenario::return_shared(suins);
            test_scenario::return_shared(config);
            test_scenario::return_shared(auction);
        };
        test_scenario::end(scenario);
    }

    #[test, expected_failure(abort_code = controller::ENotEnoughFee)]
    fun test_register_abort_if_not_enough_fee() {
        let scenario = test_init();
        make_commitment(&mut scenario, option::none());

        test_scenario::next_tx(&mut scenario, FIRST_USER_ADDRESS);
        {
            let suins = test_scenario::take_shared<SuiNS>(&mut scenario);
            let config = test_scenario::take_shared<Configuration>(&mut scenario);
            let auction = test_scenario::take_shared<Auction>(&mut scenario);
            // simulate user wait for next epoch to call `register`
            let ctx = tx_context::new(
                @0x0,
                x"3a985da74fe225b2045c172d6bd390bd855f086e3e9d525b46bfe24511431532",
                52,
                0
            );
            let coin = coin::mint_for_testing<SUI>(9999, &mut ctx);

            controller::register(
                &mut suins,
                SUI_REGISTRAR,
                &mut config,
                &auction,
                FIRST_LABEL,
                FIRST_USER_ADDRESS,
                1,
                FIRST_SECRET,
                &mut coin,
                &mut ctx,
            );

            coin::destroy_for_testing(coin);
            test_scenario::return_shared(config);
            test_scenario::return_shared(suins);
            test_scenario::return_shared(auction);
        };
        test_scenario::end(scenario);
    }

    #[test, expected_failure(abort_code = controller::ELabelUnAvailable)]
    fun test_register_abort_if_label_was_registered_before() {
        let scenario = test_init();
        register(&mut scenario);
        make_commitment(&mut scenario, option::none());

        test_scenario::next_tx(&mut scenario, FIRST_USER_ADDRESS);
        {
            let suins = test_scenario::take_shared<SuiNS>(&mut scenario);
            let config = test_scenario::take_shared<Configuration>(&mut scenario);
            let auction = test_scenario::take_shared<Auction>(&mut scenario);
            // simulate user wait for next epoch to call `register`
            let ctx = tx_context::new(
                @0x0,
                x"3a985da74fe225b2045c172d6bd390bd855f086e3e9d525b46bfe24511431532",
                51,
                0
            );
            let coin = coin::mint_for_testing<SUI>(1000001, &mut ctx);
            assert!(controller::balance(&suins) == 1000000, 0);

            controller::register(
                &mut suins,
                SUI_REGISTRAR,
                &mut config,
                &auction,
                FIRST_LABEL,
                FIRST_USER_ADDRESS,
                1,
                FIRST_SECRET,
                &mut coin,
                &mut ctx,
            );

            coin::destroy_for_testing(coin);
            test_scenario::return_shared(suins);
            test_scenario::return_shared(config);
            test_scenario::return_shared(auction);
        };
        test_scenario::end(scenario);
    }

    #[test]
    fun test_register_works_if_previous_registration_is_expired() {
        let scenario = test_init();
        register(&mut scenario);

        test_scenario::next_tx(&mut scenario, SECOND_USER_ADDRESS);
        {
            let suins = test_scenario::take_shared<SuiNS>(&mut scenario);
            let ctx = tx_context::new(
                @0x0,
                x"3a985da74fe225b2045c172d6bd390bd855f086e3e9d525b46bfe24511431532",
                599,
                10
            );
            let commitment = controller::test_make_commitment(
                SUI_REGISTRAR,
                FIRST_LABEL,
                SECOND_USER_ADDRESS,
                FIRST_SECRET
            );

            controller::commit(
                &mut suins,
                commitment,
                &mut ctx,
            );

            test_scenario::return_shared(suins);
            };

        test_scenario::next_tx(&mut scenario, SECOND_USER_ADDRESS);
        {
            let suins = test_scenario::take_shared<SuiNS>(&mut scenario);
            let config = test_scenario::take_shared<Configuration>(&mut scenario);
            let auction = test_scenario::take_shared<Auction>(&mut scenario);
            // simulate user wait for next epoch to call `register`
            let ctx = tx_context::new(
                @0x0,
                x"3a985da74fe225b2045c172d6bd390bd855f086e3e9d525b46bfe24511431532",
                600,
                20
            );
            let coin = coin::mint_for_testing<SUI>(1000001, &mut ctx);
            assert!(controller::balance(&suins) == 1000000, 0);

            controller::register(
                &mut suins,
                SUI_REGISTRAR,
                &mut config,
                &auction,
                FIRST_LABEL,
                SECOND_USER_ADDRESS,
                1,
                FIRST_SECRET,
                &mut coin,
                &mut ctx,
            );

            coin::destroy_for_testing(coin);
            test_scenario::return_shared(suins);
            test_scenario::return_shared(config);
            test_scenario::return_shared(auction);
        };

        test_scenario::next_tx(&mut scenario, SECOND_USER_ADDRESS);
        {
            let nft = test_scenario::take_from_sender<RegistrationNFT>(&mut scenario);
            let suins = test_scenario::take_shared<SuiNS>(&mut scenario);
            let (name, url) = registrar::get_nft_fields(&nft);
            registrar::assert_registrar_exists(&suins, SUI_REGISTRAR);

            assert!(controller::balance(&suins) == 2000000, 0);
            assert!(name == utf8(FIRST_NODE), 0);
            assert!(
                url == url::new_unsafe_from_bytes(b"ipfs://QmaLFg4tQYansFpyRqmDfABdkUVy66dHtpnkH15v1LPzcY"),
                0
            );

            let (expiry, owner) = registrar::get_record_detail(&suins, SUI_REGISTRAR, FIRST_LABEL);
            assert!(expiry == 600 + 365, 0);
            assert!(owner == SECOND_USER_ADDRESS, 0);

            let (owner, resolver, ttl) = registry::get_record_by_key(&suins, utf8(FIRST_NODE));
            assert!(owner == SECOND_USER_ADDRESS, 0);
            assert!(resolver == @0x0, 0);
            assert!(ttl == 0, 0);

            let registrar = registrar::get_registrar(&suins, SUI_REGISTRAR);
            registrar::assert_nft_not_expires(
                registrar,
                utf8(SUI_REGISTRAR),
                &nft,
                test_scenario::ctx(&mut scenario)
            );

            test_scenario::return_to_sender(&mut scenario, nft);
            test_scenario::return_shared(suins);
        };
        test_scenario::end(scenario);
    }

    #[test, expected_failure(abort_code = registrar::ENFTExpired)]
    fun test_register_works_if_previous_registration_is_expired_2() {
        let scenario = test_init();
        register(&mut scenario);

        test_scenario::next_tx(&mut scenario, SECOND_USER_ADDRESS);
        {
            let suins = test_scenario::take_shared<SuiNS>(&mut scenario);
            let ctx = tx_context::new(
                @0x0,
                x"3a985da74fe225b2045c172d6bd390bd855f086e3e9d525b46bfe24511431532",
                599,
                10
            );
            let commitment = controller::test_make_commitment(
                SUI_REGISTRAR,
                FIRST_LABEL,
                SECOND_USER_ADDRESS,
                FIRST_SECRET
            );

            controller::commit(
                &mut suins,
                commitment,
                &mut ctx,
            );

            test_scenario::return_shared(suins);
            };

        test_scenario::next_tx(&mut scenario, SECOND_USER_ADDRESS);
        {
            let suins = test_scenario::take_shared<SuiNS>(&mut scenario);
            let config = test_scenario::take_shared<Configuration>(&mut scenario);
            let auction = test_scenario::take_shared<Auction>(&mut scenario);
            // simulate user wait for next epoch to call `register`
            let ctx = tx_context::new(
                @0x0,
                x"3a985da74fe225b2045c172d6bd390bd855f086e3e9d525b46bfe24511431532",
                600,
                20
            );
            let coin = coin::mint_for_testing<SUI>(1000001, &mut ctx);
            assert!(controller::balance(&suins) == 1000000, 0);

            controller::register(
                &mut suins,
                SUI_REGISTRAR,
                &mut config,
                &auction,
                FIRST_LABEL,
                SECOND_USER_ADDRESS,
                1,
                FIRST_SECRET,
                &mut coin,
                &mut ctx,
            );

            coin::destroy_for_testing(coin);
            test_scenario::return_shared(suins);
            test_scenario::return_shared(config);
            test_scenario::return_shared(auction);
        };

        test_scenario::next_tx(&mut scenario, FIRST_USER_ADDRESS);
        {
            let nft = test_scenario::take_from_sender<RegistrationNFT>(&mut scenario);
            let suins = test_scenario::take_shared<SuiNS>(&mut scenario);

            let registrar = registrar::get_registrar(&suins, SUI_REGISTRAR);
            registrar::assert_nft_not_expires(
                registrar,
                utf8(SUI_REGISTRAR),
                &nft,
                test_scenario::ctx(&mut scenario)
            );

            test_scenario::return_shared(suins);
            test_scenario::return_to_sender(&mut scenario, nft);
        };
        test_scenario::end(scenario);
    }

    #[test]
    fun test_register_with_config() {
        let scenario = test_init();
        make_commitment(&mut scenario, option::none());

        test_scenario::next_tx(&mut scenario, FIRST_USER_ADDRESS);
        {
            let suins = test_scenario::take_shared<SuiNS>(&mut scenario);
            let config = test_scenario::take_shared<Configuration>(&mut scenario);
            let auction = test_scenario::take_shared<Auction>(&mut scenario);
            let ctx = tx_context::new(
                @0x0,
                x"3a985da74fe225b2045c172d6bd390bd855f086e3e9d525b46bfe24511431532",
                51,
                0
            );
            let coin = coin::mint_for_testing<SUI>(4000001, &mut ctx);

            assert!(!registrar::record_exists(&suins, SUI_REGISTRAR, FIRST_LABEL), 0);
            assert!(!registry::record_exists(&suins, utf8(FIRST_NODE)), 0);
            assert!(controller::balance(&suins) == 0, 0);
            assert!(!test_scenario::has_most_recent_for_sender<RegistrationNFT>(&mut scenario), 0);

            controller::register_with_config(
                &mut suins,
                SUI_REGISTRAR,
                &mut config,
                &auction,
                FIRST_LABEL,
                FIRST_USER_ADDRESS,
                2,
                FIRST_SECRET,
                FIRST_RESOLVER_ADDRESS,
                &mut coin,
                &mut ctx,
            );
            assert!(coin::value(&coin) == 2000001, 0);

            coin::destroy_for_testing(coin);
            test_scenario::return_shared(config);
            test_scenario::return_shared(suins);
            test_scenario::return_shared(auction);
        };

        test_scenario::next_tx(&mut scenario, FIRST_USER_ADDRESS);
        {
            let nft = test_scenario::take_from_sender<RegistrationNFT>(&mut scenario);
            let suins = test_scenario::take_shared<SuiNS>(&mut scenario);
            let (name, url) = registrar::get_nft_fields(&nft);
            registrar::assert_registrar_exists(&suins, SUI_REGISTRAR);


            assert!(controller::balance(&suins) == 2000000, 0);
            assert!(name == utf8(FIRST_NODE), 0);
            assert!(
                url == url::new_unsafe_from_bytes(b"ipfs://QmaLFg4tQYansFpyRqmDfABdkUVy66dHtpnkH15v1LPzcY"),
                0
            );

            let (expiry, owner) = registrar::get_record_detail(&suins, SUI_REGISTRAR, FIRST_LABEL);
            assert!(expiry == 51 + 730, 0);
            assert!(owner== FIRST_USER_ADDRESS, 0);

            let (owner, resolver, ttl) = registry::get_record_by_key(&suins, utf8(FIRST_NODE));
            assert!(owner == FIRST_USER_ADDRESS, 0);
            assert!(resolver == FIRST_RESOLVER_ADDRESS, 0);
            assert!(ttl == 0, 0);

            test_scenario::return_to_sender(&mut scenario, nft);
            test_scenario::return_shared(suins);
        };

        // withdraw
        test_scenario::next_tx(&mut scenario, SUINS_ADDRESS);
        {
            let admin_cap = test_scenario::take_from_sender<AdminCap>(&mut scenario);
            let suins = test_scenario::take_shared<SuiNS>(&mut scenario);

            assert!(controller::balance(&suins) == 2000000, 0);
            assert!(!test_scenario::has_most_recent_for_sender<Coin<SUI>>(&mut scenario), 0);

            controller::withdraw(&admin_cap, &mut suins, test_scenario::ctx(&mut scenario));
            assert!(controller::balance(&suins) == 0, 0);

            test_scenario::return_shared(suins);
            test_scenario::return_to_sender(&mut scenario, admin_cap);
        };

        test_scenario::next_tx(&mut scenario, SUINS_ADDRESS);
        {
            assert!(test_scenario::has_most_recent_for_sender<Coin<SUI>>(&mut scenario), 0);
            let coin = test_scenario::take_from_sender<Coin<SUI>>(&mut scenario);
            assert!(coin::value(&coin) == 2000000, 0);
            test_scenario::return_to_sender(&mut scenario, coin);
        };
        test_scenario::end(scenario);
    }

    #[test, expected_failure(abort_code = emoji::EInvalidLabel)]
    fun test_register_with_config_abort_with_too_short_label() {
        let scenario = test_init();
        make_commitment(&mut scenario, option::none());

        test_scenario::next_tx(&mut scenario, FIRST_USER_ADDRESS);
        {
            let suins = test_scenario::take_shared<SuiNS>(&mut scenario);
            let config = test_scenario::take_shared<Configuration>(&mut scenario);
            let auction = test_scenario::take_shared<Auction>(&mut scenario);
            let coin = coin::mint_for_testing<SUI>(10001, test_scenario::ctx(&mut scenario));

            controller::register_with_config(
                &mut suins,
                SUI_REGISTRAR,
                &mut config,
                &auction,
                SECOND_INVALID_LABEL,
                FIRST_USER_ADDRESS,
                2,
                FIRST_SECRET,
                FIRST_RESOLVER_ADDRESS,
                &mut coin,
                test_scenario::ctx(&mut scenario),
            );

            coin::destroy_for_testing(coin);
            test_scenario::return_shared(suins);
            test_scenario::return_shared(auction);
            test_scenario::return_shared(config);
        };

        test_scenario::end(scenario);
    }

    #[test, expected_failure(abort_code = emoji::EInvalidLabel)]
    fun test_register_with_config_abort_with_too_long_label() {
        let scenario = test_init();
        make_commitment(&mut scenario, option::none());

        test_scenario::next_tx(&mut scenario, FIRST_USER_ADDRESS);
        {
            let suins = test_scenario::take_shared<SuiNS>(&mut scenario);
            let config = test_scenario::take_shared<Configuration>(&mut scenario);
            let auction = test_scenario::take_shared<Auction>(&mut scenario);
            let coin = coin::mint_for_testing<SUI>(1000001, test_scenario::ctx(&mut scenario));

            controller::register_with_config(
                &mut suins,
                SUI_REGISTRAR,
                &mut config,
                &auction,
                THIRD_INVALID_LABEL,
                FIRST_USER_ADDRESS,
                2,
                FIRST_SECRET,
                FIRST_RESOLVER_ADDRESS,
                &mut coin,
                test_scenario::ctx(&mut scenario),
            );

            coin::destroy_for_testing(coin);
            test_scenario::return_shared(config);
            test_scenario::return_shared(auction);
            test_scenario::return_shared(suins);
        };

        test_scenario::end(scenario);
    }

    #[test, expected_failure(abort_code = emoji::EInvalidLabel)]
    fun test_register_with_config_abort_if_label_starts_with_hyphen() {
        let scenario = test_init();
        make_commitment(&mut scenario, option::none());

        test_scenario::next_tx(&mut scenario, FIRST_USER_ADDRESS);
        {
            let suins = test_scenario::take_shared<SuiNS>(&mut scenario);
            let config = test_scenario::take_shared<Configuration>(&mut scenario);
            let auction = test_scenario::take_shared<Auction>(&mut scenario);
            let coin = coin::mint_for_testing<SUI>(10001, test_scenario::ctx(&mut scenario));

            controller::register_with_config(
                &mut suins,
                SUI_REGISTRAR,
                &mut config,
                &auction,
                FOURTH_INVALID_LABEL,
                FIRST_USER_ADDRESS,
                2,
                FIRST_SECRET,
                FIRST_RESOLVER_ADDRESS,
                &mut coin,
                test_scenario::ctx(&mut scenario),
            );

            coin::destroy_for_testing(coin);
            test_scenario::return_shared(auction);
            test_scenario::return_shared(config);
            test_scenario::return_shared(suins);
        };

        test_scenario::end(scenario);
    }

    #[test, expected_failure(abort_code = emoji::EInvalidLabel)]
    fun test_register_with_config_abort_with_invalid_label() {
        let scenario = test_init();
        make_commitment(&mut scenario, option::none());

        test_scenario::next_tx(&mut scenario, FIRST_USER_ADDRESS);
        {
            let suins = test_scenario::take_shared<SuiNS>(&mut scenario);
            let config = test_scenario::take_shared<Configuration>(&mut scenario);
            let auction = test_scenario::take_shared<Auction>(&mut scenario);
            let coin = coin::mint_for_testing<SUI>(1000001, test_scenario::ctx(&mut scenario));

            controller::register_with_config(
                &mut suins,
                SUI_REGISTRAR,
                &mut config,
                &auction,
                FIFTH_INVALID_LABEL,
                FIRST_USER_ADDRESS,
                2,
                FIRST_SECRET,
                FIRST_RESOLVER_ADDRESS,
                &mut coin,
                test_scenario::ctx(&mut scenario),
            );

            coin::destroy_for_testing(coin);
            test_scenario::return_shared(config);
            test_scenario::return_shared(auction);
            test_scenario::return_shared(suins);
        };

        test_scenario::end(scenario);
    }

    #[test, expected_failure(abort_code = controller::ENoProfits)]
    fun test_withdraw_abort_if_no_profits() {
        let scenario = test_init();

        test_scenario::next_tx(&mut scenario, SUINS_ADDRESS);
        {
            let admin_cap = test_scenario::take_from_sender<AdminCap>(&mut scenario);
            let suins = test_scenario::take_shared<SuiNS>(&mut scenario);
            controller::withdraw(&admin_cap, &mut suins, test_scenario::ctx(&mut scenario));
            test_scenario::return_shared(suins);
            test_scenario::return_to_sender(&mut scenario, admin_cap);
        };
        test_scenario::end(scenario);
    }

    #[test, expected_failure(abort_code = emoji::EInvalidLabel)]
    fun test_register_abort_if_label_is_reserved_for_auction() {
        let scenario = test_init();
        make_commitment(&mut scenario, option::none());

        test_scenario::next_tx(&mut scenario, FIRST_USER_ADDRESS);
        {
            let suins = test_scenario::take_shared<SuiNS>(&mut scenario);
            let config = test_scenario::take_shared<Configuration>(&mut scenario);
            let auction = test_scenario::take_shared<Auction>(&mut scenario);
            let coin = coin::mint_for_testing<SUI>(1000001, test_scenario::ctx(&mut scenario));

            controller::register(
                &mut suins,
                SUI_REGISTRAR,
                &mut config,
                &auction,
                AUCTIONED_LABEL,
                FIRST_USER_ADDRESS,
                2,
                FIRST_SECRET,
                &mut coin,
                test_scenario::ctx(&mut scenario),
            );

            coin::destroy_for_testing(coin);
            test_scenario::return_shared(config);
            test_scenario::return_shared(auction);
            test_scenario::return_shared(suins);
        };

        test_scenario::end(scenario);
    }

    #[test, expected_failure(abort_code = emoji::EInvalidLabel)]
    fun test_register_abort_if_label_is_invalid() {
        let scenario = test_init();

        test_scenario::next_tx(&mut scenario, FIRST_USER_ADDRESS);
        {
            let suins = test_scenario::take_shared<SuiNS>(&mut scenario);
            let ctx = tx_context::new(
                @0x0,
                x"3a985da74fe225b2045c172d6bd390bd855f086e3e9d525b46bfe24511431532",
                50,
                0
            );

            assert!(controller::commitment_len(&suins) == 0, 0);

            let commitment = controller::test_make_commitment(
                SUI_REGISTRAR,
                FIRST_INVALID_LABEL,
                FIRST_USER_ADDRESS,
                FIRST_SECRET
            );
            controller::commit(
                &mut suins,
                commitment,
                &mut ctx,
            );
            assert!(controller::commitment_len(&suins) == 1, 0);
            test_scenario::return_shared(suins);
        };

        test_scenario::next_tx(&mut scenario, FIRST_USER_ADDRESS);
        {
            let suins = test_scenario::take_shared<SuiNS>(&mut scenario);
            let config = test_scenario::take_shared<Configuration>(&mut scenario);
            let auction = test_scenario::take_shared<Auction>(&mut scenario);
            let ctx = tx_context::new(
                @0x0,
                x"3a985da74fe225b2045c172d6bd390bd855f086e3e9d525b46bfe24511431532",
                51,
                0
            );
            let coin = coin::mint_for_testing<SUI>(10001, &mut ctx);

            controller::register_with_config(
                &mut suins,
                SUI_REGISTRAR,
                &mut config,
                &auction,
                FIRST_INVALID_LABEL,
                FIRST_USER_ADDRESS,
                2,
                FIRST_SECRET,
                FIRST_RESOLVER_ADDRESS,
                &mut coin,
                &mut ctx,
            );

            coin::destroy_for_testing(coin);
            test_scenario::return_shared(config);
            test_scenario::return_shared(suins);
            test_scenario::return_shared(auction);
        };
        test_scenario::end(scenario);
    }

    #[test]
    fun test_renew() {
        let scenario = test_init();
        register(&mut scenario);

        test_scenario::next_tx(&mut scenario, FIRST_USER_ADDRESS);
        {
            let suins = test_scenario::take_shared<SuiNS>(&mut scenario);
            let ctx = test_scenario::ctx(&mut scenario);
            let coin = coin::mint_for_testing<SUI>(2000001, ctx);

            assert!(registrar::name_expires_at(&suins, SUI_REGISTRAR, FIRST_LABEL) == 416, 0);
            assert!(controller::balance(&suins) == 1000000, 0);

            controller::renew(
                &mut suins,
                SUI_REGISTRAR,
                FIRST_LABEL,
                2,
                &mut coin,
                ctx,
            );

            assert!(coin::value(&coin) == 1, 0);
            assert!(registrar::name_expires_at(&suins, SUI_REGISTRAR, FIRST_LABEL) == 1146, 0);

            coin::destroy_for_testing(coin);
            test_scenario::return_shared(suins);
        };

        test_scenario::next_tx(&mut scenario, FIRST_USER_ADDRESS);
        {
            let suins = test_scenario::take_shared<SuiNS>(&mut scenario);
            assert!(controller::balance(&suins) == 3000000, 0);
            test_scenario::return_shared(suins);
        };
        test_scenario::end(scenario);
    }

    #[test, expected_failure(abort_code = registrar::ELabelNotExists)]
    fun test_renew_abort_if_label_not_exists() {
        let scenario = test_init();

        test_scenario::next_tx(&mut scenario, FIRST_USER_ADDRESS);
        {
            let suins = test_scenario::take_shared<SuiNS>(&mut scenario);
            let ctx = test_scenario::ctx(&mut scenario);
            let coin = coin::mint_for_testing<SUI>(1000001, ctx);

            assert!(!registrar::record_exists(&suins, SUI_REGISTRAR, FIRST_LABEL), 0);

            controller::renew(
                &mut suins,
                SUI_REGISTRAR,
                FIRST_LABEL,
                1,
                &mut coin,
                ctx,
            );

            coin::destroy_for_testing(coin);
            test_scenario::return_shared(suins);
        };
        test_scenario::end(scenario);
    }

    #[test, expected_failure(abort_code = registrar::ELabelExpired)]
    fun test_renew_abort_if_label_expired() {
        let scenario = test_init();
        register(&mut scenario);

        test_scenario::next_tx(&mut scenario, FIRST_USER_ADDRESS);
        {
            let suins = test_scenario::take_shared<SuiNS>(&mut scenario);
            let ctx = tx_context::new(
                @0x0,
                x"3a985da74fe225b2045c172d6bd390bd855f086e3e9d525b46bfe24511431532",
                1051,
                0
            );
            let coin = coin::mint_for_testing<SUI>(10000001, &mut ctx);

            controller::renew(
                &mut suins,
                SUI_REGISTRAR,
                FIRST_LABEL,
                1,
                &mut coin,
                &mut ctx,
            );

            coin::destroy_for_testing(coin);
            test_scenario::return_shared(suins);
        };
        test_scenario::end(scenario);
    }

    #[test, expected_failure(abort_code = controller::ENotEnoughFee)]
    fun test_renew_abort_if_not_enough_fee() {
        let scenario = test_init();

        test_scenario::next_tx(&mut scenario, FIRST_USER_ADDRESS);
        {
            let suins = test_scenario::take_shared<SuiNS>(&mut scenario);
            let ctx = test_scenario::ctx(&mut scenario);
            let coin = coin::mint_for_testing<SUI>(4, ctx);

            assert!(!registrar::record_exists(&suins, SUI_REGISTRAR, FIRST_LABEL), 0);

            controller::renew(
                &mut suins,
                SUI_REGISTRAR,
                FIRST_LABEL,
                1,
                &mut coin,
                ctx,
            );

            coin::destroy_for_testing(coin);
            test_scenario::return_shared(suins);
        };
        test_scenario::end(scenario);
    }

    #[test]
    fun test_set_default_resolver() {
        let scenario = test_init();

        test_scenario::next_tx(&mut scenario, SUINS_ADDRESS);
        {
            let suins = test_scenario::take_shared<SuiNS>(&mut scenario);
            assert!(controller::get_default_resolver(&suins) == @0x0, 0);
            test_scenario::return_shared(suins);
        };

        test_scenario::next_tx(&mut scenario, SUINS_ADDRESS);
        {
            let suins = test_scenario::take_shared<SuiNS>(&mut scenario);
            let admin_cap = test_scenario::take_from_sender<AdminCap>(&mut scenario);
            controller::set_default_resolver(&admin_cap, &mut suins, FIRST_RESOLVER_ADDRESS);
            test_scenario::return_shared(suins);
            test_scenario::return_to_sender(&mut scenario, admin_cap);
        };

        test_scenario::next_tx(&mut scenario, SUINS_ADDRESS);
        {
            let suins = test_scenario::take_shared<SuiNS>(&mut scenario);
            assert!(controller::get_default_resolver(&suins) == FIRST_RESOLVER_ADDRESS, 0);
            test_scenario::return_shared(suins);
        };
        test_scenario::end(scenario);
    }

    #[test]
    fun test_remove_outdated_commitment() {
        let scenario = test_init();
        // outdated commitment
        test_scenario::next_tx(&mut scenario, FIRST_USER_ADDRESS);
        {
            let suins = test_scenario::take_shared<SuiNS>(&mut scenario);
            let ctx = tx_context::new(
                @0x0,
                x"3a985da74fe225b2045c172d6bd390bd855f086e3e9d525b46bfe24511431532",
                10,
                0
            );

            assert!(controller::commitment_len(&suins) == 0, 0);

            let commitment = controller::test_make_commitment(
                SUI_REGISTRAR,
                FIRST_LABEL,
                FIRST_USER_ADDRESS,
                FIRST_SECRET
            );
            controller::commit(
                &mut suins,
                commitment,
                &mut ctx,
            );

            assert!(controller::commitment_len(&suins) == 1, 0);
            test_scenario::return_shared(suins);
        };

        // outdated commitment
        test_scenario::next_tx(&mut scenario, FIRST_USER_ADDRESS);
        {
            let suins = test_scenario::take_shared<SuiNS>(&mut scenario);
            let ctx = tx_context::new(
                @0x0,
                x"3a985da74fe225b2045c172d6bd390bd855f086e3e9d525b46bfe24511431532",
                30,
                0
            );

            let commitment = controller::test_make_commitment(
                SUI_REGISTRAR,
                FIRST_LABEL,
                SECOND_USER_ADDRESS,
                FIRST_SECRET
            );
            controller::commit(
                &mut suins,
                commitment,
                &mut ctx,
            );
            assert!(controller::commitment_len(&suins) == 1, 0);

            test_scenario::return_shared(suins);
        };

        test_scenario::next_tx(&mut scenario, FIRST_USER_ADDRESS);
        {
            let suins = test_scenario::take_shared<SuiNS>(&mut scenario);
            let ctx = tx_context::new(
                @0x0,
                x"3a985da74fe225b2045c172d6bd390bd855f086e3e9d525b46bfe24511431532",
                48,
                0
            );

            let commitment = controller::test_make_commitment(
                SUI_REGISTRAR,
                FIRST_LABEL,
                FIRST_USER_ADDRESS,
                SECOND_SECRET
            );
            controller::commit(
                &mut suins,
                commitment,
                &mut ctx,
            );
            assert!(controller::commitment_len(&suins) == 1, 0);

            test_scenario::return_shared(suins);
        };

        test_scenario::next_tx(&mut scenario, FIRST_USER_ADDRESS);
        {
            let suins = test_scenario::take_shared<SuiNS>(&mut scenario);
            let ctx = tx_context::new(
                @0x0,
                x"3a985da74fe225b2045c172d6bd390bd855f086e3e9d525b46bfe24511431532",
                50,
                0
            );

            let commitment = controller::test_make_commitment(
                SUI_REGISTRAR,
                SECOND_LABEL,
                FIRST_USER_ADDRESS,
                FIRST_SECRET
            );
            controller::commit(
                &mut suins,
                commitment,
                &mut ctx,
            );
            assert!(controller::commitment_len(&suins) == 2, 0);

            test_scenario::return_shared(suins);
        };

        test_scenario::next_tx(&mut scenario, FIRST_USER_ADDRESS);
        {
            let suins = test_scenario::take_shared<SuiNS>(&mut scenario);
            let config = test_scenario::take_shared<Configuration>(&mut scenario);
            let auction = test_scenario::take_shared<Auction>(&mut scenario);
            // simulate user wait for next epoch to call `register`
            let ctx = tx_context::new(
                @0x0,
                x"3a985da74fe225b2045c172d6bd390bd855f086e3e9d525b46bfe24511431532",
                51,
                0
            );
            let coin = coin::mint_for_testing<SUI>(2000001, &mut ctx);

            assert!(controller::commitment_len(&suins) == 2, 0);

            controller::register(
                &mut suins,
                SUI_REGISTRAR,
                &mut config,
                &auction,
                SECOND_LABEL,
                FIRST_USER_ADDRESS,
                2,
                FIRST_SECRET,
                &mut coin,
                &mut ctx,
            );

            assert!(coin::value(&coin) == 1, 0);
            assert!(controller::commitment_len(&suins) == 1, 0);

            coin::destroy_for_testing(coin);
            test_scenario::return_shared(auction);
            test_scenario::return_shared(config);
            test_scenario::return_shared(suins);
        };
        test_scenario::end(scenario);
    }

    #[test]
    fun test_register_with_referral_code() {
        let scenario = test_init();
        make_commitment(&mut scenario, option::none());

        test_scenario::next_tx(&mut scenario, FIRST_USER_ADDRESS);
        {
            let suins = test_scenario::take_shared<SuiNS>(&mut scenario);
            let config = test_scenario::take_shared<Configuration>(&mut scenario);
            let auction = test_scenario::take_shared<Auction>(&mut scenario);
            let ctx = tx_context::new(
                @0x0,
                x"3a985da74fe225b2045c172d6bd390bd855f086e3e9d525b46bfe24511431532",
                51,
                0
            );
            let coin = coin::mint_for_testing<SUI>(3000000, &mut ctx);

            assert!(controller::balance(&suins) == 0, 0);
            assert!(!registrar::record_exists(&suins, SUI_REGISTRAR, FIRST_LABEL), 0);
            assert!(!registry::record_exists(&suins, utf8(FIRST_NODE)), 0);
            assert!(!test_scenario::has_most_recent_for_sender<RegistrationNFT>(&mut scenario), 0);
            assert!(!test_scenario::has_most_recent_for_address<Coin<SUI>>(SECOND_USER_ADDRESS), 0);

            controller::register_with_code(
                &mut suins,
                SUI_REGISTRAR,
                &mut config,
                &auction,
                FIRST_LABEL,
                FIRST_USER_ADDRESS,
                2,
                FIRST_SECRET,
                &mut coin,
                REFERRAL_CODE,
                b"",
                &mut ctx,
            );

            assert!(coin::value(&coin) == 1000000, 0);

            coin::destroy_for_testing(coin);
            test_scenario::return_shared(config);
            test_scenario::return_shared(suins);
            test_scenario::return_shared(auction);
        };

        test_scenario::next_tx(&mut scenario, FIRST_USER_ADDRESS);
        {
            let nft = test_scenario::take_from_sender<RegistrationNFT>(&mut scenario);
            let suins = test_scenario::take_shared<SuiNS>(&mut scenario);
            let (name, url) = registrar::get_nft_fields(&nft);
            let coin = test_scenario::take_from_address<Coin<SUI>>(&mut scenario, SECOND_USER_ADDRESS);

            registrar::assert_registrar_exists(&suins, SUI_REGISTRAR);

            assert!(name == utf8(FIRST_NODE), 0);
            assert!(
                url == url::new_unsafe_from_bytes(b"ipfs://QmaLFg4tQYansFpyRqmDfABdkUVy66dHtpnkH15v1LPzcY"),
                0
            );
            assert!(coin::value(&coin) == 200000, 0);
            assert!(controller::balance(&suins) == 1800000, 0);

            let (expiry, owner) = registrar::get_record_detail(&suins, SUI_REGISTRAR, FIRST_LABEL);
            assert!(expiry == 51 + 730, 0);
            assert!(owner== FIRST_USER_ADDRESS, 0);

            let (owner, resolver, ttl) = registry::get_record_by_key(&suins, utf8(FIRST_NODE));
            assert!(owner == FIRST_USER_ADDRESS, 0);
            assert!(resolver == @0x0, 0);
            assert!(ttl == 0, 0);

            test_scenario::return_to_sender(&mut scenario, nft);
            test_scenario::return_to_address(SECOND_USER_ADDRESS, coin);
            test_scenario::return_shared(suins);
        };
        test_scenario::end(scenario);
    }

    #[test]
    fun test_register_with_config_referral_code() {
        let scenario = test_init();
        make_commitment(&mut scenario, option::none());

        test_scenario::next_tx(&mut scenario, FIRST_USER_ADDRESS);
        {
            let suins = test_scenario::take_shared<SuiNS>(&mut scenario);
            let config = test_scenario::take_shared<Configuration>(&mut scenario);
            let auction = test_scenario::take_shared<Auction>(&mut scenario);
            let ctx = tx_context::new(
                @0x0,
                x"3a985da74fe225b2045c172d6bd390bd855f086e3e9d525b46bfe24511431532",
                51,
                0
            );
            let coin = coin::mint_for_testing<SUI>(4000000, &mut ctx);

            assert!(controller::balance(&suins) == 0, 0);
            assert!(!registrar::record_exists(&suins, SUI_REGISTRAR, FIRST_LABEL), 0);
            assert!(!registry::record_exists(&suins, utf8(FIRST_NODE)), 0);
            assert!(!test_scenario::has_most_recent_for_sender<RegistrationNFT>(&mut scenario), 0);
            assert!(!test_scenario::has_most_recent_for_address<Coin<SUI>>(SECOND_USER_ADDRESS), 0);

            controller::register_with_config_and_code(
                &mut suins,
                SUI_REGISTRAR,
                &mut config,
                &auction,
                FIRST_LABEL,
                FIRST_USER_ADDRESS,
                3,
                FIRST_SECRET,
                FIRST_RESOLVER_ADDRESS,
                &mut coin,
                REFERRAL_CODE,
                b"",
                &mut ctx,
            );
            assert!(coin::value(&coin) == 1000000, 0);
            coin::destroy_for_testing(coin);
            test_scenario::return_shared(config);
            test_scenario::return_shared(suins);
            test_scenario::return_shared(auction);
        };

        test_scenario::next_tx(&mut scenario, FIRST_USER_ADDRESS);
        {
            let nft = test_scenario::take_from_sender<RegistrationNFT>(&mut scenario);
            let (name, url) = registrar::get_nft_fields(&nft);
            let suins = test_scenario::take_shared<SuiNS>(&mut scenario);
            let coin = test_scenario::take_from_address<Coin<SUI>>(&mut scenario, SECOND_USER_ADDRESS);

            registrar::assert_registrar_exists(&suins, SUI_REGISTRAR);

            assert!(name == utf8(FIRST_NODE), 0);
            assert!(
                url == url::new_unsafe_from_bytes(b"ipfs://QmaLFg4tQYansFpyRqmDfABdkUVy66dHtpnkH15v1LPzcY"),
                0
            );
            assert!(coin::value(&coin) == 300000, 0);
            assert!(controller::balance(&suins) == 2700000, 0);

            let (expiry, owner) = registrar::get_record_detail(&suins, SUI_REGISTRAR, FIRST_LABEL);
            assert!(expiry == 51 + 1095, 0);
            assert!(owner== FIRST_USER_ADDRESS, 0);

            let (owner, resolver, ttl) = registry::get_record_by_key(&suins, utf8(FIRST_NODE));
            assert!(owner == FIRST_USER_ADDRESS, 0);
            assert!(resolver == FIRST_RESOLVER_ADDRESS, 0);
            assert!(ttl == 0, 0);

            test_scenario::return_to_sender(&mut scenario, nft);
            test_scenario::return_to_address(SECOND_USER_ADDRESS, coin);
            test_scenario::return_shared(suins);
        };
        test_scenario::end(scenario);
    }

    #[test]
    fun test_apply_referral() {
        let scenario = test_init();
        test_scenario::next_tx(&mut scenario, SECOND_USER_ADDRESS);
        {
            let config =
                test_scenario::take_shared<Configuration>(&mut scenario);
            let ctx = test_scenario::ctx(&mut scenario);
            let coin1 = coin::mint_for_testing<SUI>(4000000, ctx);
            let coin2 = coin::mint_for_testing<SUI>(909, ctx);

            assert!(!test_scenario::has_most_recent_for_address<Coin<SUI>>(SECOND_USER_ADDRESS), 0);
            controller::apply_referral_code_test(&config, &mut coin1, 4000000, REFERRAL_CODE, ctx);
            assert!(coin::value(&coin1) == 3600000, 0);

            controller::apply_referral_code_test(&config, &mut coin2, 909, REFERRAL_CODE, ctx);
            assert!(coin::value(&coin2) == 810, 0);

            coin::destroy_for_testing(coin2);
            coin::destroy_for_testing(coin1);
            test_scenario::return_shared(config);
        };

        test_scenario::next_tx(&mut scenario, SECOND_USER_ADDRESS);
        {
            let coin1 = test_scenario::take_from_address<Coin<SUI>>(&mut scenario, SECOND_USER_ADDRESS);
            let coin2 = test_scenario::take_from_address<Coin<SUI>>(&mut scenario, SECOND_USER_ADDRESS);

            assert!(coin::value(&coin1) == 99, 0);
            assert!(coin::value(&coin2) == 400000, 0);

            test_scenario::return_to_address(SECOND_USER_ADDRESS, coin1);
            test_scenario::return_to_address(SECOND_USER_ADDRESS, coin2);
        };
        test_scenario::end(scenario);
    }

    #[test]
    fun test_register_with_discount_code() {
        let scenario = test_init();
        make_commitment(&mut scenario, option::none());

        test_scenario::next_tx(&mut scenario, FIRST_USER_ADDRESS);
        {
            let suins = test_scenario::take_shared<SuiNS>(&mut scenario);
            let config = test_scenario::take_shared<Configuration>(&mut scenario);
            let auction = test_scenario::take_shared<Auction>(&mut scenario);
            let ctx = tx_context::new(
                FIRST_USER_ADDRESS,
                x"3a985da74fe225b2045c172d6bd390bd855f086e3e9d525b46bfe24511431532",
                51,
                0
            );
            let coin = coin::mint_for_testing<SUI>(3000000, &mut ctx);

            assert!(controller::balance(&suins) == 0, 0);
            assert!(!registrar::record_exists(&suins, SUI_REGISTRAR, FIRST_LABEL), 0);
            assert!(!registry::record_exists(&suins, utf8(FIRST_NODE)), 0);
            assert!(!test_scenario::has_most_recent_for_sender<RegistrationNFT>(&mut scenario), 0);
            assert!(!test_scenario::has_most_recent_for_address<Coin<SUI>>(SECOND_USER_ADDRESS), 0);

            controller::register_with_code(
                &mut suins,
                SUI_REGISTRAR,
                &mut config,
                &auction,
                FIRST_LABEL,
                FIRST_USER_ADDRESS,
                2,
                FIRST_SECRET,
                &mut coin,
                b"",
                DISCOUNT_CODE,
                &mut ctx,
            );

            assert!(coin::value(&coin) == 1300000, 0);

            coin::destroy_for_testing(coin);
            test_scenario::return_shared(auction);
            test_scenario::return_shared(config);
            test_scenario::return_shared(suins);
        };

        test_scenario::next_tx(&mut scenario, FIRST_USER_ADDRESS);
        {
            let nft = test_scenario::take_from_sender<RegistrationNFT>(&mut scenario);
            let (name, url) = registrar::get_nft_fields(&nft);
            let suins = test_scenario::take_shared<SuiNS>(&mut scenario);

            registrar::assert_registrar_exists(&suins, SUI_REGISTRAR);

            assert!(!test_scenario::has_most_recent_for_address<Coin<SUI>>(SECOND_USER_ADDRESS), 0);
            assert!(name == utf8(FIRST_NODE), 0);
            assert!(
                url == url::new_unsafe_from_bytes(b"ipfs://QmaLFg4tQYansFpyRqmDfABdkUVy66dHtpnkH15v1LPzcY"),
                0
            );
            assert!(controller::balance(&suins) == 1700000, 0);

            let (expiry, owner) = registrar::get_record_detail(&suins, SUI_REGISTRAR, FIRST_LABEL);
            assert!(expiry == 51 + 730, 0);
            assert!(owner== FIRST_USER_ADDRESS, 0);

            let (owner, resolver, ttl) = registry::get_record_by_key(&suins, utf8(FIRST_NODE));
            assert!(owner == FIRST_USER_ADDRESS, 0);
            assert!(resolver == @0x0, 0);
            assert!(ttl == 0, 0);

            test_scenario::return_to_sender(&mut scenario, nft);
            test_scenario::return_shared(suins);
        };
        test_scenario::end(scenario);
    }

    #[test, expected_failure(abort_code = configuration::EOwnerUnauthorized)]
    fun test_register_with_discount_code_abort_if_unauthorized() {
        let scenario = test_init();
        make_commitment(&mut scenario, option::none());

        test_scenario::next_tx(&mut scenario, SECOND_USER_ADDRESS);
        {
            let suins = test_scenario::take_shared<SuiNS>(&mut scenario);
            let config = test_scenario::take_shared<Configuration>(&mut scenario);
            let auction = test_scenario::take_shared<Auction>(&mut scenario);
            let ctx = tx_context::new(
                SECOND_USER_ADDRESS,
                x"3a985da74fe225b2045c172d6bd390bd855f086e3e9d525b46bfe24511431532",
                51,
                0
            );
            let coin = coin::mint_for_testing<SUI>(3000000, &mut ctx);

            controller::register_with_code(
                &mut suins,
                SUI_REGISTRAR,
                &mut config,
                &auction,
                FIRST_LABEL,
                FIRST_USER_ADDRESS,
                2,
                FIRST_SECRET,
                &mut coin,
                b"",
                DISCOUNT_CODE,
                &mut ctx,
            );

            coin::destroy_for_testing(coin);
            test_scenario::return_shared(auction);
            test_scenario::return_shared(config);
            test_scenario::return_shared(suins);
        };
        test_scenario::end(scenario);
    }

    #[test, expected_failure(abort_code = configuration::EDiscountCodeNotExists)]
    fun test_register_with_discount_code_abort_with_invalid_code() {
        let scenario = test_init();
        make_commitment(&mut scenario, option::none());

        test_scenario::next_tx(&mut scenario, FIRST_USER_ADDRESS);
        {
            let suins = test_scenario::take_shared<SuiNS>(&mut scenario);
            let config = test_scenario::take_shared<Configuration>(&mut scenario);
            let auction = test_scenario::take_shared<Auction>(&mut scenario);
            let ctx = tx_context::new(
                FIRST_USER_ADDRESS,
                x"3a985da74fe225b2045c172d6bd390bd855f086e3e9d525b46bfe24511431532",
                51,
                0
            );
            let coin = coin::mint_for_testing<SUI>(3000000, &mut ctx);

            controller::register_with_code(
                &mut suins,
                SUI_REGISTRAR,
                &mut config,
                &auction,
                FIRST_LABEL,
                FIRST_USER_ADDRESS,
                2,
                FIRST_SECRET,
                &mut coin,
                b"",
                REFERRAL_CODE,
                &mut ctx,
            );

            coin::destroy_for_testing(coin);
            test_scenario::return_shared(config);
            test_scenario::return_shared(auction);
            test_scenario::return_shared(suins);
        };
        test_scenario::end(scenario);
    }

    #[test]
    fun test_register_with_config_and_discount_code() {
        let scenario = test_init();
        make_commitment(&mut scenario, option::none());

        test_scenario::next_tx(&mut scenario, FIRST_USER_ADDRESS);
        {
            let suins = test_scenario::take_shared<SuiNS>(&mut scenario);
            let config = test_scenario::take_shared<Configuration>(&mut scenario);
            let auction = test_scenario::take_shared<Auction>(&mut scenario);
            let ctx = tx_context::new(
                FIRST_USER_ADDRESS,
                x"3a985da74fe225b2045c172d6bd390bd855f086e3e9d525b46bfe24511431532",
                51,
                0
            );
            let coin = coin::mint_for_testing<SUI>(3000000, &mut ctx);

            assert!(controller::balance(&suins) == 0, 0);
            assert!(!registrar::record_exists(&suins, SUI_REGISTRAR, FIRST_LABEL), 0);
            assert!(!registry::record_exists(&suins, utf8(FIRST_NODE)), 0);
            assert!(!test_scenario::has_most_recent_for_sender<RegistrationNFT>(&mut scenario), 0);
            assert!(!test_scenario::has_most_recent_for_address<Coin<SUI>>(SECOND_USER_ADDRESS), 0);

            controller::register_with_config_and_code(
                &mut suins,
                SUI_REGISTRAR,
                &mut config,
                &auction,
                FIRST_LABEL,
                FIRST_USER_ADDRESS,
                2,
                FIRST_SECRET,
                FIRST_RESOLVER_ADDRESS,
                &mut coin,
                b"",
                DISCOUNT_CODE,
                &mut ctx,
            );
            assert!(coin::value(&coin) == 1300000, 0);

            coin::destroy_for_testing(coin);
            test_scenario::return_shared(auction);
            test_scenario::return_shared(config);
            test_scenario::return_shared(suins);
        };

        test_scenario::next_tx(&mut scenario, FIRST_USER_ADDRESS);
        {
            let nft = test_scenario::take_from_sender<RegistrationNFT>(&mut scenario);
            let (name, url) = registrar::get_nft_fields(&nft);
            let suins = test_scenario::take_shared<SuiNS>(&mut scenario);
            
            registrar::assert_registrar_exists(&suins, SUI_REGISTRAR);

            assert!(!test_scenario::has_most_recent_for_address<Coin<SUI>>(SECOND_USER_ADDRESS), 0);
            assert!(name == utf8(FIRST_NODE), 0);
            assert!(
                url == url::new_unsafe_from_bytes(b"ipfs://QmaLFg4tQYansFpyRqmDfABdkUVy66dHtpnkH15v1LPzcY"),
                0
            );
            assert!(controller::balance(&suins) == 1700000, 0);

            let (expiry, owner) = registrar::get_record_detail(&suins, SUI_REGISTRAR, FIRST_LABEL);
            assert!(expiry == 51 + 730, 0);
            assert!(owner== FIRST_USER_ADDRESS, 0);

            let (owner, resolver, ttl) = registry::get_record_by_key(&suins, utf8(FIRST_NODE));
            assert!(owner == FIRST_USER_ADDRESS, 0);
            assert!(resolver == FIRST_RESOLVER_ADDRESS, 0);
            assert!(ttl == 0, 0);

            test_scenario::return_to_sender(&mut scenario, nft);
            test_scenario::return_shared(suins);
        };
        test_scenario::end(scenario);
    }

    #[test, expected_failure(abort_code = configuration::EOwnerUnauthorized)]
    fun test_register_with_config_and_discount_code_abort_if_unauthorized() {
        let scenario = test_init();
        make_commitment(&mut scenario, option::none());

        test_scenario::next_tx(&mut scenario, SECOND_USER_ADDRESS);
        {
            let suins = test_scenario::take_shared<SuiNS>(&mut scenario);
            let config = test_scenario::take_shared<Configuration>(&mut scenario);
            let auction = test_scenario::take_shared<Auction>(&mut scenario);
            let ctx = tx_context::new(
                SECOND_USER_ADDRESS,
                x"3a985da74fe225b2045c172d6bd390bd855f086e3e9d525b46bfe24511431532",
                51,
                0
            );
            let coin = coin::mint_for_testing<SUI>(3000000, &mut ctx);

            controller::register_with_config_and_code(
                &mut suins,
                SUI_REGISTRAR,
                &mut config,
                &auction,
                FIRST_LABEL,
                FIRST_USER_ADDRESS,
                2,
                FIRST_SECRET,
                FIRST_RESOLVER_ADDRESS,
                &mut coin,
                b"",
                DISCOUNT_CODE,
                &mut ctx,
            );

            coin::destroy_for_testing(coin);
            test_scenario::return_shared(config);
            test_scenario::return_shared(auction);
            test_scenario::return_shared(suins);
        };
        test_scenario::end(scenario);
    }

    #[test, expected_failure(abort_code = configuration::EDiscountCodeNotExists)]
    fun test_register_with_config_and_discount_code_abort_with_invalid_code() {
        let scenario = test_init();
        make_commitment(&mut scenario, option::none());

        test_scenario::next_tx(&mut scenario, FIRST_USER_ADDRESS);
        {
            let suins = test_scenario::take_shared<SuiNS>(&mut scenario);
            let config = test_scenario::take_shared<Configuration>(&mut scenario);
            let auction = test_scenario::take_shared<Auction>(&mut scenario);
            let ctx = tx_context::new(
                FIRST_USER_ADDRESS,
                x"3a985da74fe225b2045c172d6bd390bd855f086e3e9d525b46bfe24511431532",
                51,
                0
            );
            let coin = coin::mint_for_testing<SUI>(3000000, &mut ctx);

            controller::register_with_config_and_code(
                &mut suins,
                SUI_REGISTRAR,
                &mut config,
                &auction,
                FIRST_LABEL,
                FIRST_USER_ADDRESS,
                2,
                FIRST_SECRET,
                FIRST_RESOLVER_ADDRESS,
                &mut coin,
                b"",
                REFERRAL_CODE,
                &mut ctx,
            );

            coin::destroy_for_testing(coin);
            test_scenario::return_shared(config);
            test_scenario::return_shared(auction);
            test_scenario::return_shared(suins);
        };
        test_scenario::end(scenario);
    }

    #[test, expected_failure(abort_code = configuration::EDiscountCodeNotExists)]
    fun test_register_with_discount_code_abort_if_being_used_twice() {
        let scenario = test_init();
        make_commitment(&mut scenario, option::none());

        test_scenario::next_tx(&mut scenario, FIRST_USER_ADDRESS);
        {
            let suins = test_scenario::take_shared<SuiNS>(&mut scenario);
            let config = test_scenario::take_shared<Configuration>(&mut scenario);
            let auction = test_scenario::take_shared<Auction>(&mut scenario);
            let ctx = tx_context::new(
                FIRST_USER_ADDRESS,
                x"3a985da74fe225b2045c172d6bd390bd855f086e3e9d525b46bfe24511431532",
                51,
                0
            );
            let coin = coin::mint_for_testing<SUI>(3000000, &mut ctx);

            controller::register_with_code(
                &mut suins,
                SUI_REGISTRAR,
                &mut config,
                &auction,
                FIRST_LABEL,
                FIRST_USER_ADDRESS,
                2,
                FIRST_SECRET,
                &mut coin,
                b"",
                DISCOUNT_CODE,
                &mut ctx,
            );

            coin::destroy_for_testing(coin);
            test_scenario::return_shared(auction);
            test_scenario::return_shared(config);
            test_scenario::return_shared(suins);
        };

        test_scenario::next_tx(&mut scenario, FIRST_USER_ADDRESS);
        {
            let suins = test_scenario::take_shared<SuiNS>(&mut scenario);
            let ctx = tx_context::new(
                @0x0,
                x"3a985da74fe225b2045c172d6bd390bd855f086e3e9d525b46bfe24511431532",
                60,
                0
            );
            let commitment = controller::test_make_commitment(
                SUI_REGISTRAR,
                SECOND_LABEL,
                FIRST_USER_ADDRESS,
                FIRST_SECRET
            );

            controller::commit(
                &mut suins,
                commitment,
                &mut ctx,
            );

            test_scenario::return_shared(suins);
            };

        test_scenario::next_tx(&mut scenario, FIRST_USER_ADDRESS);
        {
            let suins = test_scenario::take_shared<SuiNS>(&mut scenario);
            let config = test_scenario::take_shared<Configuration>(&mut scenario);
            let auction = test_scenario::take_shared<Auction>(&mut scenario);
            let ctx = tx_context::new(
                FIRST_USER_ADDRESS,
                x"3a985da74fe225b2045c172d6bd390bd855f086e3e9d525b46bfe24511431532",
                61,
                0
            );
            let coin = coin::mint_for_testing<SUI>(3000000, &mut ctx);

            controller::register_with_code(
                &mut suins,
                SUI_REGISTRAR,
                &mut config,
                &auction,
                SECOND_LABEL,
                FIRST_USER_ADDRESS,
                2,
                FIRST_SECRET,
                &mut coin,
                b"",
                DISCOUNT_CODE,
                &mut ctx,
            );

            coin::destroy_for_testing(coin);
            test_scenario::return_shared(config);
            test_scenario::return_shared(suins);
            test_scenario::return_shared(auction);
        };
        test_scenario::end(scenario);
    }

    #[test]
    fun test_register_with_referral_code_works_if_code_is_used_twice() {
        let scenario = test_init();
        make_commitment(&mut scenario, option::none());
        test_scenario::next_tx(&mut scenario, FIRST_USER_ADDRESS);
        {
            let suins = test_scenario::take_shared<SuiNS>(&mut scenario);
            let config = test_scenario::take_shared<Configuration>(&mut scenario);
            let auction = test_scenario::take_shared<Auction>(&mut scenario);
            let ctx = tx_context::new(
                @0x0,
                x"3a985da74fe225b2045c172d6bd390bd855f086e3e9d525b46bfe24511431532",
                51,
                0
            );
            let coin = coin::mint_for_testing<SUI>(3000000, &mut ctx);

            assert!(!registrar::record_exists(&suins, SUI_REGISTRAR, FIRST_LABEL), 0);

            controller::register_with_code(
                &mut suins,
                SUI_REGISTRAR,
                &mut config,
                &auction,
                FIRST_LABEL,
                FIRST_USER_ADDRESS,
                2,
                FIRST_SECRET,
                &mut coin,
                REFERRAL_CODE,
                b"",
                &mut ctx,
            );
            assert!(coin::value(&coin) == 1000000, 0);
            coin::destroy_for_testing(coin);
            test_scenario::return_shared(config);
            test_scenario::return_shared(suins);
            test_scenario::return_shared(auction);
        };
        test_scenario::next_tx(&mut scenario, FIRST_USER_ADDRESS);
        {
            let coin = test_scenario::take_from_address<Coin<SUI>>(&mut scenario, SECOND_USER_ADDRESS);
            let suins = test_scenario::take_shared<SuiNS>(&mut scenario);

            assert!(coin::value(&coin) == 200000, 0);
            assert!(controller::balance(&suins) == 1800000, 0);

            test_scenario::return_to_address(SECOND_USER_ADDRESS, coin);
            test_scenario::return_shared(suins);
        };
        make_commitment(&mut scenario, option::some(SECOND_LABEL));
        test_scenario::next_tx(&mut scenario, FIRST_USER_ADDRESS);
        {
            let suins = test_scenario::take_shared<SuiNS>(&mut scenario);
            let config = test_scenario::take_shared<Configuration>(&mut scenario);
            let auction = test_scenario::take_shared<Auction>(&mut scenario);
            // simulate user wait for next epoch to call `register`
            let ctx = tx_context::new(
                @0x0,
                x"3a985da74fe225b2045c172d6bd390bd855f086e3e9d525b46bfe24511431532",
                51,
                2
            );
            let coin = coin::mint_for_testing<SUI>(3000000, &mut ctx);
            assert!(!registrar::record_exists(&suins, SUI_REGISTRAR, SECOND_LABEL), 0);

            controller::register_with_code(
                &mut suins,
                SUI_REGISTRAR,
                &mut config,
                &auction,
                SECOND_LABEL,
                FIRST_USER_ADDRESS,
                1,
                FIRST_SECRET,
                &mut coin,
                REFERRAL_CODE,
                b"",
                &mut ctx,
            );
            assert!(coin::value(&coin) == 2000000, 0);
            coin::destroy_for_testing(coin);
            test_scenario::return_shared(config);
            test_scenario::return_shared(auction);
            test_scenario::return_shared(suins);
        };

        test_scenario::next_tx(&mut scenario, FIRST_USER_ADDRESS);
        {
            let coin1 = test_scenario::take_from_address<Coin<SUI>>(&mut scenario, SECOND_USER_ADDRESS);
            let coin2 = test_scenario::take_from_address<Coin<SUI>>(&mut scenario, SECOND_USER_ADDRESS);
            let suins = test_scenario::take_shared<SuiNS>(&mut scenario);

            assert!(coin::value(&coin1) == 100000, 0);
            assert!(coin::value(&coin2) == 200000, 0);
            assert!(controller::balance(&suins) == 2700000, 0);

            test_scenario::return_to_address(SECOND_USER_ADDRESS, coin2);
            test_scenario::return_shared(suins);
            test_scenario::return_to_address(SECOND_USER_ADDRESS, coin1);
        };
        test_scenario::end(scenario);
    }

    #[test, expected_failure(abort_code = configuration::EReferralCodeNotExists)]
    fun test_register_with_referral_code_abort_with_wrong_referral_code() {
        let scenario = test_init();
        make_commitment(&mut scenario, option::none());
        test_scenario::next_tx(&mut scenario, FIRST_USER_ADDRESS);
        {
            let suins = test_scenario::take_shared<SuiNS>(&mut scenario);
            let config = test_scenario::take_shared<Configuration>(&mut scenario);
            let auction = test_scenario::take_shared<Auction>(&mut scenario);
            let ctx = tx_context::new(
                @0x0,
                x"3a985da74fe225b2045c172d6bd390bd855f086e3e9d525b46bfe24511431532",
                51,
                0
            );
            let coin = coin::mint_for_testing<SUI>(3000000, &mut ctx);

            controller::register_with_code(
                &mut suins,
                SUI_REGISTRAR,
                &mut config,
                &auction,
                FIRST_LABEL,
                FIRST_USER_ADDRESS,
                2,
                FIRST_SECRET,
                &mut coin,
                DISCOUNT_CODE,
                b"",
                &mut ctx,
            );

            coin::destroy_for_testing(coin);
            test_scenario::return_shared(auction);
            test_scenario::return_shared(config);
            test_scenario::return_shared(suins);
        };
        test_scenario::end(scenario);
    }

    // #[test]
    fun test_register_with_emoji() {
        let scenario = test_init();
        let label = vector[104, 109, 109, 109, 49, 240, 159, 145, 180];
        make_commitment(&mut scenario, option::some(label));

        test_scenario::next_tx(&mut scenario, FIRST_USER_ADDRESS);
        {
            let suins = test_scenario::take_shared<SuiNS>(&mut scenario);
            let config = test_scenario::take_shared<Configuration>(&mut scenario);
            let auction = test_scenario::take_shared<Auction>(&mut scenario);
            // simulate user wait for next epoch to call `register`
            let ctx = tx_context::new(
                @0x0,
                x"3a985da74fe225b2045c172d6bd390bd855f086e3e9d525b46bfe24511431532",
                51,
                0
            );
            let coin = coin::mint_for_testing<SUI>(3000000, &mut ctx);

            assert!(!registrar::record_exists(&suins, SUI_REGISTRAR, FIRST_LABEL), 0);
            assert!(controller::balance(&suins) == 0, 0);
            assert!(controller::commitment_len(&suins) == 1, 0);
            assert!(!registry::record_exists(&suins, utf8(FIRST_NODE)), 0);
            assert!(!test_scenario::has_most_recent_for_sender<RegistrationNFT>(&mut scenario), 0);

            controller::register(
                &mut suins,
                SUI_REGISTRAR,
                &mut config,
                &auction,
                label,
                FIRST_USER_ADDRESS,
                2,
                FIRST_SECRET,
                &mut coin,
                &mut ctx,
            );
            assert!(coin::value(&coin) == 1000000, 0);

            coin::destroy_for_testing(coin);
            test_scenario::return_shared(config);
            test_scenario::return_shared(auction);
            test_scenario::return_shared(suins);
        };

        test_scenario::next_tx(&mut scenario, FIRST_USER_ADDRESS);
        {
            let nft = test_scenario::take_from_sender<RegistrationNFT>(&mut scenario);
            let (name, url) = registrar::get_nft_fields(&nft);
            let suins = test_scenario::take_shared<SuiNS>(&mut scenario);

            registrar::assert_registrar_exists(&suins, SUI_REGISTRAR);

            assert!(controller::balance(&suins) == 2000000, 0);
            assert!(name == utf8(FIRST_NODE), 0);
            assert!(
                url == url::new_unsafe_from_bytes(b"ipfs://QmaLFg4tQYansFpyRqmDfABdkUVy66dHtpnkH15v1LPzcY"),
                0
            );

            let (expiry, owner) = registrar::get_record_detail(&suins, SUI_REGISTRAR, FIRST_LABEL);
            assert!(expiry == 51 + 730, 0);
            assert!(owner== FIRST_USER_ADDRESS, 0);

            let (owner, resolver, ttl) = registry::get_record_by_key(&suins, utf8(FIRST_NODE));
            assert!(owner == FIRST_USER_ADDRESS, 0);
            assert!(resolver == FIRST_RESOLVER_ADDRESS, 0);
            assert!(ttl == 0, 0);

            test_scenario::return_to_sender(&mut scenario, nft);
            test_scenario::return_shared(suins);
        };
        test_scenario::end(scenario);
    }

    #[test]
    fun test_register_with_code_apply_both_types_of_code() {
        let scenario = test_init();
        make_commitment(&mut scenario, option::none());
        test_scenario::next_tx(&mut scenario, FIRST_USER_ADDRESS);
        {
            let suins = test_scenario::take_shared<SuiNS>(&mut scenario);
            let config = test_scenario::take_shared<Configuration>(&mut scenario);
            let auction = test_scenario::take_shared<Auction>(&mut scenario);
            // simulate user wait for next epoch to call `register`
            let ctx = tx_context::new(
                FIRST_USER_ADDRESS,
                x"3a985da74fe225b2045c172d6bd390bd855f086e3e9d525b46bfe24511431532",
                51,
                0
            );
            let coin = coin::mint_for_testing<SUI>(3000000, &mut ctx);

            assert!(controller::balance(&suins) == 0, 0);
            assert!(!registrar::record_exists(&suins, SUI_REGISTRAR, FIRST_LABEL), 0);
            assert!(!registry::record_exists(&suins, utf8(FIRST_NODE)), 0);
            assert!(!test_scenario::has_most_recent_for_sender<RegistrationNFT>(&mut scenario), 0);
            assert!(!test_scenario::has_most_recent_for_address<Coin<SUI>>(SECOND_USER_ADDRESS), 0);

            controller::register_with_code(
                &mut suins,
                SUI_REGISTRAR,
                &mut config,
                &auction,
                FIRST_LABEL,
                FIRST_USER_ADDRESS,
                2,
                FIRST_SECRET,
                &mut coin,
                REFERRAL_CODE,
                DISCOUNT_CODE,
                &mut ctx,
            );
            assert!(coin::value(&coin) == 1300000, 0);

            coin::destroy_for_testing(coin);
            test_scenario::return_shared(auction);
            test_scenario::return_shared(config);
            test_scenario::return_shared(suins);
        };

        test_scenario::next_tx(&mut scenario, FIRST_USER_ADDRESS);
        {
            let nft = test_scenario::take_from_sender<RegistrationNFT>(&mut scenario);
            let (name, url) = registrar::get_nft_fields(&nft);
            let suins = test_scenario::take_shared<SuiNS>(&mut scenario);
            let coin = test_scenario::take_from_address<Coin<SUI>>(&mut scenario, SECOND_USER_ADDRESS);
            
            registrar::assert_registrar_exists(&suins, SUI_REGISTRAR);
            
            assert!(name == utf8(FIRST_NODE), 0);
            assert!(
                url == url::new_unsafe_from_bytes(b"ipfs://QmaLFg4tQYansFpyRqmDfABdkUVy66dHtpnkH15v1LPzcY"),
                0
            );
            assert!(coin::value(&coin) == 170000, 0);
            assert!(controller::balance(&suins) == 1700000 - 170000, 0);

            let (expiry, owner) = registrar::get_record_detail(&suins, SUI_REGISTRAR, FIRST_LABEL);
            assert!(expiry == 51 + 730, 0);
            assert!(owner== FIRST_USER_ADDRESS, 0);

            let (owner, resolver, ttl) = registry::get_record_by_key(&suins, utf8(FIRST_NODE));
            assert!(owner == FIRST_USER_ADDRESS, 0);
            assert!(resolver == @0x0, 0);
            assert!(ttl == 0, 0);

            coin::destroy_for_testing(coin);
            test_scenario::return_to_sender(&mut scenario, nft);
            test_scenario::return_shared(suins);
        };
        test_scenario::end(scenario);
    }

    #[test, expected_failure(abort_code = configuration::EReferralCodeNotExists)]
    fun test_register_with_code_if_use_wrong_referral_code() {
        let scenario = test_init();
        make_commitment(&mut scenario, option::none());
        test_scenario::next_tx(&mut scenario, FIRST_USER_ADDRESS);
        {
            let suins = test_scenario::take_shared<SuiNS>(&mut scenario);
            let config = test_scenario::take_shared<Configuration>(&mut scenario);
            let auction = test_scenario::take_shared<Auction>(&mut scenario);
            let ctx = tx_context::new(
                FIRST_USER_ADDRESS,
                x"3a985da74fe225b2045c172d6bd390bd855f086e3e9d525b46bfe24511431532",
                51,
                0
            );
            let coin = coin::mint_for_testing<SUI>(3000000, &mut ctx);

            assert!(!registrar::record_exists(&suins, SUI_REGISTRAR, FIRST_LABEL), 0);
            controller::register_with_code(
                &mut suins,
                SUI_REGISTRAR,
                &mut config,
                &auction,
                FIRST_LABEL,
                FIRST_USER_ADDRESS,
                2,
                FIRST_SECRET,
                &mut coin,
                DISCOUNT_CODE,
                DISCOUNT_CODE,
                &mut ctx,
            );

            coin::destroy_for_testing(coin);
            test_scenario::return_shared(auction);
            test_scenario::return_shared(config);
            test_scenario::return_shared(suins);
        };
        test_scenario::end(scenario);
    }

    #[test, expected_failure(abort_code = configuration::EDiscountCodeNotExists)]
    fun test_register_with_code_if_use_wrong_discount_code() {
        let scenario = test_init();
        make_commitment(&mut scenario, option::none());
        test_scenario::next_tx(&mut scenario, FIRST_USER_ADDRESS);
        {
            let suins = test_scenario::take_shared<SuiNS>(&mut scenario);
            let config = test_scenario::take_shared<Configuration>(&mut scenario);
            let auction = test_scenario::take_shared<Auction>(&mut scenario);
            let ctx = tx_context::new(
                FIRST_USER_ADDRESS,
                x"3a985da74fe225b2045c172d6bd390bd855f086e3e9d525b46bfe24511431532",
                51,
                0
            );
            let coin = coin::mint_for_testing<SUI>(3000000, &mut ctx);

            assert!(!registrar::record_exists(&suins, SUI_REGISTRAR, FIRST_LABEL), 0);
            controller::register_with_code(
                &mut suins,
                SUI_REGISTRAR,
                &mut config,
                &auction,
                FIRST_LABEL,
                FIRST_USER_ADDRESS,
                2,
                FIRST_SECRET,
                &mut coin,
                REFERRAL_CODE,
                REFERRAL_CODE,
                &mut ctx,
            );

            coin::destroy_for_testing(coin);
            test_scenario::return_shared(config);
            test_scenario::return_shared(suins);
            test_scenario::return_shared(auction);
        };
        test_scenario::end(scenario);
    }

    #[test]
    fun test_register_with_config_and_code_apply_both_types_of_code() {
        let scenario = test_init();
        make_commitment(&mut scenario, option::none());
        test_scenario::next_tx(&mut scenario, FIRST_USER_ADDRESS);
        {
            let suins = test_scenario::take_shared<SuiNS>(&mut scenario);
            let config = test_scenario::take_shared<Configuration>(&mut scenario);
            let auction = test_scenario::take_shared<Auction>(&mut scenario);
            let ctx = tx_context::new(
                FIRST_USER_ADDRESS,
                x"3a985da74fe225b2045c172d6bd390bd855f086e3e9d525b46bfe24511431532",
                51,
                0
            );
            let coin = coin::mint_for_testing<SUI>(3000000, &mut ctx);

            assert!(controller::balance(&suins) == 0, 0);
            assert!(!registrar::record_exists(&suins, SUI_REGISTRAR, FIRST_LABEL), 0);
            assert!(!registry::record_exists(&suins, utf8(FIRST_NODE)), 0);
            assert!(!test_scenario::has_most_recent_for_sender<RegistrationNFT>(&mut scenario), 0);
            assert!(!test_scenario::has_most_recent_for_address<Coin<SUI>>(SECOND_USER_ADDRESS), 0);

            controller::register_with_config_and_code(
                &mut suins,
                SUI_REGISTRAR,
                &mut config,
                &auction,
                FIRST_LABEL,
                FIRST_USER_ADDRESS,
                2,
                FIRST_SECRET,
                FIRST_RESOLVER_ADDRESS,
                &mut coin,
                REFERRAL_CODE,
                DISCOUNT_CODE,
                &mut ctx,
            );
            assert!(coin::value(&coin) == 1300000, 0);
            coin::destroy_for_testing(coin);
            test_scenario::return_shared(config);
            test_scenario::return_shared(auction);
            test_scenario::return_shared(suins);
        };
        test_scenario::next_tx(&mut scenario, FIRST_USER_ADDRESS);
        {
            let nft = test_scenario::take_from_sender<RegistrationNFT>(&mut scenario);
            let (name, url) = registrar::get_nft_fields(&nft);
            let suins = test_scenario::take_shared<SuiNS>(&mut scenario);
            let coin = test_scenario::take_from_address<Coin<SUI>>(&mut scenario, SECOND_USER_ADDRESS);
            
            registrar::assert_registrar_exists(&suins, SUI_REGISTRAR);
            
            assert!(name == utf8(FIRST_NODE), 0);
            assert!(
                url == url::new_unsafe_from_bytes(b"ipfs://QmaLFg4tQYansFpyRqmDfABdkUVy66dHtpnkH15v1LPzcY"),
                0
            );
            assert!(coin::value(&coin) == 170000, 0);
            assert!(controller::balance(&suins) == 1700000 - 170000, 0);

            let (expiry, owner) = registrar::get_record_detail(&suins, SUI_REGISTRAR, FIRST_LABEL);
            assert!(expiry == 51 + 730, 0);
            assert!(owner== FIRST_USER_ADDRESS, 0);

            let (owner, resolver, ttl) = registry::get_record_by_key(&suins, utf8(FIRST_NODE));
            assert!(owner == FIRST_USER_ADDRESS, 0);
            assert!(resolver == FIRST_RESOLVER_ADDRESS, 0);
            assert!(ttl == 0, 0);

            coin::destroy_for_testing(coin);
            test_scenario::return_to_sender(&mut scenario, nft);
            test_scenario::return_shared(suins);
        };
        test_scenario::end(scenario);
    }

    #[test, expected_failure(abort_code = configuration::EReferralCodeNotExists)]
    fun test_register_with_config_and_code_if_use_wrong_referral_code() {
        let scenario = test_init();
        make_commitment(&mut scenario, option::none());
        test_scenario::next_tx(&mut scenario, FIRST_USER_ADDRESS);
        {
            let suins = test_scenario::take_shared<SuiNS>(&mut scenario);
            let config = test_scenario::take_shared<Configuration>(&mut scenario);
            let auction = test_scenario::take_shared<Auction>(&mut scenario);
            let ctx = tx_context::new(
                FIRST_USER_ADDRESS,
                x"3a985da74fe225b2045c172d6bd390bd855f086e3e9d525b46bfe24511431532",
                51,
                0
            );
            let coin = coin::mint_for_testing<SUI>(3000000, &mut ctx);

            assert!(!registrar::record_exists(&suins, SUI_REGISTRAR, FIRST_LABEL), 0);
            controller::register_with_config_and_code(
                &mut suins,
                SUI_REGISTRAR,
                &mut config,
                &auction,
                FIRST_LABEL,
                FIRST_USER_ADDRESS,
                2,
                FIRST_SECRET,
                FIRST_RESOLVER_ADDRESS,
                &mut coin,
                DISCOUNT_CODE,
                DISCOUNT_CODE,
                &mut ctx,
            );

            coin::destroy_for_testing(coin);
            test_scenario::return_shared(config);
            test_scenario::return_shared(auction);
            test_scenario::return_shared(suins);
        };
        test_scenario::end(scenario);
    }

    #[test, expected_failure(abort_code = configuration::EDiscountCodeNotExists)]
    fun test_register_with_config_and_code_if_use_wrong_discount_code() {
        let scenario = test_init();
        make_commitment(&mut scenario, option::none());
        test_scenario::next_tx(&mut scenario, FIRST_USER_ADDRESS);
        {
            let suins = test_scenario::take_shared<SuiNS>(&mut scenario);
            let config = test_scenario::take_shared<Configuration>(&mut scenario);
            let auction = test_scenario::take_shared<Auction>(&mut scenario);
            let ctx = tx_context::new(
                FIRST_USER_ADDRESS,
                x"3a985da74fe225b2045c172d6bd390bd855f086e3e9d525b46bfe24511431532",
                51,
                0
            );
            let coin = coin::mint_for_testing<SUI>(3000000, &mut ctx);

            assert!(!registrar::record_exists(&suins, SUI_REGISTRAR, FIRST_LABEL), 0);
            controller::register_with_config_and_code(
                &mut suins,
                SUI_REGISTRAR,
                &mut config,
                &auction,
                FIRST_LABEL,
                FIRST_USER_ADDRESS,
                2,
                FIRST_SECRET,
                FIRST_RESOLVER_ADDRESS,
                &mut coin,
                REFERRAL_CODE,
                REFERRAL_CODE,
                &mut ctx,
            );
            coin::destroy_for_testing(coin);
            test_scenario::return_shared(config);
            test_scenario::return_shared(suins);
            test_scenario::return_shared(auction);
        };
        test_scenario::end(scenario);
    }

    fun set_auction_config(scenario: &mut Scenario) {
        test_scenario::next_tx(scenario, SUINS_ADDRESS);
        {
            let admin_cap = test_scenario::take_from_sender<AdminCap>(scenario);
            let auction = test_scenario::take_shared<Auction>(scenario);

            auction::configure_auction(
                &admin_cap,
                &mut auction,
                START_AUCTION_START_AT,
                START_AUCTION_END_AT,
                test_scenario::ctx(scenario)
            );

            test_scenario::return_shared(auction);
            test_scenario::return_to_sender(scenario, admin_cap);
        };
    }

    #[test, expected_failure(abort_code = emoji::EInvalidLabel)]
    fun test_register_abort_if_register_short_domain_while_auction_not_start_yet() {
        let scenario = test_init();
        set_auction_config(&mut scenario);

        make_commitment(&mut scenario, option::none());
        test_scenario::next_tx(&mut scenario, FIRST_USER_ADDRESS);
        {
            let suins = test_scenario::take_shared<SuiNS>(&mut scenario);
            let config = test_scenario::take_shared<Configuration>(&mut scenario);
            let auction = test_scenario::take_shared<Auction>(&mut scenario);
            let ctx = tx_context::new(
                @0x0,
                x"3a985da74fe225b2045c172d6bd390bd855f086e3e9d525b46bfe24511431532",
                21,
                0
            );
            let coin = coin::mint_for_testing<SUI>(3000000, &mut ctx);

            controller::register(
                &mut suins,
                SUI_REGISTRAR,
                &mut config,
                &auction,
                AUCTIONED_LABEL,
                FIRST_USER_ADDRESS,
                2,
                FIRST_SECRET,
                &mut coin,
                &mut ctx,
            );

            coin::destroy_for_testing(coin);
            test_scenario::return_shared(config);
            test_scenario::return_shared(suins);
            test_scenario::return_shared(auction);
        };
        test_scenario::end(scenario);
    }

    #[test]
    fun test_register_work_if_register_long_domain_while_auction_not_start_yet() {
        let scenario = test_init();
        set_auction_config(&mut scenario);

        make_commitment(&mut scenario, option::none());
        test_scenario::next_tx(&mut scenario, FIRST_USER_ADDRESS);
        {
            let suins = test_scenario::take_shared<SuiNS>(&mut scenario);
            let config = test_scenario::take_shared<Configuration>(&mut scenario);
            let auction = test_scenario::take_shared<Auction>(&mut scenario);
            let ctx = tx_context::new(
                @0x0,
                x"3a985da74fe225b2045c172d6bd390bd855f086e3e9d525b46bfe24511431532",
                21,
                0
            );
            let coin = coin::mint_for_testing<SUI>(3000000, &mut ctx);

            controller::register(
                &mut suins,
                SUI_REGISTRAR,
                &mut config,
                &auction,
                FIRST_LABEL,
                FIRST_USER_ADDRESS,
                1,
                FIRST_SECRET,
                &mut coin,
                &mut ctx,
            );

            coin::destroy_for_testing(coin);
            test_scenario::return_shared(config);
            test_scenario::return_shared(suins);
            test_scenario::return_shared(auction);
        };

        test_scenario::next_tx(&mut scenario, FIRST_USER_ADDRESS);
        {
            let suins = test_scenario::take_shared<SuiNS>(&mut scenario);
            let nft = test_scenario::take_from_sender<RegistrationNFT>(&mut scenario);
            let (name, url) = registrar::get_nft_fields(&nft);

            registrar::assert_registrar_exists(&suins, SUI_REGISTRAR);

            assert!(controller::balance(&suins) == 1000000, 0);
            assert!(name == utf8(FIRST_NODE), 0);
            assert!(
                url == url::new_unsafe_from_bytes(b"ipfs://QmaLFg4tQYansFpyRqmDfABdkUVy66dHtpnkH15v1LPzcY"),
                0
            );

            let (expiry, owner) = registrar::get_record_detail(&suins, SUI_REGISTRAR, FIRST_LABEL);
            assert!(expiry == 21 + 365, 0);
            assert!(owner== FIRST_USER_ADDRESS, 0);

            let (owner, resolver, ttl) = registry::get_record_by_key(&suins, utf8(FIRST_NODE));
            assert!(owner == FIRST_USER_ADDRESS, 0);
            assert!(resolver == @0x0, 0);
            assert!(ttl == 0, 0);

            test_scenario::return_to_sender(&mut scenario, nft);
            test_scenario::return_shared(suins);
        };
        test_scenario::end(scenario);
    }

    #[test, expected_failure(abort_code = emoji::EInvalidLabel)]
    fun test_register_abort_if_register_short_domain_while_auction_is_happening() {
        let scenario = test_init();
        set_auction_config(&mut scenario);

        test_scenario::next_tx(&mut scenario, FIRST_USER_ADDRESS);
        {
            let suins = test_scenario::take_shared<SuiNS>(&mut scenario);
            let config = test_scenario::take_shared<Configuration>(&mut scenario);
            let auction = test_scenario::take_shared<Auction>(&mut scenario);
            let ctx = tx_context::new(
                @0x0,
                x"3a985da74fe225b2045c172d6bd390bd855f086e3e9d525b46bfe24511431532",
                71,
                0
            );
            let coin = coin::mint_for_testing<SUI>(3000000, &mut ctx);

            controller::register(
                &mut suins,
                SUI_REGISTRAR,
                &mut config,
                &auction,
                AUCTIONED_LABEL,
                FIRST_USER_ADDRESS,
                2,
                FIRST_SECRET,
                &mut coin,
                &mut ctx,
            );

            coin::destroy_for_testing(coin);
            test_scenario::return_shared(config);
            test_scenario::return_shared(suins);
            test_scenario::return_shared(auction);
        };
        test_scenario::end(scenario);
    }

    #[test]
    fun test_register_work_if_register_lonng_domain_while_auction_is_happening() {
        let scenario = test_init();
        set_auction_config(&mut scenario);

        make_commitment(&mut scenario, some(FIRST_LABEL));
        test_scenario::next_tx(&mut scenario, FIRST_USER_ADDRESS);
        {
            let suins = test_scenario::take_shared<SuiNS>(&mut scenario);
            let config = test_scenario::take_shared<Configuration>(&mut scenario);
            let auction = test_scenario::take_shared<Auction>(&mut scenario);
            let ctx = tx_context::new(
                @0x0,
                x"3a985da74fe225b2045c172d6bd390bd855f086e3e9d525b46bfe24511431532",
                51,
                0
            );
            let coin = coin::mint_for_testing<SUI>(3000000, &mut ctx);

            controller::register(
                &mut suins,
                SUI_REGISTRAR,
                &mut config,
                &auction,
                FIRST_LABEL,
                FIRST_USER_ADDRESS,
                1,
                FIRST_SECRET,
                &mut coin,
                &mut ctx,
            );

            coin::destroy_for_testing(coin);
            test_scenario::return_shared(config);
            test_scenario::return_shared(suins);
            test_scenario::return_shared(auction);
        };
        test_scenario::next_tx(&mut scenario, FIRST_USER_ADDRESS);
        {
            let nft = test_scenario::take_from_sender<RegistrationNFT>(&mut scenario);
            let suins = test_scenario::take_shared<SuiNS>(&mut scenario);
            let (name, url) = registrar::get_nft_fields(&nft);

            registrar::assert_registrar_exists(&suins, SUI_REGISTRAR);

            assert!(controller::balance(&suins) == 1000000, 0);
            assert!(name == utf8(FIRST_NODE), 0);
            assert!(
                url == url::new_unsafe_from_bytes(b"ipfs://QmaLFg4tQYansFpyRqmDfABdkUVy66dHtpnkH15v1LPzcY"),
                0
            );

            let (expiry, owner) = registrar::get_record_detail(&suins, SUI_REGISTRAR, FIRST_LABEL);
            assert!(expiry == 51 + 365, 0);
            assert!(owner== FIRST_USER_ADDRESS, 0);

            let (owner, resolver, ttl) = registry::get_record_by_key(&suins, utf8(FIRST_NODE));
            assert!(owner == FIRST_USER_ADDRESS, 0);
            assert!(resolver == @0x0, 0);
            assert!(ttl == 0, 0);

            test_scenario::return_to_sender(&mut scenario, nft);
            test_scenario::return_shared(suins);
        };
        test_scenario::end(scenario);
    }

    #[test]
    fun test_register_work_for_long_domain_if_auction_is_over() {
        let scenario = test_init();
        set_auction_config(&mut scenario);

        test_scenario::next_tx(&mut scenario, FIRST_USER_ADDRESS);
        {
            let suins = test_scenario::take_shared<SuiNS>(&mut scenario);
            let ctx = tx_context::new(
                @0x0,
                x"3a985da74fe225b2045c172d6bd390bd855f086e3e9d525b46bfe24511431532",
                220,
                0
            );
            let commitment = controller::test_make_commitment(
                SUI_REGISTRAR,
                FIRST_LABEL,
                FIRST_USER_ADDRESS,
                FIRST_SECRET
            );

            controller::commit(
                &mut suins,
                commitment,
                &mut ctx,
            );

            test_scenario::return_shared(suins);
        };
        test_scenario::next_tx(&mut scenario, FIRST_USER_ADDRESS);
        {
            let suins = test_scenario::take_shared<SuiNS>(&mut scenario);
            let config = test_scenario::take_shared<Configuration>(&mut scenario);
            let auction = test_scenario::take_shared<Auction>(&mut scenario);
            let ctx = tx_context::new(
                @0x0,
                x"3a985da74fe225b2045c172d6bd390bd855f086e3e9d525b46bfe24511431532",
                221,
                0
            );
            let coin = coin::mint_for_testing<SUI>(3000000, &mut ctx);

            controller::register(
                &mut suins,
                SUI_REGISTRAR,
                &mut config,
                &auction,
                FIRST_LABEL,
                FIRST_USER_ADDRESS,
                1,
                FIRST_SECRET,
                &mut coin,
                &mut ctx,
            );

            coin::destroy_for_testing(coin);
            test_scenario::return_shared(config);
            test_scenario::return_shared(suins);
            test_scenario::return_shared(auction);
        };
        test_scenario::next_tx(&mut scenario, FIRST_USER_ADDRESS);
        {
            let nft = test_scenario::take_from_sender<RegistrationNFT>(&mut scenario);
            let suins = test_scenario::take_shared<SuiNS>(&mut scenario);
            let (name, url) = registrar::get_nft_fields(&nft);

            registrar::assert_registrar_exists(&suins, SUI_REGISTRAR);

            assert!(controller::balance(&suins) == 1000000, 0);
            assert!(name == utf8(FIRST_NODE), 0);
            assert!(
                url == url::new_unsafe_from_bytes(b"ipfs://QmaLFg4tQYansFpyRqmDfABdkUVy66dHtpnkH15v1LPzcY"),
                0
            );

            let (expiry, owner) = registrar::get_record_detail(&suins, SUI_REGISTRAR, FIRST_LABEL);
            assert!(expiry == 221 + 365, 0);
            assert!(owner== FIRST_USER_ADDRESS, 0);

            let (owner, resolver, ttl) = registry::get_record_by_key(&suins, utf8(FIRST_NODE));
            assert!(owner == FIRST_USER_ADDRESS, 0);
            assert!(resolver == @0x0, 0);
            assert!(ttl == 0, 0);

            test_scenario::return_to_sender(&mut scenario, nft);
            test_scenario::return_shared(suins);
        };
        test_scenario::end(scenario);
    }

    #[test]
    fun test_register_work_for_short_domain_if_auction_is_over() {
        let scenario = test_init();
        set_auction_config(&mut scenario);

        test_scenario::next_tx(&mut scenario, FIRST_USER_ADDRESS);
        {
            let suins = test_scenario::take_shared<SuiNS>(&mut scenario);
            let ctx = tx_context::new(
                @0x0,
                x"3a985da74fe225b2045c172d6bd390bd855f086e3e9d525b46bfe24511431532",
                220,
                0
            );
            let commitment = controller::test_make_commitment(
                SUI_REGISTRAR,
                AUCTIONED_LABEL,
                FIRST_USER_ADDRESS,
                FIRST_SECRET
            );

            controller::commit(
                &mut suins,
                commitment,
                &mut ctx,
            );

            test_scenario::return_shared(suins);
        };
        test_scenario::next_tx(&mut scenario, FIRST_USER_ADDRESS);
        {
            let suins = test_scenario::take_shared<SuiNS>(&mut scenario);
            let config = test_scenario::take_shared<Configuration>(&mut scenario);
            let auction = test_scenario::take_shared<Auction>(&mut scenario);
            let ctx = tx_context::new(
                @0x0,
                x"3a985da74fe225b2045c172d6bd390bd855f086e3e9d525b46bfe24511431532",
                221,
                0
            );
            let coin = coin::mint_for_testing<SUI>(3000000, &mut ctx);

            controller::register(
                &mut suins,
                SUI_REGISTRAR,
                &mut config,
                &auction,
                AUCTIONED_LABEL,
                FIRST_USER_ADDRESS,
                1,
                FIRST_SECRET,
                &mut coin,
                &mut ctx,
            );

            coin::destroy_for_testing(coin);
            test_scenario::return_shared(config);
            test_scenario::return_shared(suins);
            test_scenario::return_shared(auction);
        };
        test_scenario::next_tx(&mut scenario, FIRST_USER_ADDRESS);
        {
            let nft = test_scenario::take_from_sender<RegistrationNFT>(&mut scenario);
            let (name, url) = registrar::get_nft_fields(&nft);
            let suins = test_scenario::take_shared<SuiNS>(&mut scenario);

            registrar::assert_registrar_exists(&suins, SUI_REGISTRAR);

            assert!(controller::balance(&suins) == 1000000, 0);
            assert!(name == utf8(AUCTIONED_NODE), 0);
            assert!(
                url == url::new_unsafe_from_bytes(b"ipfs://QmaLFg4tQYansFpyRqmDfABdkUVy66dHtpnkH15v1LPzcY"),
                0
            );

            let (expiry, owner) = registrar::get_record_detail(&suins, SUI_REGISTRAR, AUCTIONED_LABEL);
            assert!(expiry == 221 + 365, 0);
            assert!(owner== FIRST_USER_ADDRESS, 0);

            let (owner, resolver, ttl) = registry::get_record_by_key(&suins, utf8(AUCTIONED_NODE));
            assert!(owner == FIRST_USER_ADDRESS, 0);
            assert!(resolver == @0x0, 0);
            assert!(ttl == 0, 0);

            test_scenario::return_to_sender(&mut scenario, nft);
            test_scenario::return_shared(suins);
        };
        test_scenario::end(scenario);
    }

    #[test]
    fun test_register_work_if_name_not_wait_for_being_finalized() {
        let scenario = test_init();
        set_auction_config(&mut scenario);

        test_scenario::next_tx(&mut scenario, FIRST_USER_ADDRESS);
        {
            let suins = test_scenario::take_shared<SuiNS>(&mut scenario);
            let ctx = tx_context::new(
                @0x0,
                x"3a985da74fe225b2045c172d6bd390bd855f086e3e9d525b46bfe24511431532",
                120,
                0
            );
            let commitment = controller::test_make_commitment(
                SUI_REGISTRAR,
                FIRST_LABEL,
                FIRST_USER_ADDRESS,
                FIRST_SECRET
            );

            controller::commit(
                &mut suins,
                commitment,
                &mut ctx,
            );

            test_scenario::return_shared(suins);
        };
        test_scenario::next_tx(&mut scenario, FIRST_USER_ADDRESS);
        {
            let suins = test_scenario::take_shared<SuiNS>(&mut scenario);
            let config = test_scenario::take_shared<Configuration>(&mut scenario);
            let auction = test_scenario::take_shared<Auction>(&mut scenario);
            let ctx = tx_context::new(
                @0x0,
                x"3a985da74fe225b2045c172d6bd390bd855f086e3e9d525b46bfe24511431532",
                121,
                0
            );
            let coin = coin::mint_for_testing<SUI>(3000000, &mut ctx);

            controller::register(
                &mut suins,
                SUI_REGISTRAR,
                &mut config,
                &auction,
                FIRST_LABEL,
                FIRST_USER_ADDRESS,
                1,
                FIRST_SECRET,
                &mut coin,
                &mut ctx,
            );

            coin::destroy_for_testing(coin);
            test_scenario::return_shared(config);
            test_scenario::return_shared(suins);
            test_scenario::return_shared(auction);
        };
        test_scenario::next_tx(&mut scenario, FIRST_USER_ADDRESS);
        {
            let nft = test_scenario::take_from_sender<RegistrationNFT>(&mut scenario);
            let (name, url) = registrar::get_nft_fields(&nft);
            let suins = test_scenario::take_shared<SuiNS>(&mut scenario);

            registrar::assert_registrar_exists(&suins, SUI_REGISTRAR);

            assert!(controller::balance(&suins) == 1000000, 0);
            assert!(name == utf8(FIRST_NODE), 0);
            assert!(
                url == url::new_unsafe_from_bytes(b"ipfs://QmaLFg4tQYansFpyRqmDfABdkUVy66dHtpnkH15v1LPzcY"),
                0
            );

            let (expiry, owner) = registrar::get_record_detail(&suins, SUI_REGISTRAR, FIRST_LABEL);
            assert!(expiry == 121 + 365, 0);
            assert!(owner== FIRST_USER_ADDRESS, 0);

            let (owner, resolver, ttl) = registry::get_record_by_key(&suins, utf8(FIRST_NODE));
            assert!(owner == FIRST_USER_ADDRESS, 0);
            assert!(resolver == @0x0, 0);
            assert!(ttl == 0, 0);

            test_scenario::return_to_sender(&mut scenario, nft);
            test_scenario::return_shared(suins);
        };
        test_scenario::end(scenario);
    }

    #[test, expected_failure(abort_code = controller::ELabelUnAvailable)]
    fun test_register_abort_if_name_are_waiting_for_being_finalized() {
        let scenario = test_init();
        set_auction_config(&mut scenario);
        start_an_auction_util(&mut scenario, AUCTIONED_LABEL);
        let seal_bid = make_seal_bid(AUCTIONED_LABEL, FIRST_USER_ADDRESS, 1000, b"CnRGhPvfCu");
        place_bid_util(&mut scenario, seal_bid, 1100, FIRST_USER_ADDRESS);

        test_scenario::next_tx(&mut scenario, FIRST_USER_ADDRESS);
        {
            let auction = test_scenario::take_shared<Auction>(&mut scenario);

            reveal_bid_util(
                &mut auction,
                START_AN_AUCTION_AT + 1 + BIDDING_PERIOD,
                AUCTIONED_LABEL,
                1000,
                b"CnRGhPvfCu",
                FIRST_USER_ADDRESS,
                2
            );

            test_scenario::return_shared(auction);
        };

        test_scenario::next_tx(&mut scenario, FIRST_USER_ADDRESS);
        {
            let suins = test_scenario::take_shared<SuiNS>(&mut scenario);
            let ctx = tx_context::new(
                @0x0,
                x"3a985da74fe225b2045c172d6bd390bd855f086e3e9d525b46bfe24511431532",
                120,
                0
            );
            let commitment = controller::test_make_commitment(
                SUI_REGISTRAR,
                FIRST_LABEL,
                FIRST_USER_ADDRESS,
                FIRST_SECRET
            );

            controller::commit(
                &mut suins,
                commitment,
                &mut ctx,
            );

            test_scenario::return_shared(suins);
        };
        test_scenario::next_tx(&mut scenario, FIRST_USER_ADDRESS);
        {
            let suins = test_scenario::take_shared<SuiNS>(&mut scenario);
            let config = test_scenario::take_shared<Configuration>(&mut scenario);
            let auction = test_scenario::take_shared<Auction>(&mut scenario);
            let ctx = tx_context::new(
                @0x0,
                x"3a985da74fe225b2045c172d6bd390bd855f086e3e9d525b46bfe24511431532",
                START_AUCTION_END_AT + BIDDING_PERIOD + REVEAL_PERIOD + 1,
                0
            );
            let coin = coin::mint_for_testing<SUI>(3000000, &mut ctx);

            controller::register(
                &mut suins,
                SUI_REGISTRAR,
                &mut config,
                &auction,
                AUCTIONED_LABEL,
                FIRST_USER_ADDRESS,
                1,
                FIRST_SECRET,
                &mut coin,
                &mut ctx,
            );

            coin::destroy_for_testing(coin);
            test_scenario::return_shared(config);
            test_scenario::return_shared(suins);
            test_scenario::return_shared(auction);
        };
        test_scenario::end(scenario);
    }

    #[test, expected_failure(abort_code = controller::ERegistrationIsDisabled)]
    fun test_register_abort_if_registration_is_disabled() {
        let scenario = test_init();
        set_auction_config(&mut scenario);

        test_scenario::next_tx(&mut scenario, SUINS_ADDRESS);
        {
            let config = test_scenario::take_shared<Configuration>(&mut scenario);
            let admin_cap = test_scenario::take_from_sender<AdminCap>(&mut scenario);
            configuration::set_enable_controller(&admin_cap, &mut config, false);
            test_scenario::return_to_sender(&mut scenario, admin_cap);
            test_scenario::return_shared(config);
        };
        test_scenario::next_tx(&mut scenario, FIRST_USER_ADDRESS);
        {
            let controller = test_scenario::take_shared<BaseController>(&mut scenario);
            let registrar = test_scenario::take_shared<BaseRegistrar>(&mut scenario);
            let ctx = tx_context::new(
                @0x0,
                x"3a985da74fe225b2045c172d6bd390bd855f086e3e9d525b46bfe24511431532",
                220,
                0
            );
            let commitment = controller::test_make_commitment(
                &registrar,
                AUCTIONED_LABEL,
                FIRST_USER_ADDRESS,
                FIRST_SECRET
            );

            controller::commit(
                &mut controller,
                commitment,
                &mut ctx,
            );

            test_scenario::return_shared(controller);
            test_scenario::return_shared(registrar);
        };
        test_scenario::next_tx(&mut scenario, FIRST_USER_ADDRESS);
        {
            let controller = test_scenario::take_shared<BaseController>(&mut scenario);
            let registrar = test_scenario::take_shared<BaseRegistrar>(&mut scenario);
            let registry = test_scenario::take_shared<Registry>(&mut scenario);
            let config = test_scenario::take_shared<Configuration>(&mut scenario);
            let auction = test_scenario::take_shared<Auction>(&mut scenario);
            let ctx = tx_context::new(
                @0x0,
                x"3a985da74fe225b2045c172d6bd390bd855f086e3e9d525b46bfe24511431532",
                221,
                0
            );
            let coin = coin::mint_for_testing<SUI>(3000000, &mut ctx);

            controller::register(
                &mut controller,
                &mut registrar,
                &mut registry,
                &mut config,
                &auction,
                AUCTIONED_LABEL,
                FIRST_USER_ADDRESS,
                1,
                FIRST_SECRET,
                &mut coin,
                &mut ctx,
            );

            coin::destroy_for_testing(coin);
            test_scenario::return_shared(controller);
            test_scenario::return_shared(registrar);
            test_scenario::return_shared(config);
            test_scenario::return_shared(registry);
            test_scenario::return_shared(auction);
        };
        test_scenario::next_tx(&mut scenario, FIRST_USER_ADDRESS);
        {
            let controller = test_scenario::take_shared<BaseController>(&mut scenario);
            let registrar = test_scenario::take_shared<BaseRegistrar>(&mut scenario);
            let nft = test_scenario::take_from_sender<RegistrationNFT>(&mut scenario);
            let (name, url) = base_registrar::get_nft_fields(&nft);
            let (_, _, uid) = base_registrar::get_registrar(&registrar);
            let registry = test_scenario::take_shared<Registry>(&mut scenario);

            assert!(controller::balance(&controller) == 1000000, 0);
            assert!(name == utf8(AUCTIONED_NODE), 0);
            assert!(
                url == url::new_unsafe_from_bytes(b"ipfs://QmaLFg4tQYansFpyRqmDfABdkUVy66dHtpnkH15v1LPzcY"),
                0
            );

            let detail = dynamic_field::borrow(uid, utf8(AUCTIONED_LABEL));
            let (owner, resolver, ttl) = base_registry::get_record_by_key(&registry, utf8(AUCTIONED_NODE));

            assert!(owner == FIRST_USER_ADDRESS, 0);
            assert!(resolver == @0x0, 0);
            assert!(ttl == 0, 0);
            assert!(base_registrar::get_registration_expiry(detail) == 221 + 365, 0);
            assert!(base_registrar::get_registration_owner(detail) == FIRST_USER_ADDRESS, 0);

            test_scenario::return_to_sender(&mut scenario, nft);
            test_scenario::return_shared(controller);
            test_scenario::return_shared(registrar);
            test_scenario::return_shared(registry);
        };
        test_scenario::end(scenario);
    }

    #[test, expected_failure(abort_code = emoji::EInvalidLabel)]
    fun test_register_abort_if_name_are_waiting_for_being_finalized_2() {
        let scenario = test_init();
        set_auction_config(&mut scenario);

        test_scenario::next_tx(&mut scenario, FIRST_USER_ADDRESS);
        {
            let suins = test_scenario::take_shared<SuiNS>(&mut scenario);
            let ctx = tx_context::new(
                @0x0,
                x"3a985da74fe225b2045c172d6bd390bd855f086e3e9d525b46bfe24511431532",
                START_AUCTION_END_AT + 1,
                0
            );
            let commitment = controller::test_make_commitment(
                SUI_REGISTRAR,
                FIRST_LABEL,
                FIRST_USER_ADDRESS,
                FIRST_SECRET
            );

            controller::commit(
                &mut suins,
                commitment,
                &mut ctx,
            );

            test_scenario::return_shared(suins);
        };

        test_scenario::next_tx(&mut scenario, FIRST_USER_ADDRESS);
        {
            let suins = test_scenario::take_shared<SuiNS>(&mut scenario);
            let config = test_scenario::take_shared<Configuration>(&mut scenario);
            let auction = test_scenario::take_shared<Auction>(&mut scenario);
            let ctx = tx_context::new(
                @0x0,
                x"3a985da74fe225b2045c172d6bd390bd855f086e3e9d525b46bfe24511431532",
                START_AUCTION_END_AT + 2,
                0
            );
            let coin = coin::mint_for_testing<SUI>(3000000, &mut ctx);

            controller::register(
                &mut suins,
                SUI_REGISTRAR,
                &mut config,
                &auction,
                AUCTIONED_LABEL,
                FIRST_USER_ADDRESS,
                1,
                FIRST_SECRET,
                &mut coin,
                &mut ctx,
            );

            coin::destroy_for_testing(coin);
            test_scenario::return_shared(config);
            test_scenario::return_shared(suins);
            test_scenario::return_shared(auction);
        };
        test_scenario::end(scenario);
    }

    #[test, expected_failure(abort_code = controller::ERegistrationIsDisabled)]
    fun test_register_abort_if_registration_is_disabled_2() {
        let scenario = test_init();
        set_auction_config(&mut scenario);

        test_scenario::next_tx(&mut scenario, SUINS_ADDRESS);
        {
            let config = test_scenario::take_shared<Configuration>(&mut scenario);
            let admin_cap = test_scenario::take_from_sender<AdminCap>(&mut scenario);
            configuration::set_enable_controller(&admin_cap, &mut config, false);
            test_scenario::return_to_sender(&mut scenario, admin_cap);
            test_scenario::return_shared(config);
        };
        test_scenario::next_tx(&mut scenario, FIRST_USER_ADDRESS);
        {
            let suins = test_scenario::take_shared<SuiNS>(&mut scenario);
            let ctx = tx_context::new(
                @0x0,
                x"3a985da74fe225b2045c172d6bd390bd855f086e3e9d525b46bfe24511431532",
                220,
                0
            );
            let commitment = controller::test_make_commitment(
                SUI_REGISTRAR,
                AUCTIONED_LABEL,
                FIRST_USER_ADDRESS,
                FIRST_SECRET
            );

            controller::commit(
                &mut suins,
                commitment,
                &mut ctx,
            );

            test_scenario::return_shared(suins);
        };
        test_scenario::next_tx(&mut scenario, FIRST_USER_ADDRESS);
        {
            let suins = test_scenario::take_shared<SuiNS>(&mut scenario);
            let config = test_scenario::take_shared<Configuration>(&mut scenario);
            let auction = test_scenario::take_shared<Auction>(&mut scenario);
            let ctx = tx_context::new(
                @0x0,
                x"3a985da74fe225b2045c172d6bd390bd855f086e3e9d525b46bfe24511431532",
                221,
                0
            );
            let coin = coin::mint_for_testing<SUI>(3000000, &mut ctx);

            controller::register(
                &mut suins,
                SUI_REGISTRAR,
                &mut config,
                &auction,
                AUCTIONED_LABEL,
                FIRST_USER_ADDRESS,
                1,
                FIRST_SECRET,
                &mut coin,
                &mut ctx,
            );

            coin::destroy_for_testing(coin);
            test_scenario::return_shared(config);
            test_scenario::return_shared(suins);
            test_scenario::return_shared(auction);
        };
        test_scenario::next_tx(&mut scenario, FIRST_USER_ADDRESS);
        {
            let nft = test_scenario::take_from_sender<RegistrationNFT>(&mut scenario);
            let (name, url) = registrar::get_nft_fields(&nft);
            let suins = test_scenario::take_shared<SuiNS>(&mut scenario);

            registrar::assert_registrar_exists(&suins, SUI_REGISTRAR);

            assert!(controller::balance(&suins) == 1000000, 0);
            assert!(name == utf8(AUCTIONED_NODE), 0);
            assert!(
                url == url::new_unsafe_from_bytes(b""),
                0
            );

            let (expiry, owner) = registrar::get_record_detail(&suins, SUI_REGISTRAR, FIRST_LABEL);
            assert!(expiry == 221 + 365, 0);
            assert!(owner== FIRST_USER_ADDRESS, 0);

            let (owner, resolver, ttl) = registry::get_record_by_key(&suins, utf8(AUCTIONED_NODE));
            assert!(owner == FIRST_USER_ADDRESS, 0);
            assert!(resolver == @0x0, 0);
            assert!(ttl == 0, 0);

            test_scenario::return_to_sender(&mut scenario, nft);
            test_scenario::return_shared(suins);
        };
        test_scenario::end(scenario);
    }

    #[test]
    fun test_register_works_if_registration_is_reenabled() {
        let scenario = test_init();
        set_auction_config(&mut scenario);

        test_scenario::next_tx(&mut scenario, SUINS_ADDRESS);
        {
            let config = test_scenario::take_shared<Configuration>(&mut scenario);
            let admin_cap = test_scenario::take_from_sender<AdminCap>(&mut scenario);

            configuration::set_enable_controller(&admin_cap, &mut config, false);

            test_scenario::return_to_sender(&mut scenario, admin_cap);
            test_scenario::return_shared(config);
        };
        test_scenario::next_tx(&mut scenario, SUINS_ADDRESS);
        {
            let config = test_scenario::take_shared<Configuration>(&mut scenario);
            let admin_cap = test_scenario::take_from_sender<AdminCap>(&mut scenario);

            configuration::set_enable_controller(&admin_cap, &mut config, true);

            test_scenario::return_to_sender(&mut scenario, admin_cap);
            test_scenario::return_shared(config);
        };
        test_scenario::next_tx(&mut scenario, FIRST_USER_ADDRESS);
        {
            let suins = test_scenario::take_shared<SuiNS>(&mut scenario);
            let ctx = tx_context::new(
                @0x0,
                x"3a985da74fe225b2045c172d6bd390bd855f086e3e9d525b46bfe24511431532",
                220,
                0
            );
            let commitment = controller::test_make_commitment(
                SUI_REGISTRAR,
                AUCTIONED_LABEL,
                FIRST_USER_ADDRESS,
                FIRST_SECRET
            );

            controller::commit(
                &mut suins,
                commitment,
                &mut ctx,
            );

            test_scenario::return_shared(suins);
        };
        test_scenario::next_tx(&mut scenario, FIRST_USER_ADDRESS);
        {
            let suins = test_scenario::take_shared<SuiNS>(&mut scenario);
            let config = test_scenario::take_shared<Configuration>(&mut scenario);
            let auction = test_scenario::take_shared<Auction>(&mut scenario);
            let ctx = tx_context::new(
                @0x0,
                x"3a985da74fe225b2045c172d6bd390bd855f086e3e9d525b46bfe24511431532",
                221,
                0
            );
            let coin = coin::mint_for_testing<SUI>(3000000, &mut ctx);

            controller::register(
                &mut suins,
                SUI_REGISTRAR,
                &mut config,
                &auction,
                AUCTIONED_LABEL,
                FIRST_USER_ADDRESS,
                1,
                FIRST_SECRET,
                &mut coin,
                &mut ctx,
            );

            coin::destroy_for_testing(coin);
            test_scenario::return_shared(config);
            test_scenario::return_shared(suins);
            test_scenario::return_shared(auction);
        };
        test_scenario::next_tx(&mut scenario, FIRST_USER_ADDRESS);
        {
            let nft = test_scenario::take_from_sender<RegistrationNFT>(&mut scenario);
            let (name, url) = registrar::get_nft_fields(&nft);
            let suins = test_scenario::take_shared<SuiNS>(&mut scenario);

            registrar::assert_registrar_exists(&suins, SUI_REGISTRAR);

            assert!(controller::balance(&suins) == 1000000, 0);
            assert!(name == utf8(AUCTIONED_NODE), 0);
            assert!(
                url == url::new_unsafe_from_bytes(b"ipfs://QmaLFg4tQYansFpyRqmDfABdkUVy66dHtpnkH15v1LPzcY"),
                0
            );

            let (expiry, owner) = registrar::get_record_detail(&suins, SUI_REGISTRAR, AUCTIONED_LABEL);
            assert!(expiry == 221 + 365, 0);
            assert!(owner == FIRST_USER_ADDRESS, 0);

            let (owner, resolver, ttl) = registry::get_record_by_key(&suins, utf8(AUCTIONED_NODE));
            assert!(owner == FIRST_USER_ADDRESS, 0);
            assert!(resolver == @0x0, 0);
            assert!(ttl == 0, 0);

            test_scenario::return_to_sender(&mut scenario, nft);
            test_scenario::return_shared(suins);
        };
        test_scenario::end(scenario);
    }

    #[test]
    fun test_commit_removes_only_50_outdated() {
        let scenario = test_init();

        test_scenario::next_tx(&mut scenario, FIRST_USER_ADDRESS);
        {
            let suins = test_scenario::take_shared<SuiNS>(&mut scenario);
            let ctx = tx_context::new(
                @0x0,
                x"3a985da74fe225b2045c172d6bd390bd855f086e3e9d525b46bfe24511431532",
                47,
                0
            );
            let i: u8 = 0;

            while (i < 70) {
                let secret = FIRST_SECRET;
                vector::push_back(&mut secret, i);
                let commitment = controller::test_make_commitment(SUI_REGISTRAR, FIRST_LABEL, FIRST_USER_ADDRESS, secret);
                controller::commit(
                    &mut suins,
                    commitment,
                    &mut ctx,
                );

                i = i + 1;
            };

            assert!(controller::commitment_len(&suins) == 70, 0);
            test_scenario::return_shared(suins);
        };
        test_scenario::next_tx(&mut scenario, FIRST_USER_ADDRESS);
        {
            let suins = test_scenario::take_shared<SuiNS>(&mut scenario);
            let ctx = tx_context::new(
                @0x0,
                x"3a985da74fe225b2045c172d6bd390bd855f086e3e9d525b46bfe24511431532",
                50,
                0
            );
            let commitment = controller::test_make_commitment(SUI_REGISTRAR, b"label-1", FIRST_USER_ADDRESS, FIRST_SECRET);
            controller::commit(
                &mut suins,
                commitment,
                &mut ctx,
            );
            test_scenario::return_shared(suins);
        };
        test_scenario::next_tx(&mut scenario, FIRST_USER_ADDRESS);
        {
            let suins = test_scenario::take_shared<SuiNS>(&mut scenario);
            assert!(controller::commitment_len(&suins) == 21, 0);
            test_scenario::return_shared(suins);
        };
        test_scenario::next_tx(&mut scenario, FIRST_USER_ADDRESS);
        {
            let suins = test_scenario::take_shared<SuiNS>(&mut scenario);
            let ctx = tx_context::new(
                @0x0,
                x"3a985da74fe225b2045c172d6bd390bd855f086e3e9d525b46bfe24511431532",
                50,
                0
            );
            let commitment = controller::test_make_commitment(SUI_REGISTRAR, b"label-2", FIRST_USER_ADDRESS, FIRST_SECRET);
            controller::commit(
                &mut suins,
                commitment,
                &mut ctx,
            );
            test_scenario::return_shared(suins);
        };
        test_scenario::next_tx(&mut scenario, FIRST_USER_ADDRESS);
        {
            let suins = test_scenario::take_shared<SuiNS>(&mut scenario);
            assert!(controller::commitment_len(&suins) == 2, 0);
            test_scenario::return_shared(suins);
        };
        test_scenario::next_tx(&mut scenario, FIRST_USER_ADDRESS);
        {
            let suins = test_scenario::take_shared<SuiNS>(&mut scenario);
            let ctx = tx_context::new(
                @0x0,
                x"3a985da74fe225b2045c172d6bd390bd855f086e3e9d525b46bfe24511431532",
                51,
                0
            );
            let commitment = controller::test_make_commitment(SUI_REGISTRAR, b"label-3", FIRST_USER_ADDRESS, FIRST_SECRET);
            controller::commit(
                &mut suins,
                commitment,
                &mut ctx,
            );
            test_scenario::return_shared(suins);
        };
        test_scenario::next_tx(&mut scenario, FIRST_USER_ADDRESS);
        {
            let suins = test_scenario::take_shared<SuiNS>(&mut scenario);
            assert!(controller::commitment_len(&suins) == 3, 0);
            test_scenario::return_shared(suins);
        };
        test_scenario::end(scenario);
    }

    #[test]
    fun test_commit_removes_only_50_outdated_2() {
        let scenario = test_init();

        test_scenario::next_tx(&mut scenario, FIRST_USER_ADDRESS);
        {
            let suins = test_scenario::take_shared<SuiNS>(&mut scenario);
            let ctx = tx_context::new(
                @0x0,
                x"3a985da74fe225b2045c172d6bd390bd855f086e3e9d525b46bfe24511431532",
                47,
                0
            );
            let i: u8 = 0;

            while (i < 40) {
                let secret = FIRST_SECRET;
                vector::push_back(&mut secret, i);
                let commitment = controller::test_make_commitment(SUI_REGISTRAR, FIRST_LABEL, FIRST_USER_ADDRESS, secret);
                controller::commit(
                    &mut suins,
                    commitment,
                    &mut ctx,
                );

                i = i + 1;
            };
            assert!(controller::commitment_len(&suins) == 40, 0);
            test_scenario::return_shared(suins);
        };
        test_scenario::next_tx(&mut scenario, FIRST_USER_ADDRESS);
        {
            let suins = test_scenario::take_shared<SuiNS>(&mut scenario);
            let ctx = tx_context::new(
                @0x0,
                x"3a985da74fe225b2045c172d6bd390bd855f086e3e9d525b46bfe24511431532",
                50,
                0
            );
            let commitment = controller::test_make_commitment(SUI_REGISTRAR, b"label-2", FIRST_USER_ADDRESS, FIRST_SECRET);
            controller::commit(
                &mut suins,
                commitment,
                &mut ctx,
            );
            test_scenario::return_shared(suins);
        };
        test_scenario::next_tx(&mut scenario, FIRST_USER_ADDRESS);
        {
            let suins = test_scenario::take_shared<SuiNS>(&mut scenario);
            assert!(controller::commitment_len(&suins) == 1, 0);
            test_scenario::return_shared(suins);
        };
        test_scenario::end(scenario);
    }

    #[test, expected_failure(abort_code = registrar::EInvalidImageMessage)]
    fun test_register_with_image_aborts_with_empty_signature() {
        let scenario = test_init();
        make_commitment(&mut scenario, option::none());

        test_scenario::next_tx(&mut scenario, FIRST_USER_ADDRESS);
        {
            let suins = test_scenario::take_shared<SuiNS>(&mut scenario);
            let config = test_scenario::take_shared<Configuration>(&mut scenario);
            let auction = test_scenario::take_shared<Auction>(&mut scenario);
            let ctx = tx_context::new(
                @0x0,
                x"3a985da74fe225b2045c172d6bd390bd855f086e3e9d525b46bfe24511431532",
                21,
                0
            );
            let coin = coin::mint_for_testing<SUI>(3000000, &mut ctx);

            controller::register_with_image(
                &mut suins,
                SUI_REGISTRAR,
                &mut config,
                &auction,
                FIRST_LABEL,
                FIRST_USER_ADDRESS,
                2,
                FIRST_SECRET,
                &mut coin,
                x"",
                x"127552ffa7fb7c3718ee61851c49eba03ef7d0dc0933c7c5802cdd98226f6006",
                b"QmQdesiADN2mPnebRz3pvkGMKcb8Qhyb1ayW2ybvAueJ7k,000000000000000000000000000000000000b001,375",
                &mut ctx,
            );

            coin::destroy_for_testing(coin);
            test_scenario::return_shared(config);
            test_scenario::return_shared(suins);
            test_scenario::return_shared(auction);
        };
        test_scenario::end(scenario);
    }

    #[test, expected_failure(abort_code = registrar::EInvalidImageMessage)]
    fun test_register_with_image_aborts_with_empty_hashed_message() {
        let scenario = test_init();
        make_commitment(&mut scenario, option::none());

        test_scenario::next_tx(&mut scenario, FIRST_USER_ADDRESS);
        {
            let suins = test_scenario::take_shared<SuiNS>(&mut scenario);
            let config = test_scenario::take_shared<Configuration>(&mut scenario);
            let auction = test_scenario::take_shared<Auction>(&mut scenario);
            let ctx = tx_context::new(
                @0x0,
                x"3a985da74fe225b2045c172d6bd390bd855f086e3e9d525b46bfe24511431532",
                21,
                0
            );
            let coin = coin::mint_for_testing<SUI>(3000000, &mut ctx);

            controller::register_with_image(
                &mut suins,
                SUI_REGISTRAR,
                &mut config,
                &auction,
                FIRST_LABEL,
                FIRST_USER_ADDRESS,
                2,
                FIRST_SECRET,
                &mut coin,
                x"6aab9920d59442c5478c3f5b29db45518b40a3d76f1b396b70c902b557e93b206b0ce9ab84ce44277d84055da9dd10ff77c490ba8473cd86ead37be874b9662f",
                x"",
                b"QmQdesiADN2mPnebRz3pvkGMKcb8Qhyb1ayW2ybvAueJ7k,000000000000000000000000000000000000b001,375",
                &mut ctx,
            );

            coin::destroy_for_testing(coin);
            test_scenario::return_shared(config);
            test_scenario::return_shared(suins);
            test_scenario::return_shared(auction);
        };
        test_scenario::end(scenario);
    }

    #[test, expected_failure(abort_code = registrar::EInvalidImageMessage)]
    fun test_register_with_image_aborts_with_empty_raw_message() {
        let scenario = test_init();
        make_commitment(&mut scenario, option::none());

        test_scenario::next_tx(&mut scenario, FIRST_USER_ADDRESS);
        {
            let suins = test_scenario::take_shared<SuiNS>(&mut scenario);
            let config = test_scenario::take_shared<Configuration>(&mut scenario);
            let auction = test_scenario::take_shared<Auction>(&mut scenario);
            let ctx = tx_context::new(
                @0x0,
                x"3a985da74fe225b2045c172d6bd390bd855f086e3e9d525b46bfe24511431532",
                21,
                0
            );
            let coin = coin::mint_for_testing<SUI>(3000000, &mut ctx);

            controller::register_with_image(
                &mut suins,
                SUI_REGISTRAR,
                &mut config,
                &auction,
                FIRST_LABEL,
                FIRST_USER_ADDRESS,
                2,
                FIRST_SECRET,
                &mut coin,
                x"6aab9920d59442c5478c3f5b29db45518b40a3d76f1b396b70c902b557e93b206b0ce9ab84ce44277d84055da9dd10ff77c490ba8473cd86ead37be874b9662f",
                x"127552ffa7fb7c3718ee61851c49eba03ef7d0dc0933c7c5802cdd98226f6006",
                b"",
                &mut ctx,
            );

            coin::destroy_for_testing(coin);
            test_scenario::return_shared(config);
            test_scenario::return_shared(suins);
            test_scenario::return_shared(auction);
        };
        test_scenario::end(scenario);
    }

    #[test]
    fun test_register_with_image() {
        let scenario = test_init();
        make_commitment(&mut scenario, option::none());

        test_scenario::next_tx(&mut scenario, FIRST_USER_ADDRESS);
        {
            let suins = test_scenario::take_shared<SuiNS>(&mut scenario);
            let config = test_scenario::take_shared<Configuration>(&mut scenario);
            let auction = test_scenario::take_shared<Auction>(&mut scenario);
            let ctx = tx_context::new(
                @0x0,
                x"3a985da74fe225b2045c172d6bd390bd855f086e3e9d525b46bfe24511431532",
                21,
                0
            );
            let coin = coin::mint_for_testing<SUI>(3000000, &mut ctx);

            assert!(!registrar::record_exists(&suins, SUI_REGISTRAR, FIRST_LABEL), 0);
            assert!(controller::balance(&suins) == 0, 0);
            assert!(controller::commitment_len(&suins) == 1, 0);
            assert!(!registry::record_exists(&suins, utf8(FIRST_NODE)), 0);
            assert!(!test_scenario::has_most_recent_for_sender<RegistrationNFT>(&mut scenario), 0);

            controller::register_with_image(
                &mut suins,
                SUI_REGISTRAR,
                &mut config,
                &auction,
                FIRST_LABEL,
                FIRST_USER_ADDRESS,
                2,
                FIRST_SECRET,
                &mut coin,
                x"b8d5c020ccf043fb1dde772067d54e254041ec4c8e137f5017158711e59e86933d1889cf4d9c6ad8ef57290cc00d99b7ba60da5c0db64a996f72af010acdd2b0",
                x"64d1c3d80ac32235d4bf1c5499ac362fd28b88eba2984e81cc36924be09f5a2d",
                b"QmQdesiADN2mPnebRz3pvkGMKcb8Qhyb1ayW2ybvAueJ7k,eastagile-123.sui,751",
                &mut ctx,
            );
            assert!(coin::value(&coin) == 1000000, 0);
            assert!(controller::commitment_len(&suins) == 0, 0);

            coin::destroy_for_testing(coin);
            test_scenario::return_shared(config);
            test_scenario::return_shared(suins);
            test_scenario::return_shared(auction);
        };

        test_scenario::next_tx(&mut scenario, FIRST_USER_ADDRESS);
        {
            let nft = test_scenario::take_from_sender<RegistrationNFT>(&mut scenario);
            let (name, url) = registrar::get_nft_fields(&nft);
            let suins = test_scenario::take_shared<SuiNS>(&mut scenario);

            registrar::assert_registrar_exists(&suins, SUI_REGISTRAR);

            assert!(controller::balance(&suins) == 2000000, 0);
            assert!(name == utf8(FIRST_NODE), 0);
            assert!(
                url == url::new_unsafe_from_bytes(b"QmQdesiADN2mPnebRz3pvkGMKcb8Qhyb1ayW2ybvAueJ7k"),
                0
            );

            let (expiry, owner) = registrar::get_record_detail(&suins, SUI_REGISTRAR, FIRST_LABEL);
            assert!(expiry == 21 + 730, 0);
            assert!(owner== FIRST_USER_ADDRESS, 0);

            let (owner, resolver, ttl) = registry::get_record_by_key(&suins, utf8(FIRST_NODE));
            assert!(owner == FIRST_USER_ADDRESS, 0);
            assert!(resolver == @0x0, 0);
            assert!(ttl == 0, 0);

            test_scenario::return_to_sender(&mut scenario, nft);
            test_scenario::return_shared(suins);
        };
        test_scenario::end(scenario);
    }

    #[test]
    fun test_register_with_config_and_image() {
        let scenario = test_init();
        make_commitment(&mut scenario, option::none());

        test_scenario::next_tx(&mut scenario, FIRST_USER_ADDRESS);
        {
            let suins = test_scenario::take_shared<SuiNS>(&mut scenario);
            let config = test_scenario::take_shared<Configuration>(&mut scenario);
            let auction = test_scenario::take_shared<Auction>(&mut scenario);
            let ctx = tx_context::new(
                @0x0,
                x"3a985da74fe225b2045c172d6bd390bd855f086e3e9d525b46bfe24511431532",
                21,
                0
            );
            let coin = coin::mint_for_testing<SUI>(4000001, &mut ctx);

            assert!(!registrar::record_exists(&suins, SUI_REGISTRAR, FIRST_LABEL), 0);
            assert!(!registry::record_exists(&suins, utf8(FIRST_NODE)), 0);
            assert!(controller::balance(&suins) == 0, 0);
            assert!(!test_scenario::has_most_recent_for_sender<RegistrationNFT>(&mut scenario), 0);

            controller::register_with_config_and_image(
                &mut suins,
                SUI_REGISTRAR,
                &mut config,
                &auction,
                FIRST_LABEL,
                FIRST_USER_ADDRESS,
                2,
                FIRST_SECRET,
                FIRST_RESOLVER_ADDRESS,
                &mut coin,
                x"b8d5c020ccf043fb1dde772067d54e254041ec4c8e137f5017158711e59e86933d1889cf4d9c6ad8ef57290cc00d99b7ba60da5c0db64a996f72af010acdd2b0",
                x"64d1c3d80ac32235d4bf1c5499ac362fd28b88eba2984e81cc36924be09f5a2d",
                b"QmQdesiADN2mPnebRz3pvkGMKcb8Qhyb1ayW2ybvAueJ7k,eastagile-123.sui,751",
                &mut ctx,
            );
            assert!(coin::value(&coin) == 2000001, 0);

            coin::destroy_for_testing(coin);
            test_scenario::return_shared(config);
            test_scenario::return_shared(suins);
            test_scenario::return_shared(auction);
        };

        test_scenario::next_tx(&mut scenario, FIRST_USER_ADDRESS);
        {
            let nft = test_scenario::take_from_sender<RegistrationNFT>(&mut scenario);
            let (name, url) = registrar::get_nft_fields(&nft);
            let suins = test_scenario::take_shared<SuiNS>(&mut scenario);

            registrar::assert_registrar_exists(&suins, SUI_REGISTRAR);

            assert!(controller::balance(&suins) == 2000000, 0);
            assert!(name == utf8(FIRST_NODE), 0);
            assert!(
                url == url::new_unsafe_from_bytes(b"QmQdesiADN2mPnebRz3pvkGMKcb8Qhyb1ayW2ybvAueJ7k"),
                0
            );

            let (expiry, owner) = registrar::get_record_detail(&suins, SUI_REGISTRAR, FIRST_LABEL);
            assert!(expiry == 21 + 730, 0);
            assert!(owner== FIRST_USER_ADDRESS, 0);

            let (owner, resolver, ttl) = registry::get_record_by_key(&suins, utf8(FIRST_NODE));
            assert!(owner == FIRST_USER_ADDRESS, 0);
            assert!(resolver == FIRST_RESOLVER_ADDRESS, 0);
            assert!(ttl == 0, 0);

            test_scenario::return_to_sender(&mut scenario, nft);
            test_scenario::return_shared(suins);
        };

        // withdraw
        test_scenario::next_tx(&mut scenario, SUINS_ADDRESS);
        {
            let admin_cap = test_scenario::take_from_sender<AdminCap>(&mut scenario);
            let suins = test_scenario::take_shared<SuiNS>(&mut scenario);

            assert!(controller::balance(&suins) == 2000000, 0);
            assert!(!test_scenario::has_most_recent_for_sender<Coin<SUI>>(&mut scenario), 0);

            controller::withdraw(&admin_cap, &mut suins, test_scenario::ctx(&mut scenario));
            assert!(controller::balance(&suins) == 0, 0);

            test_scenario::return_shared(suins);
            test_scenario::return_to_sender(&mut scenario, admin_cap);
        };

        test_scenario::next_tx(&mut scenario, SUINS_ADDRESS);
        {
            assert!(test_scenario::has_most_recent_for_sender<Coin<SUI>>(&mut scenario), 0);
            let coin = test_scenario::take_from_sender<Coin<SUI>>(&mut scenario);
            assert!(coin::value(&coin) == 2000000, 0);
            test_scenario::return_to_sender(&mut scenario, coin);
        };
        test_scenario::end(scenario);
    }

    #[test, expected_failure(abort_code = registrar::EInvalidImageMessage)]
    fun test_register_with_config_and_image_aborts_with_empty_raw_message() {
        let scenario = test_init();
        make_commitment(&mut scenario, option::none());

        test_scenario::next_tx(&mut scenario, FIRST_USER_ADDRESS);
        {
            let suins = test_scenario::take_shared<SuiNS>(&mut scenario);
            let config = test_scenario::take_shared<Configuration>(&mut scenario);
            let auction = test_scenario::take_shared<Auction>(&mut scenario);
            let ctx = tx_context::new(
                @0x0,
                x"3a985da74fe225b2045c172d6bd390bd855f086e3e9d525b46bfe24511431532",
                21,
                0
            );
            let coin = coin::mint_for_testing<SUI>(3000000, &mut ctx);

            controller::register_with_config_and_image(
                &mut suins,
                SUI_REGISTRAR,
                &mut config,
                &auction,
                FIRST_LABEL,
                FIRST_USER_ADDRESS,
                2,
                FIRST_SECRET,
                FIRST_RESOLVER_ADDRESS,
                &mut coin,
                x"b8d5c020ccf043fb1dde772067d54e254041ec4c8e137f5017158711e59e86933d1889cf4d9c6ad8ef57290cc00d99b7ba60da5c0db64a996f72af010acdd2b0",
                x"64d1c3d80ac32235d4bf1c5499ac362fd28b88eba2984e81cc36924be09f5a2d",
                b"",
                &mut ctx,
            );

            coin::destroy_for_testing(coin);
            test_scenario::return_shared(config);
            test_scenario::return_shared(suins);
            test_scenario::return_shared(auction);
        };
        test_scenario::end(scenario);
    }

    #[test, expected_failure(abort_code = registrar::EInvalidImageMessage)]
    fun test_register_with_config_and_image_aborts_with_empty_signature() {
        let scenario = test_init();
        make_commitment(&mut scenario, option::none());

        test_scenario::next_tx(&mut scenario, FIRST_USER_ADDRESS);
        {
            let suins = test_scenario::take_shared<SuiNS>(&mut scenario);
            let config = test_scenario::take_shared<Configuration>(&mut scenario);
            let auction = test_scenario::take_shared<Auction>(&mut scenario);
            let ctx = tx_context::new(
                @0x0,
                x"3a985da74fe225b2045c172d6bd390bd855f086e3e9d525b46bfe24511431532",
                21,
                0
            );
            let coin = coin::mint_for_testing<SUI>(3000000, &mut ctx);

            controller::register_with_config_and_image(
                &mut suins,
                SUI_REGISTRAR,
                &mut config,
                &auction,
                FIRST_LABEL,
                FIRST_USER_ADDRESS,
                2,
                FIRST_SECRET,
                FIRST_RESOLVER_ADDRESS,
                &mut coin,
                x"",
                x"64d1c3d80ac32235d4bf1c5499ac362fd28b88eba2984e81cc36924be09f5a2d",
                b"QmQdesiADN2mPnebRz3pvkGMKcb8Qhyb1ayW2ybvAueJ7k,eastagile-123.sui,751",
                &mut ctx,
            );

            coin::destroy_for_testing(coin);
            test_scenario::return_shared(config);
            test_scenario::return_shared(suins);
            test_scenario::return_shared(auction);
        };
        test_scenario::end(scenario);
    }

    #[test, expected_failure(abort_code = registrar::EInvalidImageMessage)]
    fun test_register_with_config_and_image_aborts_with_empty_hashed_message() {
        let scenario = test_init();
        make_commitment(&mut scenario, option::none());

        test_scenario::next_tx(&mut scenario, FIRST_USER_ADDRESS);
        {
            let suins = test_scenario::take_shared<SuiNS>(&mut scenario);
            let config = test_scenario::take_shared<Configuration>(&mut scenario);
            let auction = test_scenario::take_shared<Auction>(&mut scenario);
            let ctx = tx_context::new(
                @0x0,
                x"3a985da74fe225b2045c172d6bd390bd855f086e3e9d525b46bfe24511431532",
                21,
                0
            );
            let coin = coin::mint_for_testing<SUI>(3000000, &mut ctx);

            controller::register_with_config_and_image(
                &mut suins,
                SUI_REGISTRAR,
                &mut config,
                &auction,
                FIRST_LABEL,
                FIRST_USER_ADDRESS,
                2,
                FIRST_SECRET,
                FIRST_RESOLVER_ADDRESS,
                &mut coin,
                x"b8d5c020ccf043fb1dde772067d54e254041ec4c8e137f5017158711e59e86933d1889cf4d9c6ad8ef57290cc00d99b7ba60da5c0db64a996f72af010acdd2b0",
                x"",
                b"QmQdesiADN2mPnebRz3pvkGMKcb8Qhyb1ayW2ybvAueJ7k,eastagile-123.sui,751",
                &mut ctx,
            );

            coin::destroy_for_testing(coin);
            test_scenario::return_shared(config);
            test_scenario::return_shared(suins);
            test_scenario::return_shared(auction);
        };
        test_scenario::end(scenario);
    }

    #[test]
    fun test_register_with_code_and_image() {
        let scenario = test_init();
        make_commitment(&mut scenario, option::none());
        test_scenario::next_tx(&mut scenario, FIRST_USER_ADDRESS);
        {
            let suins = test_scenario::take_shared<SuiNS>(&mut scenario);
            let config = test_scenario::take_shared<Configuration>(&mut scenario);
            let auction = test_scenario::take_shared<Auction>(&mut scenario);
            // simulate user wait for next epoch to call `register`
            let ctx = tx_context::new(
                FIRST_USER_ADDRESS,
                x"3a985da74fe225b2045c172d6bd390bd855f086e3e9d525b46bfe24511431532",
                21,
                0
            );
            let coin = coin::mint_for_testing<SUI>(3000000, &mut ctx);

            assert!(controller::balance(&suins) == 0, 0);
            assert!(!registrar::record_exists(&suins, SUI_REGISTRAR, FIRST_LABEL), 0);
            assert!(!registry::record_exists(&suins, utf8(FIRST_NODE)), 0);
            assert!(!test_scenario::has_most_recent_for_sender<RegistrationNFT>(&mut scenario), 0);
            assert!(!test_scenario::has_most_recent_for_address<Coin<SUI>>(SECOND_USER_ADDRESS), 0);

            controller::register_with_code_and_image(
                &mut suins,
                SUI_REGISTRAR,
                &mut config,
                &auction,
                FIRST_LABEL,
                FIRST_USER_ADDRESS,
                2,
                FIRST_SECRET,
                &mut coin,
                REFERRAL_CODE,
                DISCOUNT_CODE,
                x"b8d5c020ccf043fb1dde772067d54e254041ec4c8e137f5017158711e59e86933d1889cf4d9c6ad8ef57290cc00d99b7ba60da5c0db64a996f72af010acdd2b0",
                x"64d1c3d80ac32235d4bf1c5499ac362fd28b88eba2984e81cc36924be09f5a2d",
                b"QmQdesiADN2mPnebRz3pvkGMKcb8Qhyb1ayW2ybvAueJ7k,eastagile-123.sui,751",
                &mut ctx,
            );
            assert!(coin::value(&coin) == 1300000, 0);

            coin::destroy_for_testing(coin);
            test_scenario::return_shared(auction);
            test_scenario::return_shared(config);
            test_scenario::return_shared(suins);
        };

        test_scenario::next_tx(&mut scenario, FIRST_USER_ADDRESS);
        {
            let nft = test_scenario::take_from_sender<RegistrationNFT>(&mut scenario);
            let (name, url) = registrar::get_nft_fields(&nft);
            let suins = test_scenario::take_shared<SuiNS>(&mut scenario);
            let coin = test_scenario::take_from_address<Coin<SUI>>(&mut scenario, SECOND_USER_ADDRESS);

            registrar::assert_registrar_exists(&suins, SUI_REGISTRAR);

            assert!(name == utf8(FIRST_NODE), 0);
            assert!(
                url == url::new_unsafe_from_bytes(b"QmQdesiADN2mPnebRz3pvkGMKcb8Qhyb1ayW2ybvAueJ7k"),
                0
            );
            assert!(coin::value(&coin) == 170000, 0);
            assert!(controller::balance(&suins) == 1700000 - 170000, 0);

            let (expiry, owner) = registrar::get_record_detail(&suins, SUI_REGISTRAR, FIRST_LABEL);
            assert!(expiry == 21 + 730, 0);
            assert!(owner== FIRST_USER_ADDRESS, 0);

            let (owner, resolver, ttl) = registry::get_record_by_key(&suins, utf8(FIRST_NODE));
            assert!(owner == FIRST_USER_ADDRESS, 0);
            assert!(resolver == @0x0, 0);
            assert!(ttl == 0, 0);

            coin::destroy_for_testing(coin);
            test_scenario::return_to_sender(&mut scenario, nft);
            test_scenario::return_shared(suins);
        };
        test_scenario::end(scenario);
    }

    #[test, expected_failure(abort_code = registrar::EInvalidImageMessage)]
    fun test_register_with_code_and_image_aborts_with_empty_signature() {
        let scenario = test_init();
        make_commitment(&mut scenario, option::none());

        test_scenario::next_tx(&mut scenario, FIRST_USER_ADDRESS);
        {
            let suins = test_scenario::take_shared<SuiNS>(&mut scenario);
            let config = test_scenario::take_shared<Configuration>(&mut scenario);
            let auction = test_scenario::take_shared<Auction>(&mut scenario);
            let ctx = tx_context::new(
                @0x0,
                x"3a985da74fe225b2045c172d6bd390bd855f086e3e9d525b46bfe24511431532",
                21,
                0
            );
            let coin = coin::mint_for_testing<SUI>(3000000, &mut ctx);

            controller::register_with_code_and_image(
                &mut suins,
                SUI_REGISTRAR,
                &mut config,
                &auction,
                FIRST_LABEL,
                FIRST_USER_ADDRESS,
                2,
                FIRST_SECRET,
                &mut coin,
                REFERRAL_CODE,
                DISCOUNT_CODE,
                x"",
                x"64d1c3d80ac32235d4bf1c5499ac362fd28b88eba2984e81cc36924be09f5a2d",
                b"QmQdesiADN2mPnebRz3pvkGMKcb8Qhyb1ayW2ybvAueJ7k,eastagile-123.sui,751",
                &mut ctx,
            );

            coin::destroy_for_testing(coin);
            test_scenario::return_shared(config);
            test_scenario::return_shared(suins);
            test_scenario::return_shared(auction);
        };
        test_scenario::end(scenario);
    }

    #[test, expected_failure(abort_code = registrar::EInvalidImageMessage)]
    fun test_register_with_code_and_image_aborts_with_empty_hashed_message() {
        let scenario = test_init();
        make_commitment(&mut scenario, option::none());

        test_scenario::next_tx(&mut scenario, FIRST_USER_ADDRESS);
        {
            let suins = test_scenario::take_shared<SuiNS>(&mut scenario);
            let config = test_scenario::take_shared<Configuration>(&mut scenario);
            let auction = test_scenario::take_shared<Auction>(&mut scenario);
            let ctx = tx_context::new(
                @0x0,
                x"3a985da74fe225b2045c172d6bd390bd855f086e3e9d525b46bfe24511431532",
                21,
                0
            );
            let coin = coin::mint_for_testing<SUI>(3000000, &mut ctx);

            controller::register_with_code_and_image(
                &mut suins,
                SUI_REGISTRAR,
                &mut config,
                &auction,
                FIRST_LABEL,
                FIRST_USER_ADDRESS,
                2,
                FIRST_SECRET,
                &mut coin,
                REFERRAL_CODE,
                DISCOUNT_CODE,
                x"b8d5c020ccf043fb1dde772067d54e254041ec4c8e137f5017158711e59e86933d1889cf4d9c6ad8ef57290cc00d99b7ba60da5c0db64a996f72af010acdd2b0",
                x"",
                b"QmQdesiADN2mPnebRz3pvkGMKcb8Qhyb1ayW2ybvAueJ7k,eastagile-123.sui,751",
                &mut ctx,
            );

            coin::destroy_for_testing(coin);
            test_scenario::return_shared(config);
            test_scenario::return_shared(suins);
            test_scenario::return_shared(auction);
        };
        test_scenario::end(scenario);
    }

    #[test, expected_failure(abort_code = registrar::EInvalidImageMessage)]
    fun test_register_with_code_and_image_aborts_with_empty_raw_message() {
        let scenario = test_init();
        make_commitment(&mut scenario, option::none());

        test_scenario::next_tx(&mut scenario, FIRST_USER_ADDRESS);
        {
            let suins = test_scenario::take_shared<SuiNS>(&mut scenario);
            let config = test_scenario::take_shared<Configuration>(&mut scenario);
            let auction = test_scenario::take_shared<Auction>(&mut scenario);
            let ctx = tx_context::new(
                @0x0,
                x"3a985da74fe225b2045c172d6bd390bd855f086e3e9d525b46bfe24511431532",
                21,
                0
            );
            let coin = coin::mint_for_testing<SUI>(3000000, &mut ctx);

            controller::register_with_code_and_image(
                &mut suins,
                SUI_REGISTRAR,
                &mut config,
                &auction,
                FIRST_LABEL,
                FIRST_USER_ADDRESS,
                2,
                FIRST_SECRET,
                &mut coin,
                REFERRAL_CODE,
                DISCOUNT_CODE,
                x"b8d5c020ccf043fb1dde772067d54e254041ec4c8e137f5017158711e59e86933d1889cf4d9c6ad8ef57290cc00d99b7ba60da5c0db64a996f72af010acdd2b0",
                x"64d1c3d80ac32235d4bf1c5499ac362fd28b88eba2984e81cc36924be09f5a2d",
                b"",
                &mut ctx,
            );

            coin::destroy_for_testing(coin);
            test_scenario::return_shared(config);
            test_scenario::return_shared(suins);
            test_scenario::return_shared(auction);
        };
        test_scenario::end(scenario);
    }

    #[test]
    fun test_register_with_config_and_code_and_image() {
        let scenario = test_init();
        make_commitment(&mut scenario, option::none());
        test_scenario::next_tx(&mut scenario, FIRST_USER_ADDRESS);
        {
            let suins = test_scenario::take_shared<SuiNS>(&mut scenario);
            let config = test_scenario::take_shared<Configuration>(&mut scenario);
            let auction = test_scenario::take_shared<Auction>(&mut scenario);
            let ctx = tx_context::new(
                FIRST_USER_ADDRESS,
                x"3a985da74fe225b2045c172d6bd390bd855f086e3e9d525b46bfe24511431532",
                21,
                0
            );
            let coin = coin::mint_for_testing<SUI>(3000000, &mut ctx);

            assert!(controller::balance(&suins) == 0, 0);
            assert!(!registrar::record_exists(&suins, SUI_REGISTRAR, FIRST_LABEL), 0);
            assert!(!registry::record_exists(&suins, utf8(FIRST_NODE)), 0);
            assert!(!test_scenario::has_most_recent_for_sender<RegistrationNFT>(&mut scenario), 0);
            assert!(!test_scenario::has_most_recent_for_address<Coin<SUI>>(SECOND_USER_ADDRESS), 0);

            controller::register_with_config_and_code_and_image(
                &mut suins,
                SUI_REGISTRAR,
                &mut config,
                &auction,
                FIRST_LABEL,
                FIRST_USER_ADDRESS,
                2,
                FIRST_SECRET,
                FIRST_RESOLVER_ADDRESS,
                &mut coin,
                REFERRAL_CODE,
                DISCOUNT_CODE,
                x"b8d5c020ccf043fb1dde772067d54e254041ec4c8e137f5017158711e59e86933d1889cf4d9c6ad8ef57290cc00d99b7ba60da5c0db64a996f72af010acdd2b0",
                x"64d1c3d80ac32235d4bf1c5499ac362fd28b88eba2984e81cc36924be09f5a2d",
                b"QmQdesiADN2mPnebRz3pvkGMKcb8Qhyb1ayW2ybvAueJ7k,eastagile-123.sui,751",
                &mut ctx,
            );
            assert!(coin::value(&coin) == 1300000, 0);
            coin::destroy_for_testing(coin);
            test_scenario::return_shared(suins);
            test_scenario::return_shared(config);
            test_scenario::return_shared(auction);
        };
        test_scenario::next_tx(&mut scenario, FIRST_USER_ADDRESS);
        {
            let suins = test_scenario::take_shared<SuiNS>(&mut scenario);
            let nft = test_scenario::take_from_sender<RegistrationNFT>(&mut scenario);
            let coin = test_scenario::take_from_address<Coin<SUI>>(&mut scenario, SECOND_USER_ADDRESS);
            let (name, url) = registrar::get_nft_fields(&nft);

            assert!(name == utf8(FIRST_NODE), 0);
            assert!(
                url == url::new_unsafe_from_bytes(b"QmQdesiADN2mPnebRz3pvkGMKcb8Qhyb1ayW2ybvAueJ7k"),
                0
            );
            assert!(coin::value(&coin) == 170000, 0);
            assert!(controller::balance(&suins) == 1700000 - 170000, 0);

            let (expiry, owner) = registrar::get_record_detail(&suins, SUI_REGISTRAR, FIRST_LABEL);
            assert!(expiry == 21 + 730, 0);
            assert!(owner== FIRST_USER_ADDRESS, 0);

            let (owner, resolver, ttl) = registry::get_record_by_key(&suins, utf8(FIRST_NODE));
            assert!(owner == FIRST_USER_ADDRESS, 0);
            assert!(resolver == FIRST_RESOLVER_ADDRESS, 0);
            assert!(ttl == 0, 0);

            coin::destroy_for_testing(coin);
            test_scenario::return_to_sender(&mut scenario, nft);
            test_scenario::return_shared(suins);
        };
        test_scenario::end(scenario);
    }

    #[test, expected_failure(abort_code = registrar::EInvalidImageMessage)]
    fun test_register_with_config_and_code_and_image_aborts_with_empty_signature() {
        let scenario = test_init();
        make_commitment(&mut scenario, option::none());
        test_scenario::next_tx(&mut scenario, FIRST_USER_ADDRESS);
        {
            let suins = test_scenario::take_shared<SuiNS>(&mut scenario);
            let config = test_scenario::take_shared<Configuration>(&mut scenario);
            let auction = test_scenario::take_shared<Auction>(&mut scenario);
            let ctx = tx_context::new(
                FIRST_USER_ADDRESS,
                x"3a985da74fe225b2045c172d6bd390bd855f086e3e9d525b46bfe24511431532",
                21,
                0
            );
            let coin = coin::mint_for_testing<SUI>(3000000, &mut ctx);

            controller::register_with_config_and_code_and_image(
                &mut suins,
                SUI_REGISTRAR,
                &mut config,
                &auction,
                FIRST_LABEL,
                FIRST_USER_ADDRESS,
                2,
                FIRST_SECRET,
                FIRST_RESOLVER_ADDRESS,
                &mut coin,
                REFERRAL_CODE,
                DISCOUNT_CODE,
                x"",
                x"64d1c3d80ac32235d4bf1c5499ac362fd28b88eba2984e81cc36924be09f5a2d",
                b"QmQdesiADN2mPnebRz3pvkGMKcb8Qhyb1ayW2ybvAueJ7k,eastagile-123.sui,751",
                &mut ctx,
            );

            coin::destroy_for_testing(coin);
            test_scenario::return_shared(config);
            test_scenario::return_shared(auction);
            test_scenario::return_shared(suins);
        };
        test_scenario::end(scenario);
    }

    #[test, expected_failure(abort_code = registrar::EInvalidImageMessage)]
    fun test_register_with_config_and_code_and_image_aborts_with_empty_hashed_message() {
        let scenario = test_init();
        make_commitment(&mut scenario, option::none());
        test_scenario::next_tx(&mut scenario, FIRST_USER_ADDRESS);
        {
            let suins = test_scenario::take_shared<SuiNS>(&mut scenario);
            let config = test_scenario::take_shared<Configuration>(&mut scenario);
            let auction = test_scenario::take_shared<Auction>(&mut scenario);
            let ctx = tx_context::new(
                FIRST_USER_ADDRESS,
                x"3a985da74fe225b2045c172d6bd390bd855f086e3e9d525b46bfe24511431532",
                21,
                0
            );
            let coin = coin::mint_for_testing<SUI>(3000000, &mut ctx);

            controller::register_with_config_and_code_and_image(
                &mut suins,
                SUI_REGISTRAR,
                &mut config,
                &auction,
                FIRST_LABEL,
                FIRST_USER_ADDRESS,
                2,
                FIRST_SECRET,
                FIRST_RESOLVER_ADDRESS,
                &mut coin,
                REFERRAL_CODE,
                DISCOUNT_CODE,
                x"b8d5c020ccf043fb1dde772067d54e254041ec4c8e137f5017158711e59e86933d1889cf4d9c6ad8ef57290cc00d99b7ba60da5c0db64a996f72af010acdd2b0",
                x"",
                b"QmQdesiADN2mPnebRz3pvkGMKcb8Qhyb1ayW2ybvAueJ7k,eastagile-123.sui,751",
                &mut ctx,
            );

            coin::destroy_for_testing(coin);
            test_scenario::return_shared(config);
            test_scenario::return_shared(auction);
            test_scenario::return_shared(suins);
        };
        test_scenario::end(scenario);
    }

    #[test, expected_failure(abort_code = registrar::EInvalidImageMessage)]
    fun test_register_with_config_and_code_and_image_aborts_with_empty_raw_message() {
        let scenario = test_init();
        make_commitment(&mut scenario, option::none());
        test_scenario::next_tx(&mut scenario, FIRST_USER_ADDRESS);
        {
            let suins = test_scenario::take_shared<SuiNS>(&mut scenario);
            let config = test_scenario::take_shared<Configuration>(&mut scenario);
            let auction = test_scenario::take_shared<Auction>(&mut scenario);
            let ctx = tx_context::new(
                FIRST_USER_ADDRESS,
                x"3a985da74fe225b2045c172d6bd390bd855f086e3e9d525b46bfe24511431532",
                21,
                0
            );
            let coin = coin::mint_for_testing<SUI>(3000000, &mut ctx);

            controller::register_with_config_and_code_and_image(
                &mut suins,
                SUI_REGISTRAR,
                &mut config,
                &auction,
                FIRST_LABEL,
                FIRST_USER_ADDRESS,
                2,
                FIRST_SECRET,
                FIRST_RESOLVER_ADDRESS,
                &mut coin,
                REFERRAL_CODE,
                DISCOUNT_CODE,
                x"b8d5c020ccf043fb1dde772067d54e254041ec4c8e137f5017158711e59e86933d1889cf4d9c6ad8ef57290cc00d99b7ba60da5c0db64a996f72af010acdd2b0",
                x"64d1c3d80ac32235d4bf1c5499ac362fd28b88eba2984e81cc36924be09f5a2d",
                b"",
                &mut ctx,
            );

            coin::destroy_for_testing(coin);
            test_scenario::return_shared(config);
            test_scenario::return_shared(auction);
            test_scenario::return_shared(suins);
        };
        test_scenario::end(scenario);
    }

    #[test]
    fun test_renew_with_image() {
        let scenario = test_init();
        register(&mut scenario);

        test_scenario::next_tx(&mut scenario, FIRST_USER_ADDRESS);
        {
            let nft = test_scenario::take_from_sender<RegistrationNFT>(&mut scenario);
            let (name, url) = registrar::get_nft_fields(&nft);
            let suins = test_scenario::take_shared<SuiNS>(&mut scenario);

            assert!(controller::balance(&suins) == 1000000, 0);
            assert!(name == utf8(b"eastagile-123.sui"), 0);
            assert!(url == url::new_unsafe_from_bytes(b"ipfs://QmaLFg4tQYansFpyRqmDfABdkUVy66dHtpnkH15v1LPzcY"), 0);

            test_scenario::return_shared(suins);
            test_scenario::return_to_sender(&mut scenario, nft);
        };
        test_scenario::next_tx(&mut scenario, FIRST_USER_ADDRESS);
        {
            let suins = test_scenario::take_shared<SuiNS>(&mut scenario);
            let config = test_scenario::take_shared<Configuration>(&mut scenario);
            let nft = test_scenario::take_from_sender<RegistrationNFT>(&scenario);
            let ctx = test_scenario::ctx(&mut scenario);
            let coin = coin::mint_for_testing<SUI>(2000001, ctx);

            assert!(registrar::name_expires_at(&suins, SUI_REGISTRAR, FIRST_LABEL) == 416, 0);
            assert!(controller::balance(&suins) == 1000000, 0);

            controller::renew_with_image(
                &mut suins,
                SUI_REGISTRAR,
                &config,
                FIRST_LABEL,
                2,
                &mut coin,
                &mut nft,
                x"9d1b824b2c7c3649cc967465393cc00cfa3e4c8e542ef0175a0525f91cb80b8721370eb6ca3f36896e0b740f99ebd02ea3e50480b19ac66466045b3e4763b14f",
                x"8ae97b7af21e857a343b93f0ca8a132819aa4edd4bedcee3e3a37d8f9bb89821",
                b"QmQdesiADN2mPnebRz3pvkGMKcb8Qhyb1ayW2ybvAueJ7k,eastagile-123.sui,1146",
                ctx,
            );

            assert!(coin::value(&coin) == 1, 0);
            assert!(registrar::name_expires_at(&suins, SUI_REGISTRAR, FIRST_LABEL) == 1146, 0);

            coin::destroy_for_testing(coin);
            test_scenario::return_shared(suins);
            test_scenario::return_shared(config);
            test_scenario::return_to_sender(&mut scenario, nft);
        };
        test_scenario::next_tx(&mut scenario, FIRST_USER_ADDRESS);
        {
            let nft = test_scenario::take_from_sender<RegistrationNFT>(&mut scenario);
            let (name, url) = registrar::get_nft_fields(&nft);
            let suins = test_scenario::take_shared<SuiNS>(&mut scenario);

            assert!(controller::balance(&suins) == 3000000, 0);
            assert!(name == utf8(b"eastagile-123.sui"), 0);
            assert!(url == url::new_unsafe_from_bytes(b"QmQdesiADN2mPnebRz3pvkGMKcb8Qhyb1ayW2ybvAueJ7k"), 0);

            test_scenario::return_shared(suins);
            test_scenario::return_to_sender(&mut scenario, nft);
        };
        test_scenario::end(scenario);
    }

    #[test, expected_failure(abort_code = registrar::EInvalidImageMessage)]
    fun test_renew_with_image_aborts_with_empty_signature() {
        let scenario = test_init();
        register(&mut scenario);

        test_scenario::next_tx(&mut scenario, FIRST_USER_ADDRESS);
        {
            let suins = test_scenario::take_shared<SuiNS>(&mut scenario);
            let config = test_scenario::take_shared<Configuration>(&mut scenario);
            let nft = test_scenario::take_from_sender<RegistrationNFT>(&scenario);
            let ctx = test_scenario::ctx(&mut scenario);
            let coin = coin::mint_for_testing<SUI>(2000001, ctx);

            controller::renew_with_image(
                &mut suins,
                SUI_REGISTRAR,
                &config,
                FIRST_LABEL,
                2,
                &mut coin,
                &mut nft,
                x"",
                x"8ae97b7af21e857a343b93f0ca8a132819aa4edd4bedcee3e3a37d8f9bb89821",
                b"QmQdesiADN2mPnebRz3pvkGMKcb8Qhyb1ayW2ybvAueJ7k,eastagile-123.sui,1146",
                ctx,
            );

            coin::destroy_for_testing(coin);
            test_scenario::return_shared(suins);
            test_scenario::return_shared(config);
            test_scenario::return_to_sender(&mut scenario, nft);
        };
        test_scenario::end(scenario);
    }

    #[test, expected_failure(abort_code = registrar::EInvalidImageMessage)]
    fun test_renew_with_image_aborts_with_empty_hashed_msg() {
        let scenario = test_init();
        register(&mut scenario);

        test_scenario::next_tx(&mut scenario, FIRST_USER_ADDRESS);
        {
            let suins = test_scenario::take_shared<SuiNS>(&mut scenario);
            let config = test_scenario::take_shared<Configuration>(&mut scenario);
            let nft = test_scenario::take_from_sender<RegistrationNFT>(&scenario);
            let ctx = test_scenario::ctx(&mut scenario);
            let coin = coin::mint_for_testing<SUI>(2000001, ctx);

            controller::renew_with_image(
                &mut suins,
                SUI_REGISTRAR,
                &config,
                FIRST_LABEL,
                2,
                &mut coin,
                &mut nft,
                x"a8ae97b7af21e87a343b93f0ca8a132819aa4edd4bedcee3e3a37d8f9bb89821",
                x"",
                b"QmQdesiADN2mPnebRz3pvkGMKcb8Qhyb1ayW2ybvAueJ7k,eastagile-123.sui,1146",
                ctx,
            );

            coin::destroy_for_testing(coin);
            test_scenario::return_shared(suins);
            test_scenario::return_shared(config);
            test_scenario::return_to_sender(&mut scenario, nft);
        };
        test_scenario::end(scenario);
    }

    #[test, expected_failure(abort_code = registrar::EInvalidImageMessage)]
    fun test_renew_with_image_aborts_with_empty_raw_msg() {
        let scenario = test_init();
        register(&mut scenario);

        test_scenario::next_tx(&mut scenario, FIRST_USER_ADDRESS);
        {
            let suins = test_scenario::take_shared<SuiNS>(&mut scenario);
            let config = test_scenario::take_shared<Configuration>(&mut scenario);
            let nft = test_scenario::take_from_sender<RegistrationNFT>(&scenario);
            let ctx = test_scenario::ctx(&mut scenario);
            let coin = coin::mint_for_testing<SUI>(2000001, ctx);

            controller::renew_with_image(
                &mut suins,
                SUI_REGISTRAR,
                &config,
                FIRST_LABEL,
                2,
                &mut coin,
                &mut nft,
                x"a8ae97b7af21e85a343b93f0ca8a132819aa4edd4bedcee3e3a37d8f9bb89821",
                x"a8ae97b7af21857a343b93f0ca8a132819aa4edd4bedcee3e3a37d8f9bb89821",
                b"",
                ctx,
            );

            coin::destroy_for_testing(coin);
            test_scenario::return_shared(suins);
            test_scenario::return_shared(config);
            test_scenario::return_to_sender(&mut scenario, nft);
        };
        test_scenario::end(scenario);
    }

    #[test, expected_failure(abort_code = registrar::ELabelExpired)]
    fun test_renew_with_image_aborts_if_being_called_too_late() {
        let scenario = test_init();
        register(&mut scenario);

        test_scenario::next_tx(&mut scenario, FIRST_USER_ADDRESS);
        {
            let suins = test_scenario::take_shared<SuiNS>(&mut scenario);
            let config = test_scenario::take_shared<Configuration>(&mut scenario);
            let nft = test_scenario::take_from_sender<RegistrationNFT>(&scenario);
            let ctx = tx_context::new(
                FIRST_USER_ADDRESS,
                x"3a985da74fe225b2045c172d6bd390bd855f086e3e9d525b46bfe24511431532",
                600,
                0
            );
            let coin = coin::mint_for_testing<SUI>(2000001, &mut ctx);

            assert!(registrar::name_expires_at(&suins, SUI_REGISTRAR, FIRST_LABEL) == 416, 0);

            controller::renew_with_image(
                &mut suins,
                SUI_REGISTRAR,
                &config,
                FIRST_LABEL,
                2,
                &mut coin,
                &mut nft,
                x"9d1b824b2c7c3649cc967465393cc00cfa3e4c8e542ef0175a0525f91cb80b8721370eb6ca3f36896e0b740f99ebd02ea3e50480b19ac66466045b3e4763b14f",
                x"8ae97b7af21e857a343b93f0ca8a132819aa4edd4bedcee3e3a37d8f9bb89821",
                b"QmQdesiADN2mPnebRz3pvkGMKcb8Qhyb1ayW2ybvAueJ7k,eastagile-123.sui,1146",
                &mut ctx,
            );

            coin::destroy_for_testing(coin);
            test_scenario::return_shared(suins);
            test_scenario::return_shared(config);
            test_scenario::return_to_sender(&mut scenario, nft);
        };
        test_scenario::end(scenario);
    }

    #[test]
    fun test_renew_with_image_works_if_being_called_in_grace_time() {
        let scenario = test_init();
        register(&mut scenario);

        test_scenario::next_tx(&mut scenario, FIRST_USER_ADDRESS);
        {
            let nft = test_scenario::take_from_sender<RegistrationNFT>(&mut scenario);
            let (name, url) = registrar::get_nft_fields(&nft);
            let suins = test_scenario::take_shared<SuiNS>(&mut scenario);

            assert!(controller::balance(&suins) == 1000000, 0);
            assert!(name == utf8(b"eastagile-123.sui"), 0);
            assert!(url == url::new_unsafe_from_bytes(b"ipfs://QmaLFg4tQYansFpyRqmDfABdkUVy66dHtpnkH15v1LPzcY"), 0);

            test_scenario::return_shared(suins);
            test_scenario::return_to_sender(&mut scenario, nft);
        };
        test_scenario::next_tx(&mut scenario, FIRST_USER_ADDRESS);
        {
            let suins = test_scenario::take_shared<SuiNS>(&mut scenario);
            let config = test_scenario::take_shared<Configuration>(&mut scenario);
            let nft = test_scenario::take_from_sender<RegistrationNFT>(&scenario);
            let ctx = tx_context::new(
                FIRST_USER_ADDRESS,
                x"3a985da74fe225b2045c172d6bd390bd855f086e3e9d525b46bfe24511431532",
                450,
                0
            );
            let coin = coin::mint_for_testing<SUI>(2000001, &mut ctx);

            assert!(registrar::name_expires_at(&suins, SUI_REGISTRAR, FIRST_LABEL) == 416, 0);
            assert!(controller::balance(&suins) == 1000000, 0);

            controller::renew_with_image(
                &mut suins,
                SUI_REGISTRAR,
                &config,
                FIRST_LABEL,
                2,
                &mut coin,
                &mut nft,
                x"9d1b824b2c7c3649cc967465393cc00cfa3e4c8e542ef0175a0525f91cb80b8721370eb6ca3f36896e0b740f99ebd02ea3e50480b19ac66466045b3e4763b14f",
                x"8ae97b7af21e857a343b93f0ca8a132819aa4edd4bedcee3e3a37d8f9bb89821",
                b"QmQdesiADN2mPnebRz3pvkGMKcb8Qhyb1ayW2ybvAueJ7k,eastagile-123.sui,1146",
                &mut ctx,
            );

            assert!(coin::value(&coin) == 1, 0);
            assert!(registrar::name_expires_at(&suins, SUI_REGISTRAR, FIRST_LABEL) == 1146, 0);

            coin::destroy_for_testing(coin);
            test_scenario::return_shared(suins);
            test_scenario::return_shared(config);
            test_scenario::return_to_sender(&mut scenario, nft);
        };
        test_scenario::next_tx(&mut scenario, FIRST_USER_ADDRESS);
        {
            let nft = test_scenario::take_from_sender<RegistrationNFT>(&mut scenario);
            let (name, url) = registrar::get_nft_fields(&nft);
            let suins = test_scenario::take_shared<SuiNS>(&mut scenario);

            assert!(controller::balance(&suins) == 3000000, 0);
            assert!(name == utf8(b"eastagile-123.sui"), 0);
            assert!(url == url::new_unsafe_from_bytes(b"QmQdesiADN2mPnebRz3pvkGMKcb8Qhyb1ayW2ybvAueJ7k"), 0);

            test_scenario::return_shared(suins);
            test_scenario::return_to_sender(&mut scenario, nft);
        };
        test_scenario::end(scenario);
    }

    #[test, expected_failure(abort_code = controller::ELabelUnAvailable)]
    fun test_register_works_if_name_are_waiting_for_being_finalized_and_extra_time_not_passes() {
        let scenario = test_init();
        set_auction_config(&mut scenario);
        start_an_auction_util(&mut scenario, AUCTIONED_LABEL);
        let seal_bid = make_seal_bid(AUCTIONED_LABEL, FIRST_USER_ADDRESS, 1000, b"CnRGhPvfCu");
        place_bid_util(&mut scenario, seal_bid, 1100, FIRST_USER_ADDRESS);

        test_scenario::next_tx(&mut scenario, FIRST_USER_ADDRESS);
        {
            let auction = test_scenario::take_shared<Auction>(&mut scenario);
            reveal_bid_util(
                &mut auction,
                START_AN_AUCTION_AT + 1 + BIDDING_PERIOD,
                AUCTIONED_LABEL,
                1000,
                b"CnRGhPvfCu",
                FIRST_USER_ADDRESS,
                2
            );
            test_scenario::return_shared(auction);
        };

        test_scenario::next_tx(&mut scenario, FIRST_USER_ADDRESS);
        {
            let controller = test_scenario::take_shared<BaseController>(&mut scenario);
            let registrar = test_scenario::take_shared<BaseRegistrar>(&mut scenario);
            let ctx = tx_context::new(
                @0x0,
                x"3a985da74fe225b2045c172d6bd390bd855f086e3e9d525b46bfe24511431532",
                START_AUCTION_END_AT + EXTRA_PERIOD,
                0
            );
            let commitment = controller::test_make_commitment(
                &registrar,
                AUCTIONED_LABEL,
                FIRST_USER_ADDRESS,
                FIRST_SECRET
            );
            controller::commit(
                &mut controller,
                commitment,
                &mut ctx,
            );
            test_scenario::return_shared(controller);
            test_scenario::return_shared(registrar);
        };
        test_scenario::next_tx(&mut scenario, FIRST_USER_ADDRESS);
        {
            let controller = test_scenario::take_shared<BaseController>(&mut scenario);
            let registrar = test_scenario::take_shared<BaseRegistrar>(&mut scenario);
            let registry = test_scenario::take_shared<Registry>(&mut scenario);
            let config = test_scenario::take_shared<Configuration>(&mut scenario);
            let auction = test_scenario::take_shared<Auction>(&mut scenario);
            let ctx = tx_context::new(
                @0x0,
                x"3a985da74fe225b2045c172d6bd390bd855f086e3e9d525b46bfe24511431532",
                START_AUCTION_END_AT + EXTRA_PERIOD + 1,
                0
            );
            let coin = coin::mint_for_testing<SUI>(3000000, &mut ctx);

            controller::register(
                &mut controller,
                &mut registrar,
                &mut registry,
                &mut config,
                &auction,
                AUCTIONED_LABEL,
                FIRST_USER_ADDRESS,
                1,
                FIRST_SECRET,
                &mut coin,
                &mut ctx,
            );

            coin::destroy_for_testing(coin);
            test_scenario::return_shared(controller);
            test_scenario::return_shared(registrar);
            test_scenario::return_shared(config);
            test_scenario::return_shared(registry);
            test_scenario::return_shared(auction);
        };
        test_scenario::end(scenario);
    }

    #[test]
    fun test_register_works_if_name_are_waiting_for_being_finalized_and_extra_time_passes() {
        let scenario = test_init();
        set_auction_config(&mut scenario);
        start_an_auction_util(&mut scenario, AUCTIONED_LABEL);
        let seal_bid = make_seal_bid(AUCTIONED_LABEL, FIRST_USER_ADDRESS, 1000, b"CnRGhPvfCu");
        place_bid_util(&mut scenario, seal_bid, 1100, FIRST_USER_ADDRESS);

        test_scenario::next_tx(&mut scenario, FIRST_USER_ADDRESS);
        {
            let auction = test_scenario::take_shared<Auction>(&mut scenario);
            reveal_bid_util(
                &mut auction,
                START_AN_AUCTION_AT + 1 + BIDDING_PERIOD,
                AUCTIONED_LABEL,
                1000,
                b"CnRGhPvfCu",
                FIRST_USER_ADDRESS,
                2
            );
            test_scenario::return_shared(auction);
        };

        test_scenario::next_tx(&mut scenario, FIRST_USER_ADDRESS);
        {
            let controller = test_scenario::take_shared<BaseController>(&mut scenario);
            let registrar = test_scenario::take_shared<BaseRegistrar>(&mut scenario);
            let ctx = tx_context::new(
                @0x0,
                x"3a985da74fe225b2045c172d6bd390bd855f086e3e9d525b46bfe24511431532",
                START_AUCTION_END_AT + BIDDING_PERIOD + REVEAL_PERIOD + EXTRA_PERIOD,
                0
            );
            let commitment = controller::test_make_commitment(
                &registrar,
                AUCTIONED_LABEL,
                FIRST_USER_ADDRESS,
                FIRST_SECRET
            );
            controller::commit(
                &mut controller,
                commitment,
                &mut ctx,
            );
            test_scenario::return_shared(controller);
            test_scenario::return_shared(registrar);
        };
        test_scenario::next_tx(&mut scenario, FIRST_USER_ADDRESS);
        {
            let controller = test_scenario::take_shared<BaseController>(&mut scenario);
            let registrar = test_scenario::take_shared<BaseRegistrar>(&mut scenario);
            let registry = test_scenario::take_shared<Registry>(&mut scenario);
            let config = test_scenario::take_shared<Configuration>(&mut scenario);
            let auction = test_scenario::take_shared<Auction>(&mut scenario);
            let ctx = tx_context::new(
                @0x0,
                x"3a985da74fe225b2045c172d6bd390bd855f086e3e9d525b46bfe24511431532",
                START_AUCTION_END_AT + BIDDING_PERIOD + REVEAL_PERIOD + EXTRA_PERIOD + 1,
                0
            );
            let coin = coin::mint_for_testing<SUI>(3000000, &mut ctx);

            controller::register(
                &mut controller,
                &mut registrar,
                &mut registry,
                &mut config,
                &auction,
                AUCTIONED_LABEL,
                FIRST_USER_ADDRESS,
                1,
                FIRST_SECRET,
                &mut coin,
                &mut ctx,
            );

            coin::destroy_for_testing(coin);
            test_scenario::return_shared(controller);
            test_scenario::return_shared(registrar);
            test_scenario::return_shared(config);
            test_scenario::return_shared(registry);
            test_scenario::return_shared(auction);
        };
        test_scenario::next_tx(&mut scenario, FIRST_USER_ADDRESS);
        {
            let controller = test_scenario::take_shared<BaseController>(&mut scenario);
            let registrar = test_scenario::take_shared<BaseRegistrar>(&mut scenario);
            let nft = test_scenario::take_from_sender<RegistrationNFT>(&mut scenario);
            let (name, url) = base_registrar::get_nft_fields(&nft);
            let (_, _, uid) = base_registrar::get_registrar(&registrar);
            let registry = test_scenario::take_shared<Registry>(&mut scenario);

            assert!(controller::balance(&controller) == 1000000, 0);
            assert!(name == utf8(AUCTIONED_NODE), 0);
            assert!(
                url == url::new_unsafe_from_bytes(b"ipfs://QmaLFg4tQYansFpyRqmDfABdkUVy66dHtpnkH15v1LPzcY"),
                0
            );

            let detail = dynamic_field::borrow(uid, utf8(AUCTIONED_LABEL));
            let (owner, resolver, ttl) = base_registry::get_record_by_key(&registry, utf8(AUCTIONED_NODE));

            assert!(owner == FIRST_USER_ADDRESS, 0);
            assert!(resolver == @0x0, 0);
            assert!(ttl == 0, 0);
            assert!(
                base_registrar::get_registration_expiry(detail) ==
                    START_AUCTION_END_AT + BIDDING_PERIOD + REVEAL_PERIOD + EXTRA_PERIOD + 1 + 365,
                0
            );
            assert!(base_registrar::get_registration_owner(detail) == FIRST_USER_ADDRESS, 0);

            test_scenario::return_to_sender(&mut scenario, nft);
            test_scenario::return_shared(controller);
            test_scenario::return_shared(registrar);
            test_scenario::return_shared(registry);
        };
        test_scenario::end(scenario);
    }
}<|MERGE_RESOLUTION|>--- conflicted
+++ resolved
@@ -44,11 +44,8 @@
     const START_AUCTION_START_AT: u64 = 50;
     const START_AUCTION_END_AT: u64 = 120;
     const START_AN_AUCTION_AT: u64 = 110;
-<<<<<<< HEAD
+    const EXTRA_PERIOD: u64 = 30;
     const SUI_REGISTRAR: vector<u8> = b"sui";
-=======
-    const EXTRA_PERIOD: u64 = 30;
->>>>>>> d463b9ca
 
     fun test_init(): Scenario {
         let scenario = test_scenario::begin(SUINS_ADDRESS);
@@ -3109,6 +3106,70 @@
         test_scenario::end(scenario);
     }
 
+    #[test, expected_failure(abort_code = emoji::EInvalidLabel)]
+    fun test_register_abort_if_name_are_waiting_for_being_finalized_2() {
+        let scenario = test_init();
+        set_auction_config(&mut scenario);
+
+        test_scenario::next_tx(&mut scenario, FIRST_USER_ADDRESS);
+        {
+            let suins = test_scenario::take_shared<SuiNS>(&mut scenario);
+            let ctx = tx_context::new(
+                @0x0,
+                x"3a985da74fe225b2045c172d6bd390bd855f086e3e9d525b46bfe24511431532",
+                START_AUCTION_END_AT + 1,
+                0
+            );
+            let commitment = controller::test_make_commitment(
+                SUI_REGISTRAR,
+                FIRST_LABEL,
+                FIRST_USER_ADDRESS,
+                FIRST_SECRET
+            );
+
+            controller::commit(
+                &mut suins,
+                commitment,
+                &mut ctx,
+            );
+
+            test_scenario::return_shared(suins);
+        };
+
+        test_scenario::next_tx(&mut scenario, FIRST_USER_ADDRESS);
+        {
+            let suins = test_scenario::take_shared<SuiNS>(&mut scenario);
+            let config = test_scenario::take_shared<Configuration>(&mut scenario);
+            let auction = test_scenario::take_shared<Auction>(&mut scenario);
+            let ctx = tx_context::new(
+                @0x0,
+                x"3a985da74fe225b2045c172d6bd390bd855f086e3e9d525b46bfe24511431532",
+                START_AUCTION_END_AT + 2,
+                0
+            );
+            let coin = coin::mint_for_testing<SUI>(3000000, &mut ctx);
+
+            controller::register(
+                &mut suins,
+                SUI_REGISTRAR,
+                &mut config,
+                &auction,
+                AUCTIONED_LABEL,
+                FIRST_USER_ADDRESS,
+                1,
+                FIRST_SECRET,
+                &mut coin,
+                &mut ctx,
+            );
+
+            coin::destroy_for_testing(coin);
+            test_scenario::return_shared(config);
+            test_scenario::return_shared(suins);
+            test_scenario::return_shared(auction);
+        };
+        test_scenario::end(scenario);
+    }
+
     #[test, expected_failure(abort_code = controller::ERegistrationIsDisabled)]
     fun test_register_abort_if_registration_is_disabled() {
         let scenario = test_init();
@@ -3124,8 +3185,7 @@
         };
         test_scenario::next_tx(&mut scenario, FIRST_USER_ADDRESS);
         {
-            let controller = test_scenario::take_shared<BaseController>(&mut scenario);
-            let registrar = test_scenario::take_shared<BaseRegistrar>(&mut scenario);
+            let suins = test_scenario::take_shared<SuiNS>(&mut scenario);
             let ctx = tx_context::new(
                 @0x0,
                 x"3a985da74fe225b2045c172d6bd390bd855f086e3e9d525b46bfe24511431532",
@@ -3133,26 +3193,23 @@
                 0
             );
             let commitment = controller::test_make_commitment(
-                &registrar,
+                SUI_REGISTRAR,
                 AUCTIONED_LABEL,
                 FIRST_USER_ADDRESS,
                 FIRST_SECRET
             );
 
             controller::commit(
-                &mut controller,
+                &mut suins,
                 commitment,
                 &mut ctx,
             );
 
-            test_scenario::return_shared(controller);
-            test_scenario::return_shared(registrar);
-        };
-        test_scenario::next_tx(&mut scenario, FIRST_USER_ADDRESS);
-        {
-            let controller = test_scenario::take_shared<BaseController>(&mut scenario);
-            let registrar = test_scenario::take_shared<BaseRegistrar>(&mut scenario);
-            let registry = test_scenario::take_shared<Registry>(&mut scenario);
+            test_scenario::return_shared(suins);
+        };
+        test_scenario::next_tx(&mut scenario, FIRST_USER_ADDRESS);
+        {
+            let suins = test_scenario::take_shared<SuiNS>(&mut scenario);
             let config = test_scenario::take_shared<Configuration>(&mut scenario);
             let auction = test_scenario::take_shared<Auction>(&mut scenario);
             let ctx = tx_context::new(
@@ -3164,9 +3221,8 @@
             let coin = coin::mint_for_testing<SUI>(3000000, &mut ctx);
 
             controller::register(
-                &mut controller,
-                &mut registrar,
-                &mut registry,
+                &mut suins,
+                SUI_REGISTRAR,
                 &mut config,
                 &auction,
                 AUCTIONED_LABEL,
@@ -3178,105 +3234,34 @@
             );
 
             coin::destroy_for_testing(coin);
-            test_scenario::return_shared(controller);
-            test_scenario::return_shared(registrar);
-            test_scenario::return_shared(config);
-            test_scenario::return_shared(registry);
-            test_scenario::return_shared(auction);
-        };
-        test_scenario::next_tx(&mut scenario, FIRST_USER_ADDRESS);
-        {
-            let controller = test_scenario::take_shared<BaseController>(&mut scenario);
-            let registrar = test_scenario::take_shared<BaseRegistrar>(&mut scenario);
+            test_scenario::return_shared(config);
+            test_scenario::return_shared(suins);
+            test_scenario::return_shared(auction);
+        };
+        test_scenario::next_tx(&mut scenario, FIRST_USER_ADDRESS);
+        {
+            let suins = test_scenario::take_shared<SuiNS>(&mut scenario);
             let nft = test_scenario::take_from_sender<RegistrationNFT>(&mut scenario);
-            let (name, url) = base_registrar::get_nft_fields(&nft);
-            let (_, _, uid) = base_registrar::get_registrar(&registrar);
-            let registry = test_scenario::take_shared<Registry>(&mut scenario);
-
-            assert!(controller::balance(&controller) == 1000000, 0);
+            let (name, url) = registrar::get_nft_fields(&nft);
+
+            assert!(controller::balance(&suins) == 1000000, 0);
             assert!(name == utf8(AUCTIONED_NODE), 0);
             assert!(
                 url == url::new_unsafe_from_bytes(b"ipfs://QmaLFg4tQYansFpyRqmDfABdkUVy66dHtpnkH15v1LPzcY"),
                 0
             );
 
-            let detail = dynamic_field::borrow(uid, utf8(AUCTIONED_LABEL));
-            let (owner, resolver, ttl) = base_registry::get_record_by_key(&registry, utf8(AUCTIONED_NODE));
-
+            let (expiry, owner) = registrar::get_record_detail(&suins, SUI_REGISTRAR, FIRST_LABEL);
+            assert!(expiry == 221 + 365, 0);
+            assert!(owner == FIRST_USER_ADDRESS, 0);
+
+            let (owner, resolver, ttl) = registry::get_record_by_key(&suins, utf8(AUCTIONED_NODE));
             assert!(owner == FIRST_USER_ADDRESS, 0);
             assert!(resolver == @0x0, 0);
             assert!(ttl == 0, 0);
-            assert!(base_registrar::get_registration_expiry(detail) == 221 + 365, 0);
-            assert!(base_registrar::get_registration_owner(detail) == FIRST_USER_ADDRESS, 0);
 
             test_scenario::return_to_sender(&mut scenario, nft);
-            test_scenario::return_shared(controller);
-            test_scenario::return_shared(registrar);
-            test_scenario::return_shared(registry);
-        };
-        test_scenario::end(scenario);
-    }
-
-    #[test, expected_failure(abort_code = emoji::EInvalidLabel)]
-    fun test_register_abort_if_name_are_waiting_for_being_finalized_2() {
-        let scenario = test_init();
-        set_auction_config(&mut scenario);
-
-        test_scenario::next_tx(&mut scenario, FIRST_USER_ADDRESS);
-        {
-            let suins = test_scenario::take_shared<SuiNS>(&mut scenario);
-            let ctx = tx_context::new(
-                @0x0,
-                x"3a985da74fe225b2045c172d6bd390bd855f086e3e9d525b46bfe24511431532",
-                START_AUCTION_END_AT + 1,
-                0
-            );
-            let commitment = controller::test_make_commitment(
-                SUI_REGISTRAR,
-                FIRST_LABEL,
-                FIRST_USER_ADDRESS,
-                FIRST_SECRET
-            );
-
-            controller::commit(
-                &mut suins,
-                commitment,
-                &mut ctx,
-            );
-
-            test_scenario::return_shared(suins);
-        };
-
-        test_scenario::next_tx(&mut scenario, FIRST_USER_ADDRESS);
-        {
-            let suins = test_scenario::take_shared<SuiNS>(&mut scenario);
-            let config = test_scenario::take_shared<Configuration>(&mut scenario);
-            let auction = test_scenario::take_shared<Auction>(&mut scenario);
-            let ctx = tx_context::new(
-                @0x0,
-                x"3a985da74fe225b2045c172d6bd390bd855f086e3e9d525b46bfe24511431532",
-                START_AUCTION_END_AT + 2,
-                0
-            );
-            let coin = coin::mint_for_testing<SUI>(3000000, &mut ctx);
-
-            controller::register(
-                &mut suins,
-                SUI_REGISTRAR,
-                &mut config,
-                &auction,
-                AUCTIONED_LABEL,
-                FIRST_USER_ADDRESS,
-                1,
-                FIRST_SECRET,
-                &mut coin,
-                &mut ctx,
-            );
-
-            coin::destroy_for_testing(coin);
-            test_scenario::return_shared(config);
-            test_scenario::return_shared(suins);
-            test_scenario::return_shared(auction);
+            test_scenario::return_shared(suins);
         };
         test_scenario::end(scenario);
     }
@@ -4817,8 +4802,7 @@
 
         test_scenario::next_tx(&mut scenario, FIRST_USER_ADDRESS);
         {
-            let controller = test_scenario::take_shared<BaseController>(&mut scenario);
-            let registrar = test_scenario::take_shared<BaseRegistrar>(&mut scenario);
+            let suins = test_scenario::take_shared<SuiNS>(&mut scenario);
             let ctx = tx_context::new(
                 @0x0,
                 x"3a985da74fe225b2045c172d6bd390bd855f086e3e9d525b46bfe24511431532",
@@ -4826,24 +4810,21 @@
                 0
             );
             let commitment = controller::test_make_commitment(
-                &registrar,
+                SUI_REGISTRAR,
                 AUCTIONED_LABEL,
                 FIRST_USER_ADDRESS,
                 FIRST_SECRET
             );
             controller::commit(
-                &mut controller,
+                &mut suins,
                 commitment,
                 &mut ctx,
             );
-            test_scenario::return_shared(controller);
-            test_scenario::return_shared(registrar);
-        };
-        test_scenario::next_tx(&mut scenario, FIRST_USER_ADDRESS);
-        {
-            let controller = test_scenario::take_shared<BaseController>(&mut scenario);
-            let registrar = test_scenario::take_shared<BaseRegistrar>(&mut scenario);
-            let registry = test_scenario::take_shared<Registry>(&mut scenario);
+            test_scenario::return_shared(suins);
+        };
+        test_scenario::next_tx(&mut scenario, FIRST_USER_ADDRESS);
+        {
+            let suins = test_scenario::take_shared<SuiNS>(&mut scenario);
             let config = test_scenario::take_shared<Configuration>(&mut scenario);
             let auction = test_scenario::take_shared<Auction>(&mut scenario);
             let ctx = tx_context::new(
@@ -4855,9 +4836,8 @@
             let coin = coin::mint_for_testing<SUI>(3000000, &mut ctx);
 
             controller::register(
-                &mut controller,
-                &mut registrar,
-                &mut registry,
+                &mut suins,
+                SUI_REGISTRAR,
                 &mut config,
                 &auction,
                 AUCTIONED_LABEL,
@@ -4869,10 +4849,8 @@
             );
 
             coin::destroy_for_testing(coin);
-            test_scenario::return_shared(controller);
-            test_scenario::return_shared(registrar);
-            test_scenario::return_shared(config);
-            test_scenario::return_shared(registry);
+            test_scenario::return_shared(config);
+            test_scenario::return_shared(suins);
             test_scenario::return_shared(auction);
         };
         test_scenario::end(scenario);
@@ -4903,8 +4881,7 @@
 
         test_scenario::next_tx(&mut scenario, FIRST_USER_ADDRESS);
         {
-            let controller = test_scenario::take_shared<BaseController>(&mut scenario);
-            let registrar = test_scenario::take_shared<BaseRegistrar>(&mut scenario);
+            let suins = test_scenario::take_shared<SuiNS>(&mut scenario);
             let ctx = tx_context::new(
                 @0x0,
                 x"3a985da74fe225b2045c172d6bd390bd855f086e3e9d525b46bfe24511431532",
@@ -4912,24 +4889,21 @@
                 0
             );
             let commitment = controller::test_make_commitment(
-                &registrar,
+                SUI_REGISTRAR,
                 AUCTIONED_LABEL,
                 FIRST_USER_ADDRESS,
                 FIRST_SECRET
             );
             controller::commit(
-                &mut controller,
+                &mut suins,
                 commitment,
                 &mut ctx,
             );
-            test_scenario::return_shared(controller);
-            test_scenario::return_shared(registrar);
-        };
-        test_scenario::next_tx(&mut scenario, FIRST_USER_ADDRESS);
-        {
-            let controller = test_scenario::take_shared<BaseController>(&mut scenario);
-            let registrar = test_scenario::take_shared<BaseRegistrar>(&mut scenario);
-            let registry = test_scenario::take_shared<Registry>(&mut scenario);
+            test_scenario::return_shared(suins);
+        };
+        test_scenario::next_tx(&mut scenario, FIRST_USER_ADDRESS);
+        {
+            let suins = test_scenario::take_shared<SuiNS>(&mut scenario);
             let config = test_scenario::take_shared<Configuration>(&mut scenario);
             let auction = test_scenario::take_shared<Auction>(&mut scenario);
             let ctx = tx_context::new(
@@ -4941,9 +4915,8 @@
             let coin = coin::mint_for_testing<SUI>(3000000, &mut ctx);
 
             controller::register(
-                &mut controller,
-                &mut registrar,
-                &mut registry,
+                &mut suins,
+                SUI_REGISTRAR,
                 &mut config,
                 &auction,
                 AUCTIONED_LABEL,
@@ -4955,45 +4928,39 @@
             );
 
             coin::destroy_for_testing(coin);
-            test_scenario::return_shared(controller);
-            test_scenario::return_shared(registrar);
-            test_scenario::return_shared(config);
-            test_scenario::return_shared(registry);
-            test_scenario::return_shared(auction);
-        };
-        test_scenario::next_tx(&mut scenario, FIRST_USER_ADDRESS);
-        {
-            let controller = test_scenario::take_shared<BaseController>(&mut scenario);
-            let registrar = test_scenario::take_shared<BaseRegistrar>(&mut scenario);
+            test_scenario::return_shared(config);
+            test_scenario::return_shared(suins);
+            test_scenario::return_shared(auction);
+        };
+        test_scenario::next_tx(&mut scenario, FIRST_USER_ADDRESS);
+        {
+            let suins = test_scenario::take_shared<SuiNS>(&mut scenario);
             let nft = test_scenario::take_from_sender<RegistrationNFT>(&mut scenario);
-            let (name, url) = base_registrar::get_nft_fields(&nft);
-            let (_, _, uid) = base_registrar::get_registrar(&registrar);
-            let registry = test_scenario::take_shared<Registry>(&mut scenario);
-
-            assert!(controller::balance(&controller) == 1000000, 0);
+            let (name, url) = registrar::get_nft_fields(&nft);
+
+            assert!(controller::balance(&suins) == 1000000, 0);
             assert!(name == utf8(AUCTIONED_NODE), 0);
             assert!(
                 url == url::new_unsafe_from_bytes(b"ipfs://QmaLFg4tQYansFpyRqmDfABdkUVy66dHtpnkH15v1LPzcY"),
                 0
             );
 
-            let detail = dynamic_field::borrow(uid, utf8(AUCTIONED_LABEL));
-            let (owner, resolver, ttl) = base_registry::get_record_by_key(&registry, utf8(AUCTIONED_NODE));
+            let (expiry, owner) = registrar::get_record_detail(&suins, SUI_REGISTRAR, AUCTIONED_LABEL);
+            assert!(
+                expiry ==
+                    START_AUCTION_END_AT + BIDDING_PERIOD + REVEAL_PERIOD + EXTRA_PERIOD + 1 + 365,
+                0
+            );
+            assert!(owner == FIRST_USER_ADDRESS, 0);
+
+            let (owner, resolver, ttl) = registry::get_record_by_key(&suins, utf8(AUCTIONED_NODE));
 
             assert!(owner == FIRST_USER_ADDRESS, 0);
             assert!(resolver == @0x0, 0);
             assert!(ttl == 0, 0);
-            assert!(
-                base_registrar::get_registration_expiry(detail) ==
-                    START_AUCTION_END_AT + BIDDING_PERIOD + REVEAL_PERIOD + EXTRA_PERIOD + 1 + 365,
-                0
-            );
-            assert!(base_registrar::get_registration_owner(detail) == FIRST_USER_ADDRESS, 0);
 
             test_scenario::return_to_sender(&mut scenario, nft);
-            test_scenario::return_shared(controller);
-            test_scenario::return_shared(registrar);
-            test_scenario::return_shared(registry);
+            test_scenario::return_shared(suins);
         };
         test_scenario::end(scenario);
     }
