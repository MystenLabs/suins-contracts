#[test_only]
module suins::auction_tests {
    use sui::test_scenario::{Self, Scenario, ctx};
    use sui::sui::SUI;
    use sui::clock::{Self, Clock};
    use sui::coin::{Self, Coin};

    use suins::auction::{
        place_bid, claim, withdraw_bid, AuctionHouse, start_auction_and_place_bid, total_balance,
        admin_try_finalize_auction, admin_try_finalize_auctions, admin_withdraw_funds
    };
    use suins::registration_nft::{Self, RegistrationNFT};
    use suins::auction::{
        place_bid, claim, withdraw_bid, AuctionHouse, start_auction_and_place_bid, total_balance,
        admin_try_finalize_auction, admin_try_finalize_auctions, admin_withdraw_funds, admin_collect_fund
    };
    use suins::domain;
    use suins::controller;
    use suins::constants::{Self, mist_per_sui};
    use suins::suins::{Self, SuiNS, AdminCap};
    use suins::auction::{Self, App as AuctionApp};
    use suins::controller;

    use std::option;
    use std::string::{String, utf8};

    const SUINS_ADDRESS: address = @0xA001;
    const FIRST_ADDRESS: address = @0xB001;
    const SECOND_ADDRESS: address = @0xB002;
    const THIRD_ADDRESS: address = @0xB003;
    const FIRST_DOMAIN_NAME: vector<u8> = b"tes-t2.sui";
    const SECOND_DOMAIN_NAME: vector<u8> = b"tesq.sui";
    const AUCTION_BIDDING_PERIOD_MS: u64 = 2 * 24 * 60 * 60 * 1000;
    const AUCTION_MIN_QUIET_PERIOD_MS: u64 = 10 * 60 * 1000; // 10 minutes of quiet time

    public fun test_init(): Scenario {
        let scenario_val = test_scenario::begin(SUINS_ADDRESS);
        let scenario = &mut scenario_val;
        let suins = suins::init_for_testing(ctx(scenario));
        suins::authorize_app_for_testing<AuctionApp>(&mut suins);
        suins::share_for_testing(suins);
        auction::init_for_testing(ctx(scenario));
        let clock = clock::create_for_testing(ctx(scenario));
        clock::share_for_testing(clock);
        scenario_val
    }

    public fun start_auction_and_place_bid_util(
        scenario: &mut Scenario,
        sender: address,
        domain_name: String,
        amount: u64
    ) {
        test_scenario::next_tx(scenario, sender);
        let auction_house = test_scenario::take_shared<AuctionHouse>(scenario);
        let suins = test_scenario::take_shared<SuiNS>(scenario);
        let payment = coin::mint_for_testing<SUI>(amount, ctx(scenario));
        let clock = test_scenario::take_shared<Clock>(scenario);

        start_auction_and_place_bid(
            &mut auction_house,
            &mut suins,
            domain_name,
            payment,
            &clock,
            ctx(scenario)
        );

        test_scenario::return_shared(clock);
        test_scenario::return_shared(suins);
        test_scenario::return_shared(auction_house);
    }

    fun place_bid_util(scenario: &mut Scenario, sender: address, domain_name: String, value: u64, clock_tick: u64) {
        test_scenario::next_tx(scenario, sender);
        let auction_house = test_scenario::take_shared<AuctionHouse>(scenario);
        let payment = coin::mint_for_testing<SUI>(value, ctx(scenario));
        let clock = test_scenario::take_shared<Clock>(scenario);
<<<<<<< HEAD
        clock::increment_for_testing(&mut clock, clock_tick);

=======

        clock::increment_for_testing(&mut clock, clock_tick);
>>>>>>> c3e3ff3c
        place_bid(&mut auction_house, domain_name, payment, &clock, ctx(scenario));

        test_scenario::return_shared(clock);
        test_scenario::return_shared(auction_house);
    }

    public fun claim_util(
        scenario: &mut Scenario,
        sender: address,
        domain_name: String,
        clock_tick: u64
    ): RegistrationNFT {
        test_scenario::next_tx(scenario, sender);
        let auction_house = test_scenario::take_shared<AuctionHouse>(scenario);
        let clock = test_scenario::take_shared<Clock>(scenario);

        clock::increment_for_testing(&mut clock, clock_tick);
        let nft = claim(&mut auction_house, domain_name, &clock, ctx(scenario));

        test_scenario::return_shared(clock);
        test_scenario::return_shared(auction_house);
        nft
    }

    fun withdraw_util(scenario: &mut Scenario, sender: address, domain_name: String): Coin<SUI> {
        test_scenario::next_tx(scenario, sender);
        let auction_house = test_scenario::take_shared<AuctionHouse>(scenario);
<<<<<<< HEAD

        let returned_payment = withdraw_bid(&mut auction_house, domain_name, ctx(scenario));

        test_scenario::return_shared(auction_house);
        returned_payment
=======
        let returned_payment = withdraw_bid(&mut auction_house, domain_name, ctx(scenario));
        test_scenario::return_shared(auction_house);
        returned_payment
    }

    fun admin_collect_fund_util(scenario: &mut Scenario, domain_name: String, clock_tick: u64) {
        test_scenario::next_tx(scenario, SUINS_ADDRESS);
        let admin_cap = test_scenario::take_from_sender<AdminCap>(scenario);
        let auction_house = test_scenario::take_shared<AuctionHouse>(scenario);
        let clock = test_scenario::take_shared<Clock>(scenario);

        clock::increment_for_testing(&mut clock, clock_tick);
        admin_collect_fund(&admin_cap, &mut auction_house, domain_name, &clock, ctx(scenario));

        test_scenario::return_shared(clock);
        test_scenario::return_shared(auction_house);
        test_scenario::return_to_sender(scenario, admin_cap);
>>>>>>> c3e3ff3c
    }

    fun admin_try_finalize_auction_util(
        scenario: &mut Scenario,
        domain: String,
        operation_limit: u64,
        clock_tick: u64
    ) {
        test_scenario::next_tx(scenario, SUINS_ADDRESS);
        let admin_cap = test_scenario::take_from_sender<AdminCap>(scenario);
        let auction_house = test_scenario::take_shared<AuctionHouse>(scenario);
        let clock = test_scenario::take_shared<Clock>(scenario);

        clock::increment_for_testing(&mut clock, clock_tick);
        admin_try_finalize_auction(&admin_cap, &mut auction_house, domain, operation_limit, &clock);

        test_scenario::return_shared(clock);
        test_scenario::return_shared(auction_house);
        test_scenario::return_to_sender(scenario, admin_cap);
    }

    fun admin_try_finalize_auctions_util(scenario: &mut Scenario, operation_limit: u64, clock_tick: u64) {
        test_scenario::next_tx(scenario, SUINS_ADDRESS);
        let admin_cap = test_scenario::take_from_sender<AdminCap>(scenario);
        let auction_house = test_scenario::take_shared<AuctionHouse>(scenario);
        let clock = test_scenario::take_shared<Clock>(scenario);

        clock::increment_for_testing(&mut clock, clock_tick);
        admin_try_finalize_auctions(&admin_cap, &mut auction_house, operation_limit, &clock);

        test_scenario::return_shared(clock);
        test_scenario::return_shared(auction_house);
        test_scenario::return_to_sender(scenario, admin_cap);
    }

    fun admin_withdraw_funds_util(scenario: &mut Scenario): Coin<SUI> {
        test_scenario::next_tx(scenario, SUINS_ADDRESS);
        let admin_cap = test_scenario::take_from_sender<AdminCap>(scenario);
        let auction_house = test_scenario::take_shared<AuctionHouse>(scenario);

        let funds = admin_withdraw_funds(&admin_cap, &mut auction_house, ctx(scenario));

        test_scenario::return_shared(auction_house);
        test_scenario::return_to_sender(scenario, admin_cap);
        funds
    }

    fun deauthorize_app_util(scenario: &mut Scenario) {
        test_scenario::next_tx(scenario, SUINS_ADDRESS);
        let admin_cap = test_scenario::take_from_sender<AdminCap>(scenario);
        let suins = test_scenario::take_shared<SuiNS>(scenario);

        suins::deauthorize_app<AuctionApp>(&admin_cap, &mut suins);

        test_scenario::return_shared(suins);
        test_scenario::return_to_sender(scenario, admin_cap);
    }

    fun assert_balance(scenario: &mut Scenario, amount: u64) {
        test_scenario::next_tx(scenario, SUINS_ADDRESS);
        let auction_house = test_scenario::take_shared<AuctionHouse>(scenario);
        assert!(total_balance(&auction_house) == amount, 0);
        test_scenario::return_shared(auction_house);
    }

    fun assert_auction(
        scenario: &mut Scenario,
        domain_name: String,
        expected_start_ms: u64,
        expected_end_ms: u64,
        expected_winner: address,
        expected_highest_amount: u64
    ) {
        test_scenario::next_tx(scenario, SUINS_ADDRESS);
        let auction_house = test_scenario::take_shared<AuctionHouse>(scenario);
        let (start_ms, end_ms, winner, highest_amount) = auction::get_auction_metadata(&auction_house, domain_name);
        assert!(option::extract(&mut start_ms) == expected_start_ms, 0);
        assert!(option::extract(&mut end_ms) == expected_end_ms, 0);
        assert!(option::extract(&mut winner) == expected_winner, 0);
        assert!(option::extract(&mut highest_amount) == expected_highest_amount, 0);
        test_scenario::return_shared(auction_house);
    }

<<<<<<< HEAD
    public fun normal_auction_flow(scenario: &mut Scenario) {
=======
    #[test]
    fun test_normal_auction_flow() {
        let scenario_val = test_init();
        let scenario = &mut scenario_val;
>>>>>>> c3e3ff3c
        start_auction_and_place_bid_util(
            scenario,
            FIRST_ADDRESS,
            utf8(FIRST_DOMAIN_NAME),
            1200 * mist_per_sui()
        );
        assert_auction(
            scenario,
            utf8(FIRST_DOMAIN_NAME),
            0,
            AUCTION_BIDDING_PERIOD_MS,
            FIRST_ADDRESS,
            1200 * mist_per_sui()
        );
        place_bid_util(scenario, SECOND_ADDRESS, utf8(FIRST_DOMAIN_NAME), 1210 * mist_per_sui(), 10);
        assert_auction(
            scenario,
            utf8(FIRST_DOMAIN_NAME),
            0,
            AUCTION_BIDDING_PERIOD_MS,
            SECOND_ADDRESS,
            1210 * mist_per_sui()
        );

        let nft = claim_util(scenario, SECOND_ADDRESS, utf8(FIRST_DOMAIN_NAME), AUCTION_BIDDING_PERIOD_MS + 1);
        assert!(registration_nft::domain(&nft) == domain::new(utf8(FIRST_DOMAIN_NAME)), 0);
        assert!(registration_nft::expiration_timestamp_ms(&nft) == constants::year_ms(), 0);
        registration_nft::burn_for_testing(nft);

        let payment = withdraw_util(scenario, FIRST_ADDRESS, utf8(FIRST_DOMAIN_NAME));
        assert!(coin::value(&payment) == 1200 * mist_per_sui(), 0);
        coin::burn_for_testing(payment);
        assert_balance(scenario, 1210 * mist_per_sui());

        let funds = admin_withdraw_funds_util(scenario);
        assert!(coin::value(&funds) == 1210 * mist_per_sui(), 0);
        assert_balance(scenario, 0);
<<<<<<< HEAD
=======

>>>>>>> c3e3ff3c
        coin::burn_for_testing(funds);
    }

    #[test]
    fun test_normal_auction_flow() {
        let scenario_val = test_init();
        let scenario = &mut scenario_val;
        normal_auction_flow(scenario);
        test_scenario::end(scenario_val);
    }

    #[test, expected_failure(abort_code = option::EOPTION_NOT_SET)]
    fun test_claim_aborts_if_winner_claims_twice() {
        let scenario_val = test_init();
        let scenario = &mut scenario_val;
        start_auction_and_place_bid_util(
            scenario,
            FIRST_ADDRESS,
            utf8(FIRST_DOMAIN_NAME),
            1200 * mist_per_sui()
        );
        place_bid_util(scenario, SECOND_ADDRESS, utf8(FIRST_DOMAIN_NAME), 1210 * mist_per_sui(), 0);

        let nft = claim_util(scenario, SECOND_ADDRESS, utf8(FIRST_DOMAIN_NAME), AUCTION_BIDDING_PERIOD_MS + 1);
        registration_nft::burn_for_testing(nft);
        let nft = claim_util(scenario, SECOND_ADDRESS, utf8(FIRST_DOMAIN_NAME), AUCTION_BIDDING_PERIOD_MS + 1);
        registration_nft::burn_for_testing(nft);
        test_scenario::end(scenario_val);
    }

    #[test, expected_failure(abort_code = auction::ENotWinner)]
    fun test_winner_cannot_withdraw_bid() {
        let scenario_val = test_init();
        let scenario = &mut scenario_val;
        start_auction_and_place_bid_util(
            scenario,
            FIRST_ADDRESS,
            utf8(FIRST_DOMAIN_NAME),
            1200 * mist_per_sui()
        );
        place_bid_util(scenario, SECOND_ADDRESS, utf8(FIRST_DOMAIN_NAME), 1210 * mist_per_sui(), 0);

        let payment = withdraw_util(scenario, SECOND_ADDRESS, utf8(FIRST_DOMAIN_NAME));
        coin::burn_for_testing(payment);

        test_scenario::end(scenario_val);
    }

    #[test, expected_failure(abort_code = auction::EWinnerCannotPlaceBid)]
    fun test_winner_cannot_place_bid() {
        let scenario_val = test_init();
        let scenario = &mut scenario_val;
        start_auction_and_place_bid_util(
            scenario,
            FIRST_ADDRESS,
            utf8(FIRST_DOMAIN_NAME),
            1200 * mist_per_sui()
        );
        place_bid_util(scenario, SECOND_ADDRESS, utf8(FIRST_DOMAIN_NAME), 1210 * mist_per_sui(), 0);
        place_bid_util(scenario, SECOND_ADDRESS, utf8(FIRST_DOMAIN_NAME), 1210 * mist_per_sui(), 0);

        test_scenario::end(scenario_val);
    }

    #[test, expected_failure(abort_code = auction::EBidAmountTooLow)]
    fun test_place_bid_aborts_if_value_is_too_low() {
        let scenario_val = test_init();
        let scenario = &mut scenario_val;
        start_auction_and_place_bid_util(
            scenario,
            FIRST_ADDRESS,
            utf8(FIRST_DOMAIN_NAME),
            1210 * mist_per_sui()
        );
        place_bid_util(scenario, SECOND_ADDRESS, utf8(FIRST_DOMAIN_NAME), 1200 * mist_per_sui(), 0);

        test_scenario::end(scenario_val);
    }

    #[test, expected_failure(abort_code = auction::ENotWinner)]
    fun test_non_winner_cannot_claim() {
        let scenario_val = test_init();
        let scenario = &mut scenario_val;
        start_auction_and_place_bid_util(
            scenario,
            FIRST_ADDRESS,
            utf8(FIRST_DOMAIN_NAME),
            1200 * mist_per_sui()
        );
        place_bid_util(scenario, SECOND_ADDRESS, utf8(FIRST_DOMAIN_NAME), 1210 * mist_per_sui(), 0);

        let nft = claim_util(scenario, FIRST_ADDRESS, utf8(FIRST_DOMAIN_NAME), AUCTION_BIDDING_PERIOD_MS + 1);
        registration_nft::burn_for_testing(nft);
        test_scenario::end(scenario_val);
    }

    #[test]
    fun test_admin_try_finalize_auction() {
        let scenario_val = test_init();
        let scenario = &mut scenario_val;
        start_auction_and_place_bid_util(
            scenario,
            FIRST_ADDRESS,
            utf8(FIRST_DOMAIN_NAME),
            1200 * mist_per_sui()
        );
        place_bid_util(scenario, SECOND_ADDRESS, utf8(FIRST_DOMAIN_NAME), 1210 * mist_per_sui(), 0);
        place_bid_util(scenario, THIRD_ADDRESS, utf8(FIRST_DOMAIN_NAME), 1220 * mist_per_sui(), 1);

        admin_try_finalize_auction_util(scenario, utf8(FIRST_DOMAIN_NAME), 3, AUCTION_BIDDING_PERIOD_MS + 1);
        assert_balance(scenario, 1220 * mist_per_sui());

        let nft = test_scenario::take_from_address<RegistrationNFT>(scenario, THIRD_ADDRESS);
        assert!(registration_nft::domain(&nft) == domain::new(utf8(FIRST_DOMAIN_NAME)), 0);
        assert!(registration_nft::expiration_timestamp_ms(&nft) == constants::year_ms(), 0);
        registration_nft::burn_for_testing(nft);

        let payment = test_scenario::take_from_address<Coin<SUI>>(scenario, SECOND_ADDRESS);
        assert!(coin::value(&payment) == 1210 * mist_per_sui(), 0);
        coin::burn_for_testing(payment);

        let payment = test_scenario::take_from_address<Coin<SUI>>(scenario, FIRST_ADDRESS);
        assert!(coin::value(&payment) == 1200 * mist_per_sui(), 0);
        coin::burn_for_testing(payment);
        assert_balance(scenario, 1220 * mist_per_sui());

        test_scenario::end(scenario_val);
    }

    #[test]
    fun test_admin_try_finalize_auction_with_operation_limit_less_than_no_bids() {
        let scenario_val = test_init();
        let scenario = &mut scenario_val;
        start_auction_and_place_bid_util(
            scenario,
            FIRST_ADDRESS,
            utf8(FIRST_DOMAIN_NAME),
            1200 * mist_per_sui()
        );
        place_bid_util(scenario, SECOND_ADDRESS, utf8(FIRST_DOMAIN_NAME), 1210 * mist_per_sui(), 0);
        place_bid_util(scenario, THIRD_ADDRESS, utf8(FIRST_DOMAIN_NAME), 1220 * mist_per_sui(), 1);

        admin_try_finalize_auction_util(scenario, utf8(FIRST_DOMAIN_NAME), 2, AUCTION_BIDDING_PERIOD_MS + 1);
        assert_balance(scenario, 0);
        assert!(!test_scenario::has_most_recent_for_address<RegistrationNFT>(THIRD_ADDRESS), 0);

        let payment = test_scenario::take_from_address<Coin<SUI>>(scenario, SECOND_ADDRESS);
        assert!(coin::value(&payment) == 1210 * mist_per_sui(), 0);
        coin::burn_for_testing(payment);

        let payment = test_scenario::take_from_address<Coin<SUI>>(scenario, FIRST_ADDRESS);
        assert!(coin::value(&payment) == 1200 * mist_per_sui(), 0);
        coin::burn_for_testing(payment);
        assert_balance(scenario, 0);

        test_scenario::end(scenario_val);
    }

    #[test]
    fun test_admin_try_finalize_auction_2_auctions() {
        let scenario_val = test_init();
        let scenario = &mut scenario_val;
        start_auction_and_place_bid_util(
            scenario,
            FIRST_ADDRESS,
            utf8(FIRST_DOMAIN_NAME),
            1200 * mist_per_sui()
        );
        start_auction_and_place_bid_util(
            scenario,
            SECOND_ADDRESS,
            utf8(SECOND_DOMAIN_NAME),
            1210 * mist_per_sui()
        );

        admin_try_finalize_auctions_util(scenario, 4, AUCTION_BIDDING_PERIOD_MS + 1);
        assert_balance(scenario, 2410 * mist_per_sui());

        let nft = test_scenario::take_from_address<RegistrationNFT>(scenario, SECOND_ADDRESS);
        assert!(registration_nft::domain(&nft) == domain::new(utf8(SECOND_DOMAIN_NAME)), 0);
        assert!(registration_nft::expiration_timestamp_ms(&nft) == constants::year_ms(), 0);
        registration_nft::burn_for_testing(nft);

        let nft = test_scenario::take_from_address<RegistrationNFT>(scenario, FIRST_ADDRESS);
        assert!(registration_nft::domain(&nft) == domain::new(utf8(FIRST_DOMAIN_NAME)), 0);
        assert!(registration_nft::expiration_timestamp_ms(&nft) == constants::year_ms(), 0);
        registration_nft::burn_for_testing(nft);

        test_scenario::end(scenario_val);
    }

    #[test, expected_failure(abort_code = auction::EAuctionNotEndedYet)]
    fun test_admin_try_finalize_auction_too_early() {
        let scenario_val = test_init();
        let scenario = &mut scenario_val;
        start_auction_and_place_bid_util(
            scenario,
            FIRST_ADDRESS,
            utf8(FIRST_DOMAIN_NAME),
            1200 * mist_per_sui()
        );

        admin_try_finalize_auction_util(scenario, utf8(FIRST_DOMAIN_NAME), 1, 0);
        test_scenario::end(scenario_val);
    }

    #[test]
    fun test_admin_try_finalize_auctions_too_early() {
        let scenario_val = test_init();
        let scenario = &mut scenario_val;
        start_auction_and_place_bid_util(
            scenario,
            FIRST_ADDRESS,
            utf8(FIRST_DOMAIN_NAME),
            1200 * mist_per_sui()
        );
        admin_try_finalize_auctions_util(scenario, 3, 0);
        assert_balance(scenario, 0);

        test_scenario::end(scenario_val);
    }

    #[test, expected_failure(abort_code = auction::EAuctionEnded)]
    fun test_place_bid_aborts_if_too_late() {
        let scenario_val = test_init();
        let scenario = &mut scenario_val;
        start_auction_and_place_bid_util(
            scenario,
            FIRST_ADDRESS,
            utf8(FIRST_DOMAIN_NAME),
            1200 * mist_per_sui()
        );
        place_bid_util(
            scenario,
            SECOND_ADDRESS,
            utf8(FIRST_DOMAIN_NAME),
            1210 * mist_per_sui(),
            AUCTION_BIDDING_PERIOD_MS + 1
        );
        test_scenario::end(scenario_val);
    }

    #[test, expected_failure(abort_code = auction::ENoProfits)]
    fun test_admin_withdraw_funds_aborts_if_no_profits() {
        let scenario_val = test_init();
        let scenario = &mut scenario_val;
        let funds = admin_withdraw_funds_util(scenario);
        coin::burn_for_testing(funds);
        test_scenario::end(scenario_val);
    }

    #[test, expected_failure(abort_code = controller::EInvalidTld)]
    fun test_start_auction_aborts_with_wrong_tld() {
        let scenario_val = test_init();
        let scenario = &mut scenario_val;
        start_auction_and_place_bid_util(
            scenario,
            FIRST_ADDRESS,
            utf8(b"test.move"),
            1200 * mist_per_sui()
        );
        test_scenario::end(scenario_val);
    }

    #[test, expected_failure(abort_code = domain::EInvalidDomain)]
    fun test_start_auction_aborts_if_domain_name_too_short() {
        let scenario_val = test_init();
        let scenario = &mut scenario_val;
        start_auction_and_place_bid_util(
            scenario,
            FIRST_ADDRESS,
            utf8(b"tt.sui"),
            1200 * mist_per_sui()
        );
        test_scenario::end(scenario_val);
    }

    #[test, expected_failure(abort_code = domain::EInvalidDomain)]
    fun test_start_auction_aborts_if_domain_name_too_long() {
        let scenario_val = test_init();
        let scenario = &mut scenario_val;
        start_auction_and_place_bid_util(
            scenario,
            FIRST_ADDRESS,
            utf8(b"g2bst97onsyl8gwo5brfglcb-obh8i7p01lz5ccscd6zxx4qn7wnv8b1in5sectj8s.sui"),
            1200 * mist_per_sui()
        );
        test_scenario::end(scenario_val);
    }

    #[test, expected_failure(abort_code = domain::EInvalidDomain)]
    fun test_start_auction_aborts_if_domain_name_starts_with_dash() {
        let scenario_val = test_init();
        let scenario = &mut scenario_val;
        start_auction_and_place_bid_util(
            scenario,
            FIRST_ADDRESS,
            utf8(b"-test.sui"),
            1200 * mist_per_sui()
        );
        test_scenario::end(scenario_val);
    }

    #[test, expected_failure(abort_code = domain::EInvalidDomain)]
    fun test_start_auction_aborts_if_domain_name_ends_with_dash() {
        let scenario_val = test_init();
        let scenario = &mut scenario_val;
        start_auction_and_place_bid_util(
            scenario,
            FIRST_ADDRESS,
            utf8(b"test-.sui"),
            1200 * mist_per_sui()
        );
        test_scenario::end(scenario_val);
    }

    #[test, expected_failure(abort_code = domain::EInvalidDomain)]
    fun test_start_auction_aborts_if_domain_name_contains_uppercase_characters() {
        let scenario_val = test_init();
        let scenario = &mut scenario_val;
        start_auction_and_place_bid_util(
            scenario,
            FIRST_ADDRESS,
            utf8(b"ttABC.sui"),
            1200 * mist_per_sui()
        );
        test_scenario::end(scenario_val);
    }

    #[test, expected_failure(abort_code = auction::EAuctionNotStarted)]
    fun test_place_bid_aborts_if_auction_not_started() {
        let scenario_val = test_init();
        let scenario = &mut scenario_val;
        place_bid_util(scenario, SECOND_ADDRESS, utf8(FIRST_DOMAIN_NAME), 1210 * mist_per_sui(), 0);
        test_scenario::end(scenario_val);
    }

    #[test, expected_failure(abort_code = auction::EInvalidBidValue)]
    fun test_start_auction_aborts_if_not_enough_fee() {
        let scenario_val = test_init();
        let scenario = &mut scenario_val;
        start_auction_and_place_bid_util(
            scenario,
            FIRST_ADDRESS,
            utf8(b"test.sui"),
            10 * mist_per_sui()
        );
        test_scenario::end(scenario_val);
    }

<<<<<<< HEAD
=======
    #[test]
    fun test_admin_collect_fund() {
        let scenario_val = test_init();
        let scenario = &mut scenario_val;
        start_auction_and_place_bid_util(
            scenario,
            FIRST_ADDRESS,
            utf8(FIRST_DOMAIN_NAME),
            1200 * mist_per_sui()
        );
        place_bid_util(
            scenario,
            SECOND_ADDRESS,
            utf8(FIRST_DOMAIN_NAME),
            1210 * mist_per_sui(),
            AUCTION_BIDDING_PERIOD_MS
        );
        assert_balance(scenario, 0);
        admin_collect_fund_util(scenario, utf8(FIRST_DOMAIN_NAME), AUCTION_BIDDING_PERIOD_MS + 1);
        assert_balance(scenario, 1210 * mist_per_sui());

        let nft = claim_util(scenario, SECOND_ADDRESS, utf8(FIRST_DOMAIN_NAME), AUCTION_BIDDING_PERIOD_MS + 1);
        assert!(registration_nft::domain(&nft) == domain::new(utf8(FIRST_DOMAIN_NAME)), 0);
        assert!(registration_nft::expiration_timestamp_ms(&nft) == constants::year_ms(), 0);
        registration_nft::burn_for_testing(nft);

        let payment = withdraw_util(scenario, FIRST_ADDRESS, utf8(FIRST_DOMAIN_NAME));
        assert!(coin::value(&payment) == 1200 * mist_per_sui(), 0);
        coin::burn_for_testing(payment);
        assert_balance(scenario, 1210 * mist_per_sui());

        let funds = admin_withdraw_funds_util(scenario);
        assert!(coin::value(&funds) == 1210 * mist_per_sui(), 0);
        assert_balance(scenario, 0);
        coin::burn_for_testing(funds);

        test_scenario::end(scenario_val);
    }

    #[test, expected_failure(abort_code = auction::EAuctionNotEndedYet)]
    fun test_admin_collect_fund_aborts_if_too_early() {
        let scenario_val = test_init();
        let scenario = &mut scenario_val;
        start_auction_and_place_bid_util(
            scenario,
            FIRST_ADDRESS,
            utf8(FIRST_DOMAIN_NAME),
            1200 * mist_per_sui()
        );
        admin_collect_fund_util(scenario, utf8(FIRST_DOMAIN_NAME), 0);
        test_scenario::end(scenario_val);
    }

>>>>>>> c3e3ff3c
    #[test, expected_failure(abort_code = suins::suins::EAppNotAuthorized)]
    fun test_start_auction_and_place_bid_aborts_if_auction_is_deauthorized() {
        let scenario_val = test_init();
        let scenario = &mut scenario_val;
        deauthorize_app_util(scenario);
        start_auction_and_place_bid_util(
            scenario,
            FIRST_ADDRESS,
            utf8(FIRST_DOMAIN_NAME),
            1200 * mist_per_sui()
        );
        test_scenario::end(scenario_val);
    }

    #[test]
    fun test_place_bid_and_claim_and_withdraw_works_even_if_auction_is_deauthorized() {
        let scenario_val = test_init();
        let scenario = &mut scenario_val;
        start_auction_and_place_bid_util(
            scenario,
            FIRST_ADDRESS,
            utf8(FIRST_DOMAIN_NAME),
            1200 * mist_per_sui()
        );
        deauthorize_app_util(scenario);
        place_bid_util(scenario, SECOND_ADDRESS, utf8(FIRST_DOMAIN_NAME), 1210 * mist_per_sui(), 10);
        assert_auction(
            scenario,
            utf8(FIRST_DOMAIN_NAME),
            0,
            AUCTION_BIDDING_PERIOD_MS,
            SECOND_ADDRESS,
            1210 * mist_per_sui()
        );

        let nft = claim_util(scenario, SECOND_ADDRESS, utf8(FIRST_DOMAIN_NAME), AUCTION_BIDDING_PERIOD_MS + 1);
        assert!(registration_nft::domain(&nft) == domain::new(utf8(FIRST_DOMAIN_NAME)), 0);
        assert!(registration_nft::expiration_timestamp_ms(&nft) == constants::year_ms(), 0);
        registration_nft::burn_for_testing(nft);

        let payment = withdraw_util(scenario, FIRST_ADDRESS, utf8(FIRST_DOMAIN_NAME));
        assert!(coin::value(&payment) == 1200 * mist_per_sui(), 0);
        coin::burn_for_testing(payment);
        assert_balance(scenario, 1210 * mist_per_sui());

        let funds = admin_withdraw_funds_util(scenario);
        assert!(coin::value(&funds) == 1210 * mist_per_sui(), 0);
        assert_balance(scenario, 0);
        coin::burn_for_testing(funds);

        test_scenario::end(scenario_val);
    }

    #[test]
    fun test_admin_try_finalize_auction_works_even_if_auction_is_deauthorized() {
        let scenario_val = test_init();
        let scenario = &mut scenario_val;
        start_auction_and_place_bid_util(
            scenario,
            FIRST_ADDRESS,
            utf8(FIRST_DOMAIN_NAME),
            1200 * mist_per_sui()
        );
        place_bid_util(scenario, SECOND_ADDRESS, utf8(FIRST_DOMAIN_NAME), 1210 * mist_per_sui(), 0);
        place_bid_util(scenario, THIRD_ADDRESS, utf8(FIRST_DOMAIN_NAME), 1220 * mist_per_sui(), 1);

        deauthorize_app_util(scenario);
        admin_try_finalize_auction_util(scenario, utf8(FIRST_DOMAIN_NAME), 3, AUCTION_BIDDING_PERIOD_MS + 1);
        assert_balance(scenario, 1220 * mist_per_sui());

        let nft = test_scenario::take_from_address<RegistrationNFT>(scenario, THIRD_ADDRESS);
        assert!(registration_nft::domain(&nft) == domain::new(utf8(FIRST_DOMAIN_NAME)), 0);
        assert!(registration_nft::expiration_timestamp_ms(&nft) == constants::year_ms(), 0);
        registration_nft::burn_for_testing(nft);

        let payment = test_scenario::take_from_address<Coin<SUI>>(scenario, SECOND_ADDRESS);
        assert!(coin::value(&payment) == 1210 * mist_per_sui(), 0);
        coin::burn_for_testing(payment);

        let payment = test_scenario::take_from_address<Coin<SUI>>(scenario, FIRST_ADDRESS);
        assert!(coin::value(&payment) == 1200 * mist_per_sui(), 0);
        coin::burn_for_testing(payment);
        assert_balance(scenario, 1220 * mist_per_sui());

        test_scenario::end(scenario_val);
    }
<<<<<<< HEAD
=======

    #[test]
    fun test_admin_collect_fund_even_if_auction_is_deauthorized() {
        let scenario_val = test_init();
        let scenario = &mut scenario_val;
        start_auction_and_place_bid_util(
            scenario,
            FIRST_ADDRESS,
            utf8(FIRST_DOMAIN_NAME),
            1200 * mist_per_sui()
        );
        place_bid_util(
            scenario,
            SECOND_ADDRESS,
            utf8(FIRST_DOMAIN_NAME),
            1210 * mist_per_sui(),
            AUCTION_BIDDING_PERIOD_MS
        );
        assert_balance(scenario, 0);
        deauthorize_app_util(scenario);
        admin_collect_fund_util(scenario, utf8(FIRST_DOMAIN_NAME), AUCTION_BIDDING_PERIOD_MS + 1);
        assert_balance(scenario, 1210 * mist_per_sui());

        let nft = claim_util(scenario, SECOND_ADDRESS, utf8(FIRST_DOMAIN_NAME), AUCTION_BIDDING_PERIOD_MS + 1);
        assert!(registration_nft::domain(&nft) == domain::new(utf8(FIRST_DOMAIN_NAME)), 0);
        assert!(registration_nft::expiration_timestamp_ms(&nft) == constants::year_ms(), 0);
        registration_nft::burn_for_testing(nft);

        let payment = withdraw_util(scenario, FIRST_ADDRESS, utf8(FIRST_DOMAIN_NAME));
        assert!(coin::value(&payment) == 1200 * mist_per_sui(), 0);
        coin::burn_for_testing(payment);
        assert_balance(scenario, 1210 * mist_per_sui());

        let funds = admin_withdraw_funds_util(scenario);
        assert!(coin::value(&funds) == 1210 * mist_per_sui(), 0);
        assert_balance(scenario, 0);
        coin::burn_for_testing(funds);

        test_scenario::end(scenario_val);
    }
>>>>>>> c3e3ff3c
}<|MERGE_RESOLUTION|>--- conflicted
+++ resolved
@@ -6,20 +6,15 @@
     use sui::coin::{Self, Coin};
 
     use suins::auction::{
-        place_bid, claim, withdraw_bid, AuctionHouse, start_auction_and_place_bid, total_balance,
-        admin_try_finalize_auction, admin_try_finalize_auctions, admin_withdraw_funds
+    place_bid, claim, withdraw_bid, AuctionHouse, start_auction_and_place_bid, total_balance,
+    admin_try_finalize_auction, admin_try_finalize_auctions, admin_withdraw_funds, admin_collect_fund
     };
     use suins::registration_nft::{Self, RegistrationNFT};
-    use suins::auction::{
-        place_bid, claim, withdraw_bid, AuctionHouse, start_auction_and_place_bid, total_balance,
-        admin_try_finalize_auction, admin_try_finalize_auctions, admin_withdraw_funds, admin_collect_fund
-    };
     use suins::domain;
     use suins::controller;
     use suins::constants::{Self, mist_per_sui};
     use suins::suins::{Self, SuiNS, AdminCap};
     use suins::auction::{Self, App as AuctionApp};
-    use suins::controller;
 
     use std::option;
     use std::string::{String, utf8};
@@ -76,13 +71,8 @@
         let auction_house = test_scenario::take_shared<AuctionHouse>(scenario);
         let payment = coin::mint_for_testing<SUI>(value, ctx(scenario));
         let clock = test_scenario::take_shared<Clock>(scenario);
-<<<<<<< HEAD
+
         clock::increment_for_testing(&mut clock, clock_tick);
-
-=======
-
-        clock::increment_for_testing(&mut clock, clock_tick);
->>>>>>> c3e3ff3c
         place_bid(&mut auction_house, domain_name, payment, &clock, ctx(scenario));
 
         test_scenario::return_shared(clock);
@@ -110,14 +100,9 @@
     fun withdraw_util(scenario: &mut Scenario, sender: address, domain_name: String): Coin<SUI> {
         test_scenario::next_tx(scenario, sender);
         let auction_house = test_scenario::take_shared<AuctionHouse>(scenario);
-<<<<<<< HEAD
 
         let returned_payment = withdraw_bid(&mut auction_house, domain_name, ctx(scenario));
 
-        test_scenario::return_shared(auction_house);
-        returned_payment
-=======
-        let returned_payment = withdraw_bid(&mut auction_house, domain_name, ctx(scenario));
         test_scenario::return_shared(auction_house);
         returned_payment
     }
@@ -134,7 +119,6 @@
         test_scenario::return_shared(clock);
         test_scenario::return_shared(auction_house);
         test_scenario::return_to_sender(scenario, admin_cap);
->>>>>>> c3e3ff3c
     }
 
     fun admin_try_finalize_auction_util(
@@ -218,14 +202,7 @@
         test_scenario::return_shared(auction_house);
     }
 
-<<<<<<< HEAD
     public fun normal_auction_flow(scenario: &mut Scenario) {
-=======
-    #[test]
-    fun test_normal_auction_flow() {
-        let scenario_val = test_init();
-        let scenario = &mut scenario_val;
->>>>>>> c3e3ff3c
         start_auction_and_place_bid_util(
             scenario,
             FIRST_ADDRESS,
@@ -263,10 +240,6 @@
         let funds = admin_withdraw_funds_util(scenario);
         assert!(coin::value(&funds) == 1210 * mist_per_sui(), 0);
         assert_balance(scenario, 0);
-<<<<<<< HEAD
-=======
-
->>>>>>> c3e3ff3c
         coin::burn_for_testing(funds);
     }
 
@@ -617,8 +590,6 @@
         test_scenario::end(scenario_val);
     }
 
-<<<<<<< HEAD
-=======
     #[test]
     fun test_admin_collect_fund() {
         let scenario_val = test_init();
@@ -672,7 +643,6 @@
         test_scenario::end(scenario_val);
     }
 
->>>>>>> c3e3ff3c
     #[test, expected_failure(abort_code = suins::suins::EAppNotAuthorized)]
     fun test_start_auction_and_place_bid_aborts_if_auction_is_deauthorized() {
         let scenario_val = test_init();
@@ -759,8 +729,6 @@
 
         test_scenario::end(scenario_val);
     }
-<<<<<<< HEAD
-=======
 
     #[test]
     fun test_admin_collect_fund_even_if_auction_is_deauthorized() {
@@ -801,5 +769,4 @@
 
         test_scenario::end(scenario_val);
     }
->>>>>>> c3e3ff3c
 }