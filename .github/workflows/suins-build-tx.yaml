--- conflicted
+++ resolved
@@ -12,12 +12,8 @@
           - Disable Free Claims
           - Profits to Treasury
           - Transfer Reserved Names
-<<<<<<< HEAD
-          - Main package upgrade
+          - Subdomains V4
           - Create Deepbook Pools
-=======
-          - Subdomains V4
->>>>>>> d6014f0e
       sui_tools_image:
         description: 'image reference of sui_tools'
         default: 'mysten/sui-tools:mainnet'
