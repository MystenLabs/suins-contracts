<<<<<<< HEAD
use move_core_types::language_storage::StructTag as MoveStructTag;
use std::str::FromStr;
use sui_sdk_types::StructTag;

pub mod domain_handler;
pub mod offer_events_handler;
pub mod offers_handler;
pub mod auctions_handler;
pub mod listings_handler;

// Convert rust sdk struct tag to move struct tag.
pub fn convert_struct_tag(tag: StructTag) -> MoveStructTag {
    MoveStructTag::from_str(&tag.to_string()).unwrap()
}
=======
pub mod domain_handler;
>>>>>>> 7deffe11
<|MERGE_RESOLUTION|>--- conflicted
+++ resolved
@@ -1,18 +1,5 @@
-<<<<<<< HEAD
-use move_core_types::language_storage::StructTag as MoveStructTag;
-use std::str::FromStr;
-use sui_sdk_types::StructTag;
-
 pub mod domain_handler;
 pub mod offer_events_handler;
 pub mod offers_handler;
 pub mod auctions_handler;
-pub mod listings_handler;
-
-// Convert rust sdk struct tag to move struct tag.
-pub fn convert_struct_tag(tag: StructTag) -> MoveStructTag {
-    MoveStructTag::from_str(&tag.to_string()).unwrap()
-}
-=======
-pub mod domain_handler;
->>>>>>> 7deffe11
+pub mod listings_handler;