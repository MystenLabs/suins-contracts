// Copyright (c) Mysten Labs, Inc.
// SPDX-License-Identifier: Apache-2.0

use crate::schema::domains;
use crate::schema::*;
use diesel::internal::derives::multiconnection::chrono::{DateTime, Utc};
use diesel::prelude::*;
<<<<<<< HEAD
use diesel::{AsExpression, FromSqlRow};
use move_binding_derive::move_contract;
use serde::{Deserialize, Serialize};
=======
>>>>>>> 7deffe11
use std::collections::{HashMap, HashSet};
use sui_indexer_alt_framework::FieldCount;
use sui_name_service::{Domain, NameRecord};
use sui_types::{base_types::ObjectID, dynamic_field::Field};

#[derive(Queryable, Selectable, Insertable, AsChangeset, Debug, FieldCount, Clone)]
#[diesel(table_name = domains)]
#[diesel(check_for_backend(diesel::pg::Pg))]
pub struct VerifiedDomain {
    pub field_id: String,
    pub name: String,
    pub parent: String,
    pub expiration_timestamp_ms: i64,
    pub nft_id: String,
    pub target_address: Option<String>,
    pub data: serde_json::Value,
    pub last_checkpoint_updated: i64,
    pub subdomain_wrapper_id: Option<String>,
}

impl VerifiedDomain {
    pub fn merge(self, other: VerifiedDomain) -> VerifiedDomain {
        let (mut new, old) = if self.last_checkpoint_updated > other.last_checkpoint_updated {
            (self, other)
        } else {
            (other, self)
        };
        if new.subdomain_wrapper_id.is_none() {
            new.subdomain_wrapper_id = old.subdomain_wrapper_id;
        }
        new
    }
}

#[derive(FieldCount, Clone)]
pub struct SuinsCheckpointData {
    pub updates: Vec<VerifiedDomain>,
    pub removals: Vec<String>,
    pub checkpoint: u64,
}

#[derive(Default)]
pub struct SuinsIndexerCheckpoint {
    /// A list of name records that have been updated in the checkpoint.
    pub name_records: HashMap<ObjectID, NameRecordChange>,
    /// A list of subdomain wrappers that have been created in the checkpoint.
    pub subdomain_wrappers: HashMap<String, String>,
    /// A list of name records that have been deleted in the checkpoint.
    pub removals: HashSet<ObjectID>,
}

impl SuinsIndexerCheckpoint {
    /// Prepares a vector of `VerifiedDomain`s to be inserted into the DB, taking in account
    /// the list of subdomain wrappers created as well as the checkpoint's sequence number.
    pub fn prepare_db_updates(&self, checkpoint_sequence_number: u64) -> Vec<VerifiedDomain> {
        let mut updates: Vec<VerifiedDomain> = vec![];

        for (field_id, name_record_change) in self.name_records.iter() {
            let name_record = &name_record_change.0;

            let name = name_record.name.clone();
            let parent = name.parent().to_string();
            let nft_id = name_record.value.nft_id.bytes.to_hex_uncompressed();

            updates.push(VerifiedDomain {
                field_id: field_id.to_string(),
                name: name.to_string(),
                parent,
                expiration_timestamp_ms: name_record.value.expiration_timestamp_ms as i64,
                nft_id,
                target_address: name_record.value.target_address.map(|a| a.to_string()),
                // unwrapping must be safe as `value.data` is an on-chain value with VecMap<String,String> type.
                data: serde_json::to_value(&name_record.value.data).unwrap(),
                last_checkpoint_updated: checkpoint_sequence_number as i64,
                subdomain_wrapper_id: self.subdomain_wrappers.get(&name.to_string()).cloned(),
            });
        }

        updates
    }
}

<<<<<<< HEAD
fn to_ns_domain(domain: &Domain) -> NsDomain {
    // both structs models the same move struct, safe to unwrap.
    // Todo: better ways to handle this? Maybe add support for type override in move_binding.
    bcs::from_bytes(&bcs::to_bytes(&domain).unwrap()).unwrap()
}

pub struct NameRecordChange(pub Field<Domain, NameRecord>);

#[derive(Insertable, Debug, FieldCount, Clone)]
#[diesel(table_name = offer_placed)]
#[diesel(check_for_backend(diesel::pg::Pg))]
pub struct OfferPlaced {
    pub domain_name: String,
    pub address: String,
    pub value: String,
    pub created_at: DateTime<Utc>,
    pub tx_digest: String,
    pub token: String,
}

#[derive(Insertable, Debug, FieldCount, Clone)]
#[diesel(table_name = offer_cancelled)]
#[diesel(check_for_backend(diesel::pg::Pg))]
pub struct OfferCancelled {
    pub domain_name: String,
    pub address: String,
    pub value: String,
    pub created_at: DateTime<Utc>,
    pub tx_digest: String,
    pub token: String,
}

#[derive(Insertable, Debug, FieldCount, Clone)]
#[diesel(table_name = offer_accepted)]
#[diesel(check_for_backend(diesel::pg::Pg))]
pub struct OfferAccepted {
    pub domain_name: String,
    pub address: String,
    pub owner: String,
    pub value: String,
    pub created_at: DateTime<Utc>,
    pub tx_digest: String,
    pub token: String,
}

#[derive(Insertable, Debug, FieldCount, Clone)]
#[diesel(table_name = offer_declined)]
#[diesel(check_for_backend(diesel::pg::Pg))]
pub struct OfferDeclined {
    pub domain_name: String,
    pub address: String,
    pub owner: String,
    pub value: String,
    pub created_at: DateTime<Utc>,
    pub tx_digest: String,
    pub token: String,
}

#[derive(Insertable, Debug, FieldCount, Clone)]
#[diesel(table_name = make_counter_offer)]
#[diesel(check_for_backend(diesel::pg::Pg))]
pub struct MakeCounterOffer {
    pub domain_name: String,
    pub address: String,
    pub owner: String,
    pub value: String,
    pub created_at: DateTime<Utc>,
    pub tx_digest: String,
    pub token: String,
}

#[derive(Insertable, Debug, FieldCount, Clone)]
#[diesel(table_name = accept_counter_offer)]
#[diesel(check_for_backend(diesel::pg::Pg))]
pub struct AcceptCounterOffer {
    pub domain_name: String,
    pub address: String,
    pub value: String,
    pub created_at: DateTime<Utc>,
    pub tx_digest: String,
    pub token: String,
}

#[derive(Insertable, Debug, FieldCount, Clone)]
#[diesel(table_name = set_seal_config)]
#[diesel(check_for_backend(diesel::pg::Pg))]
pub struct SetSealConfigModel {
    pub key_servers: Vec<String>,
    pub public_keys: Vec<Vec<u8>>,
    pub threshold: i16,
    pub created_at: DateTime<Utc>,
    pub tx_digest: String,
}

#[derive(Insertable, Debug, FieldCount, Clone)]
#[diesel(table_name = set_service_fee)]
#[diesel(check_for_backend(diesel::pg::Pg))]
pub struct SetServiceFeeModel {
    pub service_fee: String,
    pub created_at: DateTime<Utc>,
    pub tx_digest: String,
}

#[derive(Debug, Clone, Queryable, Selectable, Insertable, Serialize, Deserialize)]
#[diesel(table_name = offers)]
pub struct Offer {
    pub domain_name: String,
    pub buyer: String,
    pub initial_value: String,
    pub value: String,
    pub owner: Option<String>,
    pub status: OfferStatus,
    pub updated_at: DateTime<Utc>,
    pub created_at: DateTime<Utc>,
    pub last_tx_digest: String,
    pub token: String,
    pub expires_at: Option<i64>,
}

#[derive(Debug, Clone, AsChangeset, Serialize, Deserialize)]
#[diesel(table_name = offers)]
pub struct UpdateOffer {
    pub value: String,
    pub owner: Option<Option<String>>,
    pub status: OfferStatus,
    pub updated_at: DateTime<Utc>,
    pub last_tx_digest: String,
}

#[derive(
    Debug, Clone, Copy, PartialEq, Eq, Hash, AsExpression, FromSqlRow, Serialize, Deserialize,
)]
#[diesel(sql_type = crate::schema::sql_types::Offerstatus)]
pub enum OfferStatus {
    Placed,
    Cancelled,
    Accepted,
    Declined,
    Countered,
    AcceptedCountered,
}

#[derive(Debug, Clone, Queryable, Selectable, Insertable, Serialize, Deserialize)]
#[diesel(table_name = auctions)]
pub struct Auction {
    pub auction_id: String,
    pub domain_name: String,
    pub owner: String,
    pub start_time: i64,
    pub end_time: i64,
    pub min_bid: String,
    pub winner: Option<String>,
    pub amount: Option<String>,
    pub status: AuctionStatus,
    pub updated_at: DateTime<Utc>,
    pub created_at: DateTime<Utc>,
    pub last_tx_digest: String,
    pub token: String,
    pub reserve_price_encrypted: Option<Vec<u8>>,
    pub reserve_price: Option<i64>,
}

#[derive(Debug, Clone, AsChangeset, Serialize, Deserialize)]
#[diesel(table_name = auctions)]
pub struct UpdateAuction {
    pub reserve_price: Option<Option<i64>>,
    pub winner: Option<Option<String>>,
    pub amount: Option<Option<String>>,
    pub status: AuctionStatus,
    pub updated_at: DateTime<Utc>,
    pub last_tx_digest: String,
}

#[derive(Debug, Clone, Queryable, Selectable, Insertable, Serialize, Deserialize)]
#[diesel(table_name = bids)]
pub struct Bid {
    pub auction_id: String,
    pub domain_name: String,
    pub bidder: String,
    pub amount: String,
    pub created_at: DateTime<Utc>,
    pub tx_digest: String,
    pub token: String,
}

#[derive(
    Debug, Clone, Copy, PartialEq, Eq, Hash, AsExpression, FromSqlRow, Serialize, Deserialize,
)]
#[diesel(sql_type = crate::schema::sql_types::Auctionstatus)]
pub enum AuctionStatus {
    Created,
    Cancelled,
    Finalized,
}

#[derive(Debug, Clone, Queryable, Selectable, Insertable, Serialize, Deserialize)]
#[diesel(table_name = listings)]
pub struct Listing {
    pub listing_id: String,
    pub domain_name: String,
    pub owner: String,
    pub price: String,
    pub buyer: Option<String>,
    pub status: ListingStatus,
    pub updated_at: DateTime<Utc>,
    pub created_at: DateTime<Utc>,
    pub last_tx_digest: String,
    pub token: String,
    pub expires_at: Option<i64>,
}

#[derive(Debug, Clone, AsChangeset, Serialize, Deserialize)]
#[diesel(table_name = listings)]
pub struct UpdateListing {
    pub buyer: Option<Option<String>>,
    pub status: ListingStatus,
    pub updated_at: DateTime<Utc>,
    pub last_tx_digest: String,
}

#[derive(
    Debug, Clone, Copy, PartialEq, Eq, Hash, AsExpression, FromSqlRow, Serialize, Deserialize,
)]
#[diesel(sql_type = crate::schema::sql_types::Listingstatus)]
pub enum ListingStatus {
    Created,
    Bought,
    Cancelled,
}

impl diesel::serialize::ToSql<sql_types::Offerstatus, diesel::pg::Pg> for OfferStatus {
    fn to_sql<'b>(
        &'b self,
        out: &mut diesel::serialize::Output<'b, '_, diesel::pg::Pg>,
    ) -> diesel::serialize::Result {
        let value = match self {
            OfferStatus::Placed => "placed",
            OfferStatus::Cancelled => "cancelled",
            OfferStatus::Accepted => "accepted",
            OfferStatus::Declined => "declined",
            OfferStatus::Countered => "countered",
            OfferStatus::AcceptedCountered => "accepted-countered",
        };
        <str as diesel::serialize::ToSql<diesel::sql_types::Text, diesel::pg::Pg>>::to_sql(
            value,
            &mut out.reborrow(),
        )
    }
}

impl diesel::deserialize::FromSql<sql_types::Offerstatus, diesel::pg::Pg> for OfferStatus {
    fn from_sql(
        bytes: <diesel::pg::Pg as diesel::backend::Backend>::RawValue<'_>,
    ) -> diesel::deserialize::Result<Self> {
        let value = <String as diesel::deserialize::FromSql<
            diesel::sql_types::Text,
            diesel::pg::Pg,
        >>::from_sql(bytes)?;
        match value.as_str() {
            "placed" => Ok(OfferStatus::Placed),
            "cancelled" => Ok(OfferStatus::Cancelled),
            "accepted" => Ok(OfferStatus::Accepted),
            "declined" => Ok(OfferStatus::Declined),
            "countered" => Ok(OfferStatus::Countered),
            "accepted-countered" => Ok(OfferStatus::AcceptedCountered),
            _ => Err("Unrecognized enum variant".into()),
        }
    }
}

impl diesel::serialize::ToSql<sql_types::Auctionstatus, diesel::pg::Pg> for AuctionStatus {
    fn to_sql<'b>(
        &'b self,
        out: &mut diesel::serialize::Output<'b, '_, diesel::pg::Pg>,
    ) -> diesel::serialize::Result {
        let value = match self {
            AuctionStatus::Created => "created",
            AuctionStatus::Cancelled => "cancelled",
            AuctionStatus::Finalized => "finalized",
        };
        <str as diesel::serialize::ToSql<diesel::sql_types::Text, diesel::pg::Pg>>::to_sql(
            value,
            &mut out.reborrow(),
        )
    }
}

impl diesel::deserialize::FromSql<sql_types::Auctionstatus, diesel::pg::Pg> for AuctionStatus {
    fn from_sql(
        bytes: <diesel::pg::Pg as diesel::backend::Backend>::RawValue<'_>,
    ) -> diesel::deserialize::Result<Self> {
        let value = <String as diesel::deserialize::FromSql<
            diesel::sql_types::Text,
            diesel::pg::Pg,
        >>::from_sql(bytes)?;
        match value.as_str() {
            "created" => Ok(AuctionStatus::Created),
            "cancelled" => Ok(AuctionStatus::Cancelled),
            "finalized" => Ok(AuctionStatus::Finalized),
            _ => Err("Unrecognized enum variant".into()),
        }
    }
}

impl diesel::serialize::ToSql<sql_types::Listingstatus, diesel::pg::Pg> for ListingStatus {
    fn to_sql<'b>(
        &'b self,
        out: &mut diesel::serialize::Output<'b, '_, diesel::pg::Pg>,
    ) -> diesel::serialize::Result {
        let value = match self {
            ListingStatus::Created => "created",
            ListingStatus::Bought => "bought",
            ListingStatus::Cancelled => "cancelled",
        };
        <str as diesel::serialize::ToSql<diesel::sql_types::Text, diesel::pg::Pg>>::to_sql(
            value,
            &mut out.reborrow(),
        )
    }
}

impl diesel::deserialize::FromSql<sql_types::Listingstatus, diesel::pg::Pg> for ListingStatus {
    fn from_sql(
        bytes: <diesel::pg::Pg as diesel::backend::Backend>::RawValue<'_>,
    ) -> diesel::deserialize::Result<Self> {
        let value = <String as diesel::deserialize::FromSql<
            diesel::sql_types::Text,
            diesel::pg::Pg,
        >>::from_sql(bytes)?;
        match value.as_str() {
            "created" => Ok(ListingStatus::Created),
            "bought" => Ok(ListingStatus::Bought),
            "cancelled" => Ok(ListingStatus::Cancelled),
            _ => Err("Unrecognized enum variant".into()),
        }
    }
}
=======
pub struct NameRecordChange(pub Field<Domain, NameRecord>);
>>>>>>> 7deffe11
<|MERGE_RESOLUTION|>--- conflicted
+++ resolved
@@ -5,12 +5,8 @@
 use crate::schema::*;
 use diesel::internal::derives::multiconnection::chrono::{DateTime, Utc};
 use diesel::prelude::*;
-<<<<<<< HEAD
 use diesel::{AsExpression, FromSqlRow};
-use move_binding_derive::move_contract;
 use serde::{Deserialize, Serialize};
-=======
->>>>>>> 7deffe11
 use std::collections::{HashMap, HashSet};
 use sui_indexer_alt_framework::FieldCount;
 use sui_name_service::{Domain, NameRecord};
@@ -91,13 +87,6 @@
 
         updates
     }
-}
-
-<<<<<<< HEAD
-fn to_ns_domain(domain: &Domain) -> NsDomain {
-    // both structs models the same move struct, safe to unwrap.
-    // Todo: better ways to handle this? Maybe add support for type override in move_binding.
-    bcs::from_bytes(&bcs::to_bytes(&domain).unwrap()).unwrap()
 }
 
 pub struct NameRecordChange(pub Field<Domain, NameRecord>);
@@ -430,7 +419,4 @@
             _ => Err("Unrecognized enum variant".into()),
         }
     }
-}
-=======
-pub struct NameRecordChange(pub Field<Domain, NameRecord>);
->>>>>>> 7deffe11
+}